<<<<<<< HEAD
using System;
using System.Collections.Generic;
using System.Linq;
using System.Linq.Expressions;
using System.Reflection;
using Raven.Client.Document;

namespace Raven.Client.Linq
{
	/// <summary>
	/// Process a Linq expression to a Lucene query
	/// </summary>
	public class RavenQueryProviderProcessor<T>
	{
        private readonly Action<IDocumentQueryCustomization> customizeQuery;
		private readonly string indexName;
		private readonly IDocumentSession session;
		private bool chainedWhere;
		private IDocumentQuery<T> luceneQuery;
		private Expression<Func<T, bool>> predicate;
		private SpecialQueryType queryType = SpecialQueryType.None;
		private Type newExpressionType;
        private string currentPath = string.Empty;

        /// <summary>
        /// Gets the current path in the case of expressions within collections
        /// </summary>
        public string CurrentPath { get { return currentPath; } }

		/// <summary>
		/// Initializes a new instance of the <see cref="RavenQueryProviderProcessor&lt;T&gt;"/> class.
		/// </summary>
		/// <param name="session">The session.</param>
		/// <param name="customizeQuery">The customize query.</param>
		/// <param name="indexName">Name of the index.</param>
		public RavenQueryProviderProcessor(
			IDocumentSession session,
            Action<IDocumentQueryCustomization> customizeQuery,
			string indexName)
		{
			FieldsToFetch = new List<string>();
			newExpressionType = typeof (T);
			this.session = session;
			this.indexName = indexName;
			this.customizeQuery = customizeQuery;
		}

		/// <summary>
		/// Gets the lucene query.
		/// </summary>
		/// <value>The lucene query.</value>
		public IDocumentQuery<T> LuceneQuery
		{
			get { return luceneQuery; }
		}

        /// <summary>
        /// Gets the document session this processor is associated with
        /// </summary>
        public IDocumentSession Session
        {
            get
            {
                return session;
            }
        }

		/// <summary>
		/// Gets or sets the fields to fetch.
		/// </summary>
		/// <value>The fields to fetch.</value>
		public List<string> FieldsToFetch { get; set; }

		/// <summary>
		/// Visits the expression and generate the lucene query
		/// </summary>
		/// <param name="expression">The expression.</param>
		protected void VisitExpression(Expression expression)
		{
			switch (expression.NodeType)
			{
				case ExpressionType.OrElse:
					VisitOrElse((BinaryExpression) expression);
					break;
				case ExpressionType.AndAlso:
					VisitAndAlso((BinaryExpression) expression);
					break;
				case ExpressionType.NotEqual:
					VisitNotEquals((BinaryExpression) expression);
					break;
				case ExpressionType.Equal:
					VisitEquals((BinaryExpression) expression);
					break;
				case ExpressionType.GreaterThan:
					VisitGreaterThan((BinaryExpression) expression);
					break;
				case ExpressionType.GreaterThanOrEqual:
					VisitGreaterThanOrEqual((BinaryExpression) expression);
					break;
				case ExpressionType.LessThan:
					VisitLessThan((BinaryExpression) expression);
					break;
				case ExpressionType.LessThanOrEqual:
					VisitLessThanOrEqual((BinaryExpression) expression);
					break;
				case ExpressionType.MemberAccess:
					VisitMemberAccess((MemberExpression) expression, true);
					break;
				case ExpressionType.Not:
					var unaryExpressionOp = ((UnaryExpression) expression).Operand;
					VisitMemberAccess((MemberExpression) unaryExpressionOp, false);
					break;
				default:
					if (expression is MethodCallExpression)
					{
						VisitMethodCall((MethodCallExpression) expression);
					}
					else if (expression is LambdaExpression)
					{
						VisitExpression(((LambdaExpression) expression).Body);
					}
					break;
			}
		}

		private void VisitAndAlso(BinaryExpression andAlso)
		{
			VisitExpression(andAlso.Left);

			luceneQuery.AndAlso();

			VisitExpression(andAlso.Right);
		}

		private void VisitOrElse(BinaryExpression orElse)
		{
			VisitExpression(orElse.Left);

			luceneQuery.OrElse();

			VisitExpression(orElse.Right);
		}

		private void VisitEquals(BinaryExpression expression)
		{
			var memberInfo = GetMember(expression.Left);

			luceneQuery.WhereEquals(
				memberInfo.Path,
				GetValueFromExpression(expression.Right, GetMemberType(memberInfo)),
				true,
				false);
		}

		private void VisitNotEquals(BinaryExpression expression)
		{
			var memberInfo = GetMember(expression.Left);

			luceneQuery.Not.WhereEquals(
                memberInfo.Path,
				GetValueFromExpression(expression.Right, GetMemberType(memberInfo)),
				true,
				false);
		}

        private static Type GetMemberType(ExpressionMemberInfo memberInfo)
		{
			switch (memberInfo.InnerMemberInfo.MemberType)
			{
				case MemberTypes.Field:
					return ((FieldInfo) memberInfo.InnerMemberInfo).FieldType;
				case MemberTypes.Property:
					return ((PropertyInfo) memberInfo.InnerMemberInfo).PropertyType;
				default:
					throw new ArgumentOutOfRangeException();
			}
		}

        /// <summary>
        /// Gets member info for the specified expression and the path to that expression
        /// </summary>
        /// <param name="expression"></param>
        /// <returns></returns>
        protected virtual ExpressionMemberInfo GetMember(Expression expression)
		{
			var unaryExpression = expression as UnaryExpression;
			if(unaryExpression != null)
				expression = unaryExpression.Operand;

            var memberExpression = (MemberExpression)expression;

            // NOTE: We do this because in the case of dynamic queries, it is perfectly valid
            // For a query to look like x=> x.SomeProperty.AnotherProperty.Length
            // This wouldn't be valid if querying an existing index and would not ordinarily occur
            // So this should be a safe operation
            String path = memberExpression.ToString();
            path = path.Substring(path.IndexOf('.') + 1);

            return new ExpressionMemberInfo(path, memberExpression.Member);
		}

		private void VisitEquals(MethodCallExpression expression)
		{
			var memberInfo = GetMember(expression.Object);

			luceneQuery.WhereEquals(
				memberInfo.Path,
				GetValueFromExpression(expression.Arguments[0], GetMemberType(memberInfo)),
				GetFieldType(memberInfo) != typeof (string),
				false);
		}

		private void VisitContains(MethodCallExpression expression)
		{
			var memberInfo = GetMember(expression.Object);

			luceneQuery.WhereContains(
				memberInfo.Path,
				GetValueFromExpression(expression.Arguments[0], GetMemberType(memberInfo)));
		}

		private void VisitStartsWith(MethodCallExpression expression)
		{
			var memberInfo = GetMember(expression.Object);

			luceneQuery.WhereStartsWith(
				memberInfo.Path,
				GetValueFromExpression(expression.Arguments[0], GetMemberType(memberInfo)));
		}

		private void VisitEndsWith(MethodCallExpression expression)
		{
			var memberInfo = GetMember(expression.Object);

			luceneQuery.WhereEndsWith(
				memberInfo.Path,
				GetValueFromExpression(expression.Arguments[0], GetMemberType(memberInfo)));
		}

		private void VisitGreaterThan(BinaryExpression expression)
		{
			var memberInfo = GetMember(expression.Left);
			var value = GetValueFromExpression(expression.Right, GetMemberType(memberInfo));

			luceneQuery.WhereGreaterThan(
				GetFieldNameForRangeQuery(expression.Left, value),
				value);
		}

		private void VisitGreaterThanOrEqual(BinaryExpression expression)
		{
			var memberInfo = GetMember(expression.Left);
			var value = GetValueFromExpression(expression.Right, GetMemberType(memberInfo));

			luceneQuery.WhereGreaterThanOrEqual(
				GetFieldNameForRangeQuery(expression.Left, value),
				value);
		}

		private void VisitLessThan(BinaryExpression expression)
		{
			var memberInfo = GetMember(expression.Left);
			var value = GetValueFromExpression(expression.Right, GetMemberType(memberInfo));

			luceneQuery.WhereLessThan(
				GetFieldNameForRangeQuery(expression.Left, value),
				value);
		}

		private void VisitLessThanOrEqual(BinaryExpression expression)
		{
			var memberInfo = GetMember(expression.Left);
			var value = GetValueFromExpression(expression.Right, GetMemberType(memberInfo));

			luceneQuery.WhereLessThanOrEqual(
				GetFieldNameForRangeQuery(expression.Left, value),
				value);
		}

        private void VisitAny(MethodCallExpression expression)
        {
            var memberInfo = GetMember(expression.Arguments[0]);
            String oldPath = currentPath;
            currentPath = memberInfo.Path + ",";
            VisitExpression(expression.Arguments[1]);
            currentPath = oldPath;
        }

		private void VisitMemberAccess(MemberExpression memberExpression, bool boolValue)
		{
			if (memberExpression.Type == typeof (bool))
			{
				luceneQuery.WhereEquals(
					memberExpression.Member.Name,
					boolValue,
					true,
					false);
			}
			else
			{
				throw new NotSupportedException("Expression type not supported: " + memberExpression);
			}
		}

		private void VisitMethodCall(MethodCallExpression expression)
		{
			if (expression.Method.DeclaringType == typeof (Queryable))
			{
				VisitQueryableMethodCall(expression);
				return;
			}

			if (expression.Method.DeclaringType == typeof (String))
			{
				VisitStringMethodCall(expression);
				return;
			}

            if (expression.Method.DeclaringType == typeof(Enumerable))
            {
                VisitEnumerableMethodCall(expression);
                return;
            }

			throw new NotSupportedException("Method not supported: " + expression.Method.DeclaringType.Name + "." +
				expression.Method.Name);
		}

        private void VisitEnumerableMethodCall(MethodCallExpression expression)
        {
            switch (expression.Method.Name)
            {
                case "Any":
                {
                    VisitAny(expression);
                    break;
                }                   
                default:
                {
                    throw new NotSupportedException("Method not supported: " + expression.Method.Name);
                }
            }
        }

		private void VisitStringMethodCall(MethodCallExpression expression)
		{
			switch (expression.Method.Name)
			{
				case "Contains":
				{
					VisitContains(expression);
					break;
				}
				case "Equals":
				{
					VisitEquals(expression);
					break;
				}
				case "StartsWith":
				{
					VisitStartsWith(expression);
					break;
				}
				case "EndsWith":
				{
					VisitEndsWith(expression);
					break;
				}
				default:
				{
					throw new NotSupportedException("Method not supported: " + expression.Method.Name);
				}
			}
		}

		private void VisitQueryableMethodCall(MethodCallExpression expression)
		{
			switch (expression.Method.Name)
			{
				case "Where":
				{
					VisitExpression(expression.Arguments[0]);
					if (chainedWhere) luceneQuery.AndAlso();
					VisitExpression(((UnaryExpression) expression.Arguments[1]).Operand);
					chainedWhere = true;
					break;
				}
				case "Select":
				{
					VisitExpression(expression.Arguments[0]);
					VisitSelect(((UnaryExpression) expression.Arguments[1]).Operand);
					break;
				}
				case "Skip":
				{
					VisitExpression(expression.Arguments[0]);
					VisitSkip(((ConstantExpression) expression.Arguments[1]));
					break;
				}
				case "Take":
				{
					VisitExpression(expression.Arguments[0]);
					VisitTake(((ConstantExpression) expression.Arguments[1]));
					break;
				}
				case "First":
				case "FirstOrDefault":
				{
					VisitExpression(expression.Arguments[0]);
					if (expression.Arguments.Count == 2)
					{
						VisitExpression(((UnaryExpression) expression.Arguments[1]).Operand);
					}

					if (expression.Method.Name == "First")
					{
						VisitFirst();
					}
					else
					{
						VisitFirstOrDefault();
					}
					break;
				}
				case "Single":
				case "SingleOrDefault":
				{
					VisitExpression(expression.Arguments[0]);
					if (expression.Arguments.Count == 2)
					{
						VisitExpression(((UnaryExpression) expression.Arguments[1]).Operand);
					}

					if (expression.Method.Name == "Single")
					{
						VisitSingle();
					}
					else
					{
						VisitSingleOrDefault();
					}
					break;
				}
				case "All":
				{
					VisitExpression(expression.Arguments[0]);
					VisitAll((Expression<Func<T, bool>>) ((UnaryExpression) expression.Arguments[1]).Operand);
					break;
				}
				case "Any":
				{
					VisitExpression(expression.Arguments[0]);
					if (expression.Arguments.Count == 2)
					{
						VisitExpression(((UnaryExpression) expression.Arguments[1]).Operand);
					}

					VisitAny();
					break;
				}
				case "Count":
				{
					VisitExpression(expression.Arguments[0]);
					if (expression.Arguments.Count == 2)
					{
						VisitExpression(((UnaryExpression) expression.Arguments[1]).Operand);
					}

					VisitCount();
					break;
				}
				case "OrderBy":
				case "ThenBy":
				case "ThenByDescending":
				case "OrderByDescending":
					VisitExpression(expression.Arguments[0]);
					VisitOrderBy((LambdaExpression) ((UnaryExpression) expression.Arguments[1]).Operand,
					             expression.Method.Name.EndsWith("Descending"));
					break;
				default:
				{
					throw new NotSupportedException("Method not supported: " + expression.Method.Name);
				}
			}
		}

		private void VisitOrderBy(LambdaExpression expression, bool descending)
		{
            var member = ((MemberExpression) expression.Body).Member;
            var propertyInfo = ((MemberExpression)expression.Body).Member as PropertyInfo;
            var fieldInfo = ((MemberExpression)expression.Body).Member as FieldInfo;
            var name = member.Name;
            var type = propertyInfo != null ? propertyInfo.PropertyType : fieldInfo.FieldType;
            luceneQuery.AddOrder(name, descending, type);
		}

		private void VisitSelect(Expression operand)
		{
			var body = ((LambdaExpression) operand).Body;
			switch (body.NodeType)
			{
				case ExpressionType.MemberAccess:
					FieldsToFetch.Add(((MemberExpression) body).Member.Name);
					break;
                //Anonomyous types come through here .Select(x => new { x.Cost } ) doesn't use a member initializer, even though it looks like it does
                //See http://blogs.msdn.com/b/sreekarc/archive/2007/04/03/immutable-the-new-anonymous-type.aspx
				case ExpressionType.New:                
					var newExpression = ((NewExpression) body);
					newExpressionType = newExpression.Type;
					FieldsToFetch.AddRange(newExpression.Arguments.Cast<MemberExpression>().Select(x => x.Member.Name));
					break;
                //for example .Select(x => new SomeType { x.Cost } ), it's member init because it's using the object initializer
                case ExpressionType.MemberInit:
                    var memberInitExpression = ((MemberInitExpression)body);
                    newExpressionType = memberInitExpression.NewExpression.Type;
                    FieldsToFetch.AddRange(memberInitExpression.Bindings.Cast<MemberAssignment>().Select(x => x.Member.Name));
                    break;
				case ExpressionType.Parameter: // want the full thing, so just pass it on.
					break;
                
				default:
					throw new NotSupportedException("Node not supported: " + body.NodeType);
			}
		}

		private void VisitSkip(ConstantExpression constantExpression)
		{
			//Don't have to worry about the cast failing, the Skip() extension method only takes an int
			luceneQuery.Skip((int) constantExpression.Value);
		}

		private void VisitTake(ConstantExpression constantExpression)
		{
			//Don't have to worry about the cast failing, the Take() extension method only takes an int
			luceneQuery.Take((int) constantExpression.Value);
		}

		private void VisitAll(Expression<Func<T, bool>> predicateExpression)
		{
			predicate = predicateExpression;
			queryType = SpecialQueryType.All;
		}

		private void VisitAny()
		{
			luceneQuery.Take(1);
			queryType = SpecialQueryType.Any;
		}

		private void VisitCount()
		{
			luceneQuery.Take(1);
			queryType = SpecialQueryType.Count;
		}

		private void VisitSingle()
		{
			luceneQuery.Take(2);
			queryType = SpecialQueryType.Single;
		}

		private void VisitSingleOrDefault()
		{
			luceneQuery.Take(2);
			queryType = SpecialQueryType.SingleOrDefault;
		}

		private void VisitFirst()
		{
			luceneQuery.Take(1);
			queryType = SpecialQueryType.First;
		}

		private void VisitFirstOrDefault()
		{
			luceneQuery.Take(1);
			queryType = SpecialQueryType.FirstOrDefault;
		}
        
		private static string GetFieldNameForRangeQuery(Expression expression, object value)
		{
			if (value is int || value is long || value is double || value is float || value is decimal)
				return ((MemberExpression) expression).Member.Name + "_Range";
			return ((MemberExpression) expression).Member.Name;
		}

		private Type GetFieldType(ExpressionMemberInfo member)
		{
			var property = member.InnerMemberInfo as PropertyInfo;
			if (property != null)
			{
				return property.PropertyType;
			}

			var field = member.InnerMemberInfo as FieldInfo;
			if (field != null)
			{
				return field.FieldType;
			}

			throw new NotSupportedException("Unable to determine field type from expression");
		}

		private static object GetValueFromExpression(Expression expression, Type type)
		{
			if (expression == null)
				throw new ArgumentNullException("expression");

			// Get object
			object value;
			if (GetValueFromExpressionWithoutConversion(expression, out value))
			{
				if (type.IsEnum)
					return Enum.GetName(type, value);
				return value;
			}
			throw new InvalidOperationException("Can't extract value from expression of type: " + expression.NodeType);
		}

		private static bool GetValueFromExpressionWithoutConversion(Expression expression, out object value)
		{
			if (expression.NodeType == ExpressionType.Constant)
			{
				value = ((ConstantExpression) expression).Value;
				return true;
			}
			if (expression.NodeType == ExpressionType.MemberAccess)
			{
				value = GetMemberValue(((MemberExpression) expression));
				return true;
			}
			if (expression.NodeType == ExpressionType.New)
			{
				var newExpression = ((NewExpression) expression);
				value = Activator.CreateInstance(newExpression.Type, newExpression.Arguments.Select(e =>
				{
					object o;
					if (GetValueFromExpressionWithoutConversion(e, out o))
						return o;
					throw new InvalidOperationException("Can't extract value from expression of type: " + expression.NodeType);
				}).ToArray());
				return true;
			}
			if (expression.NodeType == ExpressionType.Lambda)
			{
				value = ((LambdaExpression) expression).Compile().DynamicInvoke();
				return true;
			}
			if (expression.NodeType == ExpressionType.Call)
			{
				value = Expression.Lambda(expression).Compile().DynamicInvoke();
				return true;
			}
			if (expression.NodeType == ExpressionType.Convert)
			{
				value = Expression.Lambda(((UnaryExpression) expression).Operand).Compile().DynamicInvoke();
				return true;
			}
			value = null;
			return false;
		}

		private static object GetMemberValue(MemberExpression memberExpression)
		{
			object obj = null;

			if (memberExpression == null)
				throw new ArgumentNullException("memberExpression");

			// Get object
            if (memberExpression.Expression is ConstantExpression)
                obj = ((ConstantExpression)memberExpression.Expression).Value;
            else if (memberExpression.Expression is MemberExpression)
                obj = GetMemberValue((MemberExpression)memberExpression.Expression);
            //Fix for the issue here http://github.com/ravendb/ravendb/issues/#issue/145
            //Needed to allow things like ".Where(x => x.TimeOfDay > DateTime.MinValue)", where Expression is null
            //can just leave obj as it is because it's not used below (because Member is a FieldInfo), so won't cause a problem
            else if ((memberExpression.Expression == null && memberExpression.Member is FieldInfo) == false)
                throw new NotSupportedException("Expression type not supported: " + memberExpression.Expression.GetType().FullName);

			// Get value
			var memberInfo = memberExpression.Member;
			if (memberInfo is PropertyInfo)
			{
				var property = (PropertyInfo) memberInfo;
				return property.GetValue(obj, null);
			}
			if (memberInfo is FieldInfo)
			{
				var value = Expression.Lambda(memberExpression).Compile().DynamicInvoke();
				return value;
			}
			throw new NotSupportedException("MemberInfo type not supported: " + memberInfo.GetType().FullName);
		}

		/// <summary>
		/// Processes the expression.
		/// </summary>
		/// <param name="expression">The expression.</param>
		public void ProcessExpression(Expression expression)
		{
			if (session == null)
			{
				// this is to support unit testing
				luceneQuery = new DocumentQuery<T>(null, null, indexName, null);
			}
			else
			{
                luceneQuery = CreateDocumentQuery();
			}
			VisitExpression(expression);
		}

        /// <summary>
        /// Creates the underlying document query for be populated by the linq provider
        /// </summary>
        /// <returns></returns>
        protected virtual IDocumentQuery<T> CreateDocumentQuery()
        {
            return session.Advanced.LuceneQuery<T>(indexName);
        }
        
		/// <summary>
		/// Executes the specified expression.
		/// </summary>
		/// <param name="expression">The expression.</param>
		/// <returns></returns>
		public object Execute(Expression expression)
		{
			chainedWhere = false;
			ProcessExpression(expression);

			if (customizeQuery != null)
				customizeQuery((IDocumentQueryCustomization)luceneQuery);

			if(newExpressionType == typeof(T))
				return ExecuteQuery<T>();

			var genericExecuteQuery = typeof(RavenQueryProviderProcessor<T>).GetMethod("ExecuteQuery", BindingFlags.Instance|BindingFlags.NonPublic);
			var executeQueryWithProjectionType = genericExecuteQuery.MakeGenericMethod(newExpressionType);
			return executeQueryWithProjectionType.Invoke(this, new object[0]);
		}

		private object ExecuteQuery<TProjection>()
		{
			var finalQuery = luceneQuery.SelectFields<TProjection>(FieldsToFetch.ToArray());

			switch (queryType)
			{
				case SpecialQueryType.First:
				{
					return finalQuery.First();
				}
				case SpecialQueryType.FirstOrDefault:
				{
					return finalQuery.FirstOrDefault();
				}
				case SpecialQueryType.Single:
				{
					return finalQuery.Single();
				}
				case SpecialQueryType.SingleOrDefault:
				{
					return finalQuery.SingleOrDefault();
				}
				case SpecialQueryType.All:
				{
					var pred = predicate.Compile();
					return finalQuery.AsQueryable().All(projection => pred((T)(object)projection));
				}
				case SpecialQueryType.Any:
				{
					return finalQuery.Any();
				}
				case SpecialQueryType.Count:
				{
					return finalQuery.QueryResult.TotalResults;
				}
				default:
				{
					return finalQuery;
				}
			}
		}

		#region Nested type: SpecialQueryType

		/// <summary>
		/// Different query types 
		/// </summary>
		protected enum SpecialQueryType
		{
			/// <summary>
			/// 
			/// </summary>
			None,
			/// <summary>
			/// 
			/// </summary>
			All,
			/// <summary>
			/// 
			/// </summary>
			Any,
			/// <summary>
			/// Get count of items for the query
			/// </summary>
			Count,
			/// <summary>
			/// Get only the first item
			/// </summary>
			First,
			/// <summary>
			/// Get only the first item (or null)
			/// </summary>
			FirstOrDefault,
			/// <summary>
			/// Get only the first item (or throw if there are more than one)
			/// </summary>
			Single,
			/// <summary>
			/// Get only the first item (or throw if there are more than one) or null if empty
			/// </summary>
			SingleOrDefault
		}

		#endregion
	}
}
=======
﻿using System;
using System.Collections.Generic;
using System.Linq;
using System.Linq.Expressions;
using System.Reflection;
using Raven.Client.Document;

namespace Raven.Client.Linq
{
	/// <summary>
	/// Process a Linq expression to a Lucene query
	/// </summary>
	public class RavenQueryProviderProcessor<T>
	{
        private readonly Action<IDocumentQueryCustomization> customizeQuery;
		private readonly string indexName;
		private readonly IDocumentSession session;
		private bool chainedWhere;
		private IDocumentQuery<T> luceneQuery;
		private Expression<Func<T, bool>> predicate;
		private SpecialQueryType queryType = SpecialQueryType.None;
		private Type newExpressionType;
        private string currentPath = string.Empty;
        private int subClauseDepth = 0;

        /// <summary>
        /// Gets the current path in the case of expressions within collections
        /// </summary>
        public string CurrentPath { get { return currentPath; } }

		/// <summary>
		/// Initializes a new instance of the <see cref="RavenQueryProviderProcessor&lt;T&gt;"/> class.
		/// </summary>
		/// <param name="session">The session.</param>
		/// <param name="customizeQuery">The customize query.</param>
		/// <param name="indexName">Name of the index.</param>
		public RavenQueryProviderProcessor(
			IDocumentSession session,
            Action<IDocumentQueryCustomization> customizeQuery,
			string indexName)
		{
			FieldsToFetch = new List<string>();
			newExpressionType = typeof (T);
			this.session = session;
			this.indexName = indexName;
			this.customizeQuery = customizeQuery;
		}

		/// <summary>
		/// Gets the lucene query.
		/// </summary>
		/// <value>The lucene query.</value>
		public IDocumentQuery<T> LuceneQuery
		{
			get { return luceneQuery; }
		}

        /// <summary>
        /// Gets the document session this processor is associated with
        /// </summary>
        public IDocumentSession Session
        {
            get
            {
                return session;
            }
        }

		/// <summary>
		/// Gets or sets the fields to fetch.
		/// </summary>
		/// <value>The fields to fetch.</value>
		public List<string> FieldsToFetch { get; set; }

		/// <summary>
		/// Visits the expression and generate the lucene query
		/// </summary>
		/// <param name="expression">The expression.</param>
		protected void VisitExpression(Expression expression)
		{
            if (expression is BinaryExpression)
            {
                VisitBinaryExpression((BinaryExpression)expression);
            }
            else
            {
                switch (expression.NodeType)
                {
                    case ExpressionType.MemberAccess:
                        VisitMemberAccess((MemberExpression)expression, true);
                        break;
                    case ExpressionType.Not:
                        var unaryExpressionOp = ((UnaryExpression)expression).Operand;
                        VisitMemberAccess((MemberExpression)unaryExpressionOp, false);
                        break;
                    default:
                        if (expression is MethodCallExpression)
                        {
                            VisitMethodCall((MethodCallExpression)expression);
                        }
                        else if (expression is LambdaExpression)
                        {
                            VisitExpression(((LambdaExpression)expression).Body);
                        }
                        break;
                }
            }
       
		}

        private void VisitBinaryExpression(BinaryExpression expression)
        {        
            switch (expression.NodeType)
            {
                case ExpressionType.OrElse:
                    VisitOrElse(expression);
                    break;
                case ExpressionType.AndAlso:
                    VisitAndAlso(expression);
                    break;
                case ExpressionType.NotEqual:
                    VisitNotEquals(expression);
                    break;
                case ExpressionType.Equal:
                    VisitEquals(expression);
                    break;
                case ExpressionType.GreaterThan:
                    VisitGreaterThan(expression);
                    break;
                case ExpressionType.GreaterThanOrEqual:
                    VisitGreaterThanOrEqual(expression);
                    break;
                case ExpressionType.LessThan:
                    VisitLessThan(expression);
                    break;
                case ExpressionType.LessThanOrEqual:
                    VisitLessThanOrEqual(expression);
                    break;
            }
    
        }

		private void VisitAndAlso(BinaryExpression andAlso)
		{
            if (subClauseDepth > 0) luceneQuery.OpenSubclause();
            subClauseDepth++;

			VisitExpression(andAlso.Left);
			luceneQuery.AndAlso();
            VisitExpression(andAlso.Right);

            subClauseDepth--;
            if (subClauseDepth > 0) luceneQuery.CloseSubclause();
		}

		private void VisitOrElse(BinaryExpression orElse)
		{
            if (subClauseDepth > 0) luceneQuery.OpenSubclause();
            subClauseDepth++;

			VisitExpression(orElse.Left);
			luceneQuery.OrElse();              
            VisitExpression(orElse.Right);

            subClauseDepth--;
            if (subClauseDepth > 0) luceneQuery.CloseSubclause();
		}

		private void VisitEquals(BinaryExpression expression)
		{
			var memberInfo = GetMember(expression.Left);

			luceneQuery.WhereEquals(
				memberInfo.Path,
				GetValueFromExpression(expression.Right, GetMemberType(memberInfo)),
				true,
				false);
		}

		private void VisitNotEquals(BinaryExpression expression)
		{
			var memberInfo = GetMember(expression.Left);

			luceneQuery.Not.WhereEquals(
                memberInfo.Path,
				GetValueFromExpression(expression.Right, GetMemberType(memberInfo)),
				true,
				false);
		}

        private static Type GetMemberType(ExpressionMemberInfo memberInfo)
		{
			switch (memberInfo.InnerMemberInfo.MemberType)
			{
				case MemberTypes.Field:
					return ((FieldInfo) memberInfo.InnerMemberInfo).FieldType;
				case MemberTypes.Property:
					return ((PropertyInfo) memberInfo.InnerMemberInfo).PropertyType;
				default:
					throw new ArgumentOutOfRangeException();
			}
		}

        /// <summary>
        /// Gets member info for the specified expression and the path to that expression
        /// </summary>
        /// <param name="expression"></param>
        /// <returns></returns>
        protected virtual ExpressionMemberInfo GetMember(Expression expression)
		{
			var unaryExpression = expression as UnaryExpression;
			if(unaryExpression != null)
				expression = unaryExpression.Operand;

            var memberExpression = (MemberExpression)expression;

            // NOTE: We do this because in the case of dynamic queries, it is perfectly valid
            // For a query to look like x=> x.SomeProperty.AnotherProperty.Length
            // This wouldn't be valid if querying an existing index and would not ordinarily occur
            // So this should be a safe operation
            String path = memberExpression.ToString();
            path = path.Substring(path.IndexOf('.') + 1);

            return new ExpressionMemberInfo(path, memberExpression.Member);
		}

		private void VisitEquals(MethodCallExpression expression)
		{
			var memberInfo = GetMember(expression.Object);

			luceneQuery.WhereEquals(
				memberInfo.Path,
				GetValueFromExpression(expression.Arguments[0], GetMemberType(memberInfo)),
				GetFieldType(memberInfo) != typeof (string),
				false);
		}

		private void VisitContains(MethodCallExpression expression)
		{
			var memberInfo = GetMember(expression.Object);

			luceneQuery.WhereContains(
				memberInfo.Path,
				GetValueFromExpression(expression.Arguments[0], GetMemberType(memberInfo)));
		}

		private void VisitStartsWith(MethodCallExpression expression)
		{
			var memberInfo = GetMember(expression.Object);

			luceneQuery.WhereStartsWith(
				memberInfo.Path,
				GetValueFromExpression(expression.Arguments[0], GetMemberType(memberInfo)));
		}

		private void VisitEndsWith(MethodCallExpression expression)
		{
			var memberInfo = GetMember(expression.Object);

			luceneQuery.WhereEndsWith(
				memberInfo.Path,
				GetValueFromExpression(expression.Arguments[0], GetMemberType(memberInfo)));
		}

		private void VisitGreaterThan(BinaryExpression expression)
		{
			var memberInfo = GetMember(expression.Left);
			var value = GetValueFromExpression(expression.Right, GetMemberType(memberInfo));

			luceneQuery.WhereGreaterThan(
				GetFieldNameForRangeQuery(expression.Left, value),
				value);
		}

		private void VisitGreaterThanOrEqual(BinaryExpression expression)
		{
			var memberInfo = GetMember(expression.Left);
			var value = GetValueFromExpression(expression.Right, GetMemberType(memberInfo));

			luceneQuery.WhereGreaterThanOrEqual(
				GetFieldNameForRangeQuery(expression.Left, value),
				value);
		}

		private void VisitLessThan(BinaryExpression expression)
		{
			var memberInfo = GetMember(expression.Left);
			var value = GetValueFromExpression(expression.Right, GetMemberType(memberInfo));

			luceneQuery.WhereLessThan(
				GetFieldNameForRangeQuery(expression.Left, value),
				value);
		}

		private void VisitLessThanOrEqual(BinaryExpression expression)
		{
			var memberInfo = GetMember(expression.Left);
			var value = GetValueFromExpression(expression.Right, GetMemberType(memberInfo));

			luceneQuery.WhereLessThanOrEqual(
				GetFieldNameForRangeQuery(expression.Left, value),
				value);
		}

        private void VisitAny(MethodCallExpression expression)
        {
            var memberInfo = GetMember(expression.Arguments[0]);
            String oldPath = currentPath;
            currentPath = memberInfo.Path + ",";
            VisitExpression(expression.Arguments[1]);
            currentPath = oldPath;
        }

		private void VisitMemberAccess(MemberExpression memberExpression, bool boolValue)
		{
			if (memberExpression.Type == typeof (bool))
			{
				luceneQuery.WhereEquals(
					memberExpression.Member.Name,
					boolValue,
					true,
					false);
			}
			else
			{
				throw new NotSupportedException("Expression type not supported: " + memberExpression);
			}
		}

		private void VisitMethodCall(MethodCallExpression expression)
		{
			if (expression.Method.DeclaringType == typeof (Queryable))
			{
				VisitQueryableMethodCall(expression);
				return;
			}

			if (expression.Method.DeclaringType == typeof (String))
			{
				VisitStringMethodCall(expression);
				return;
			}

            if (expression.Method.DeclaringType == typeof(Enumerable))
            {
                VisitEnumerableMethodCall(expression);
                return;
            }

			throw new NotSupportedException("Method not supported: " + expression.Method.DeclaringType.Name + "." +
				expression.Method.Name);
		}

        private void VisitEnumerableMethodCall(MethodCallExpression expression)
        {
            switch (expression.Method.Name)
            {
                case "Any":
                {
                    VisitAny(expression);
                    break;
                }                   
                default:
                {
                    throw new NotSupportedException("Method not supported: " + expression.Method.Name);
                }
            }
        }

		private void VisitStringMethodCall(MethodCallExpression expression)
		{
			switch (expression.Method.Name)
			{
				case "Contains":
				{
					VisitContains(expression);
					break;
				}
				case "Equals":
				{
					VisitEquals(expression);
					break;
				}
				case "StartsWith":
				{
					VisitStartsWith(expression);
					break;
				}
				case "EndsWith":
				{
					VisitEndsWith(expression);
					break;
				}
				default:
				{
					throw new NotSupportedException("Method not supported: " + expression.Method.Name);
				}
			}
		}

		private void VisitQueryableMethodCall(MethodCallExpression expression)
		{
			switch (expression.Method.Name)
			{
				case "Where":
				{
					VisitExpression(expression.Arguments[0]);
					if (chainedWhere) luceneQuery.AndAlso();
					VisitExpression(((UnaryExpression) expression.Arguments[1]).Operand);
					chainedWhere = true;
					break;
				}
				case "Select":
				{
					VisitExpression(expression.Arguments[0]);
					VisitSelect(((UnaryExpression) expression.Arguments[1]).Operand);
					break;
				}
				case "Skip":
				{
					VisitExpression(expression.Arguments[0]);
					VisitSkip(((ConstantExpression) expression.Arguments[1]));
					break;
				}
				case "Take":
				{
					VisitExpression(expression.Arguments[0]);
					VisitTake(((ConstantExpression) expression.Arguments[1]));
					break;
				}
				case "First":
				case "FirstOrDefault":
				{
					VisitExpression(expression.Arguments[0]);
					if (expression.Arguments.Count == 2)
					{
						VisitExpression(((UnaryExpression) expression.Arguments[1]).Operand);
					}

					if (expression.Method.Name == "First")
					{
						VisitFirst();
					}
					else
					{
						VisitFirstOrDefault();
					}
					break;
				}
				case "Single":
				case "SingleOrDefault":
				{
					VisitExpression(expression.Arguments[0]);
					if (expression.Arguments.Count == 2)
					{
						VisitExpression(((UnaryExpression) expression.Arguments[1]).Operand);
					}

					if (expression.Method.Name == "Single")
					{
						VisitSingle();
					}
					else
					{
						VisitSingleOrDefault();
					}
					break;
				}
				case "All":
				{
					VisitExpression(expression.Arguments[0]);
					VisitAll((Expression<Func<T, bool>>) ((UnaryExpression) expression.Arguments[1]).Operand);
					break;
				}
				case "Any":
				{
					VisitExpression(expression.Arguments[0]);
					if (expression.Arguments.Count == 2)
					{
						VisitExpression(((UnaryExpression) expression.Arguments[1]).Operand);
					}

					VisitAny();
					break;
				}
				case "Count":
				{
					VisitExpression(expression.Arguments[0]);
					if (expression.Arguments.Count == 2)
					{
						VisitExpression(((UnaryExpression) expression.Arguments[1]).Operand);
					}

					VisitCount();
					break;
				}
				case "OrderBy":
				case "ThenBy":
				case "ThenByDescending":
				case "OrderByDescending":
					VisitExpression(expression.Arguments[0]);
					VisitOrderBy((LambdaExpression) ((UnaryExpression) expression.Arguments[1]).Operand,
					             expression.Method.Name.EndsWith("Descending"));
					break;
				default:
				{
					throw new NotSupportedException("Method not supported: " + expression.Method.Name);
				}
			}
		}

		private void VisitOrderBy(LambdaExpression expression, bool descending)
		{
            var member = ((MemberExpression) expression.Body).Member;
            var propertyInfo = ((MemberExpression)expression.Body).Member as PropertyInfo;
            var fieldInfo = ((MemberExpression)expression.Body).Member as FieldInfo;
            var name = member.Name;
            var type = propertyInfo != null ? propertyInfo.PropertyType : fieldInfo.FieldType;
            luceneQuery.AddOrder(name, descending, type);
		}

		private void VisitSelect(Expression operand)
		{
			var body = ((LambdaExpression) operand).Body;
			switch (body.NodeType)
			{
				case ExpressionType.MemberAccess:
					FieldsToFetch.Add(((MemberExpression) body).Member.Name);
					break;
                //Anonomyous types come through here .Select(x => new { x.Cost } ) doesn't use a member initializer, even though it looks like it does
                //See http://blogs.msdn.com/b/sreekarc/archive/2007/04/03/immutable-the-new-anonymous-type.aspx
				case ExpressionType.New:                
					var newExpression = ((NewExpression) body);
					newExpressionType = newExpression.Type;
					FieldsToFetch.AddRange(newExpression.Arguments.Cast<MemberExpression>().Select(x => x.Member.Name));
					break;
                //for example .Select(x => new SomeType { x.Cost } ), it's member init because it's using the object initializer
                case ExpressionType.MemberInit:
                    var memberInitExpression = ((MemberInitExpression)body);
                    newExpressionType = memberInitExpression.NewExpression.Type;
                    FieldsToFetch.AddRange(memberInitExpression.Bindings.Cast<MemberAssignment>().Select(x => x.Member.Name));
                    break;
				case ExpressionType.Parameter: // want the full thing, so just pass it on.
					break;
                
				default:
					throw new NotSupportedException("Node not supported: " + body.NodeType);
			}
		}

		private void VisitSkip(ConstantExpression constantExpression)
		{
			//Don't have to worry about the cast failing, the Skip() extension method only takes an int
			luceneQuery.Skip((int) constantExpression.Value);
		}

		private void VisitTake(ConstantExpression constantExpression)
		{
			//Don't have to worry about the cast failing, the Take() extension method only takes an int
			luceneQuery.Take((int) constantExpression.Value);
		}

		private void VisitAll(Expression<Func<T, bool>> predicateExpression)
		{
			predicate = predicateExpression;
			queryType = SpecialQueryType.All;
		}

		private void VisitAny()
		{
			luceneQuery.Take(1);
			queryType = SpecialQueryType.Any;
		}

		private void VisitCount()
		{
			luceneQuery.Take(1);
			queryType = SpecialQueryType.Count;
		}

		private void VisitSingle()
		{
			luceneQuery.Take(2);
			queryType = SpecialQueryType.Single;
		}

		private void VisitSingleOrDefault()
		{
			luceneQuery.Take(2);
			queryType = SpecialQueryType.SingleOrDefault;
		}

		private void VisitFirst()
		{
			luceneQuery.Take(1);
			queryType = SpecialQueryType.First;
		}

		private void VisitFirstOrDefault()
		{
			luceneQuery.Take(1);
			queryType = SpecialQueryType.FirstOrDefault;
		}
        
		private static string GetFieldNameForRangeQuery(Expression expression, object value)
		{
			if (value is int || value is long || value is double || value is float || value is decimal)
				return ((MemberExpression) expression).Member.Name + "_Range";
			return ((MemberExpression) expression).Member.Name;
		}

		private Type GetFieldType(ExpressionMemberInfo member)
		{
			var property = member.InnerMemberInfo as PropertyInfo;
			if (property != null)
			{
				return property.PropertyType;
			}

			var field = member.InnerMemberInfo as FieldInfo;
			if (field != null)
			{
				return field.FieldType;
			}

			throw new NotSupportedException("Unable to determine field type from expression");
		}

		private static object GetValueFromExpression(Expression expression, Type type)
		{
			if (expression == null)
				throw new ArgumentNullException("expression");

			// Get object
			object value;
			if (GetValueFromExpressionWithoutConversion(expression, out value))
			{
				if (type.IsEnum)
					return Enum.GetName(type, value);
				return value;
			}
			throw new InvalidOperationException("Can't extract value from expression of type: " + expression.NodeType);
		}

		private static bool GetValueFromExpressionWithoutConversion(Expression expression, out object value)
		{
			if (expression.NodeType == ExpressionType.Constant)
			{
				value = ((ConstantExpression) expression).Value;
				return true;
			}
			if (expression.NodeType == ExpressionType.MemberAccess)
			{
				value = GetMemberValue(((MemberExpression) expression));
				return true;
			}
			if (expression.NodeType == ExpressionType.New)
			{
				var newExpression = ((NewExpression) expression);
				value = Activator.CreateInstance(newExpression.Type, newExpression.Arguments.Select(e =>
				{
					object o;
					if (GetValueFromExpressionWithoutConversion(e, out o))
						return o;
					throw new InvalidOperationException("Can't extract value from expression of type: " + expression.NodeType);
				}).ToArray());
				return true;
			}
			if (expression.NodeType == ExpressionType.Lambda)
			{
				value = ((LambdaExpression) expression).Compile().DynamicInvoke();
				return true;
			}
			if (expression.NodeType == ExpressionType.Call)
			{
				value = Expression.Lambda(expression).Compile().DynamicInvoke();
				return true;
			}
			if (expression.NodeType == ExpressionType.Convert)
			{
				value = Expression.Lambda(((UnaryExpression) expression).Operand).Compile().DynamicInvoke();
				return true;
			}
			value = null;
			return false;
		}

		private static object GetMemberValue(MemberExpression memberExpression)
		{
			object obj = null;

			if (memberExpression == null)
				throw new ArgumentNullException("memberExpression");

			// Get object
            if (memberExpression.Expression is ConstantExpression)
                obj = ((ConstantExpression)memberExpression.Expression).Value;
            else if (memberExpression.Expression is MemberExpression)
                obj = GetMemberValue((MemberExpression)memberExpression.Expression);
            //Fix for the issue here http://github.com/ravendb/ravendb/issues/#issue/145
            //Needed to allow things like ".Where(x => x.TimeOfDay > DateTime.MinValue)", where Expression is null
            //can just leave obj as it is because it's not used below (because Member is a FieldInfo), so won't cause a problem
            else if ((memberExpression.Expression == null && memberExpression.Member is FieldInfo) == false)
                throw new NotSupportedException("Expression type not supported: " + memberExpression.Expression.GetType().FullName);

			// Get value
			var memberInfo = memberExpression.Member;
			if (memberInfo is PropertyInfo)
			{
				var property = (PropertyInfo) memberInfo;
				return property.GetValue(obj, null);
			}
			if (memberInfo is FieldInfo)
			{
				var value = Expression.Lambda(memberExpression).Compile().DynamicInvoke();
				return value;
			}
			throw new NotSupportedException("MemberInfo type not supported: " + memberInfo.GetType().FullName);
		}

		/// <summary>
		/// Processes the expression.
		/// </summary>
		/// <param name="expression">The expression.</param>
		public void ProcessExpression(Expression expression)
		{
			if (session == null)
			{
				// this is to support unit testing
				luceneQuery = new DocumentQuery<T>(null, null, indexName, null);
			}
			else
			{
                luceneQuery = CreateDocumentQuery();
			}
			VisitExpression(expression);
		}

        /// <summary>
        /// Creates the underlying document query for be populated by the linq provider
        /// </summary>
        /// <returns></returns>
        protected virtual IDocumentQuery<T> CreateDocumentQuery()
        {
            return session.Advanced.LuceneQuery<T>(indexName);
        }
        
		/// <summary>
		/// Executes the specified expression.
		/// </summary>
		/// <param name="expression">The expression.</param>
		/// <returns></returns>
		public object Execute(Expression expression)
		{
			chainedWhere = false;
			ProcessExpression(expression);

			if (customizeQuery != null)
				customizeQuery((IDocumentQueryCustomization)luceneQuery);

			if(newExpressionType == typeof(T))
				return ExecuteQuery<T>();

			var genericExecuteQuery = typeof(RavenQueryProviderProcessor<T>).GetMethod("ExecuteQuery", BindingFlags.Instance|BindingFlags.NonPublic);
			var executeQueryWithProjectionType = genericExecuteQuery.MakeGenericMethod(newExpressionType);
			return executeQueryWithProjectionType.Invoke(this, new object[0]);
		}

		private object ExecuteQuery<TProjection>()
		{
			var finalQuery = luceneQuery.SelectFields<TProjection>(FieldsToFetch.ToArray());

			switch (queryType)
			{
				case SpecialQueryType.First:
				{
					return finalQuery.First();
				}
				case SpecialQueryType.FirstOrDefault:
				{
					return finalQuery.FirstOrDefault();
				}
				case SpecialQueryType.Single:
				{
					return finalQuery.Single();
				}
				case SpecialQueryType.SingleOrDefault:
				{
					return finalQuery.SingleOrDefault();
				}
				case SpecialQueryType.All:
				{
					var pred = predicate.Compile();
					return finalQuery.AsQueryable().All(projection => pred((T)(object)projection));
				}
				case SpecialQueryType.Any:
				{
					return finalQuery.Any();
				}
				case SpecialQueryType.Count:
				{
					return finalQuery.QueryResult.TotalResults;
				}
				default:
				{
					return finalQuery;
				}
			}
		}

		#region Nested type: SpecialQueryType

		/// <summary>
		/// Different query types 
		/// </summary>
		protected enum SpecialQueryType
		{
			/// <summary>
			/// 
			/// </summary>
			None,
			/// <summary>
			/// 
			/// </summary>
			All,
			/// <summary>
			/// 
			/// </summary>
			Any,
			/// <summary>
			/// Get count of items for the query
			/// </summary>
			Count,
			/// <summary>
			/// Get only the first item
			/// </summary>
			First,
			/// <summary>
			/// Get only the first item (or null)
			/// </summary>
			FirstOrDefault,
			/// <summary>
			/// Get only the first item (or throw if there are more than one)
			/// </summary>
			Single,
			/// <summary>
			/// Get only the first item (or throw if there are more than one) or null if empty
			/// </summary>
			SingleOrDefault
		}

		#endregion
	}
}
>>>>>>> f732a306
<|MERGE_RESOLUTION|>--- conflicted
+++ resolved
@@ -1,914 +1,83 @@
-<<<<<<< HEAD
-using System;
-using System.Collections.Generic;
-using System.Linq;
-using System.Linq.Expressions;
-using System.Reflection;
-using Raven.Client.Document;
-
-namespace Raven.Client.Linq
-{
-	/// <summary>
-	/// Process a Linq expression to a Lucene query
-	/// </summary>
-	public class RavenQueryProviderProcessor<T>
-	{
-        private readonly Action<IDocumentQueryCustomization> customizeQuery;
-		private readonly string indexName;
-		private readonly IDocumentSession session;
-		private bool chainedWhere;
-		private IDocumentQuery<T> luceneQuery;
-		private Expression<Func<T, bool>> predicate;
-		private SpecialQueryType queryType = SpecialQueryType.None;
-		private Type newExpressionType;
-        private string currentPath = string.Empty;
-
-        /// <summary>
-        /// Gets the current path in the case of expressions within collections
-        /// </summary>
-        public string CurrentPath { get { return currentPath; } }
-
-		/// <summary>
-		/// Initializes a new instance of the <see cref="RavenQueryProviderProcessor&lt;T&gt;"/> class.
-		/// </summary>
-		/// <param name="session">The session.</param>
-		/// <param name="customizeQuery">The customize query.</param>
-		/// <param name="indexName">Name of the index.</param>
-		public RavenQueryProviderProcessor(
-			IDocumentSession session,
-            Action<IDocumentQueryCustomization> customizeQuery,
-			string indexName)
-		{
-			FieldsToFetch = new List<string>();
-			newExpressionType = typeof (T);
-			this.session = session;
-			this.indexName = indexName;
-			this.customizeQuery = customizeQuery;
-		}
-
-		/// <summary>
-		/// Gets the lucene query.
-		/// </summary>
-		/// <value>The lucene query.</value>
-		public IDocumentQuery<T> LuceneQuery
-		{
-			get { return luceneQuery; }
-		}
-
-        /// <summary>
-        /// Gets the document session this processor is associated with
-        /// </summary>
-        public IDocumentSession Session
-        {
-            get
-            {
-                return session;
-            }
-        }
-
-		/// <summary>
-		/// Gets or sets the fields to fetch.
-		/// </summary>
-		/// <value>The fields to fetch.</value>
-		public List<string> FieldsToFetch { get; set; }
-
-		/// <summary>
-		/// Visits the expression and generate the lucene query
-		/// </summary>
-		/// <param name="expression">The expression.</param>
-		protected void VisitExpression(Expression expression)
-		{
-			switch (expression.NodeType)
-			{
-				case ExpressionType.OrElse:
-					VisitOrElse((BinaryExpression) expression);
-					break;
-				case ExpressionType.AndAlso:
-					VisitAndAlso((BinaryExpression) expression);
-					break;
-				case ExpressionType.NotEqual:
-					VisitNotEquals((BinaryExpression) expression);
-					break;
-				case ExpressionType.Equal:
-					VisitEquals((BinaryExpression) expression);
-					break;
-				case ExpressionType.GreaterThan:
-					VisitGreaterThan((BinaryExpression) expression);
-					break;
-				case ExpressionType.GreaterThanOrEqual:
-					VisitGreaterThanOrEqual((BinaryExpression) expression);
-					break;
-				case ExpressionType.LessThan:
-					VisitLessThan((BinaryExpression) expression);
-					break;
-				case ExpressionType.LessThanOrEqual:
-					VisitLessThanOrEqual((BinaryExpression) expression);
-					break;
-				case ExpressionType.MemberAccess:
-					VisitMemberAccess((MemberExpression) expression, true);
-					break;
-				case ExpressionType.Not:
-					var unaryExpressionOp = ((UnaryExpression) expression).Operand;
-					VisitMemberAccess((MemberExpression) unaryExpressionOp, false);
-					break;
-				default:
-					if (expression is MethodCallExpression)
-					{
-						VisitMethodCall((MethodCallExpression) expression);
-					}
-					else if (expression is LambdaExpression)
-					{
-						VisitExpression(((LambdaExpression) expression).Body);
-					}
-					break;
-			}
-		}
-
-		private void VisitAndAlso(BinaryExpression andAlso)
-		{
-			VisitExpression(andAlso.Left);
-
-			luceneQuery.AndAlso();
-
-			VisitExpression(andAlso.Right);
-		}
-
-		private void VisitOrElse(BinaryExpression orElse)
-		{
-			VisitExpression(orElse.Left);
-
-			luceneQuery.OrElse();
-
-			VisitExpression(orElse.Right);
-		}
-
-		private void VisitEquals(BinaryExpression expression)
-		{
-			var memberInfo = GetMember(expression.Left);
-
-			luceneQuery.WhereEquals(
-				memberInfo.Path,
-				GetValueFromExpression(expression.Right, GetMemberType(memberInfo)),
-				true,
-				false);
-		}
-
-		private void VisitNotEquals(BinaryExpression expression)
-		{
-			var memberInfo = GetMember(expression.Left);
-
-			luceneQuery.Not.WhereEquals(
-                memberInfo.Path,
-				GetValueFromExpression(expression.Right, GetMemberType(memberInfo)),
-				true,
-				false);
-		}
-
-        private static Type GetMemberType(ExpressionMemberInfo memberInfo)
-		{
-			switch (memberInfo.InnerMemberInfo.MemberType)
-			{
-				case MemberTypes.Field:
-					return ((FieldInfo) memberInfo.InnerMemberInfo).FieldType;
-				case MemberTypes.Property:
-					return ((PropertyInfo) memberInfo.InnerMemberInfo).PropertyType;
-				default:
-					throw new ArgumentOutOfRangeException();
-			}
-		}
-
-        /// <summary>
-        /// Gets member info for the specified expression and the path to that expression
-        /// </summary>
-        /// <param name="expression"></param>
-        /// <returns></returns>
-        protected virtual ExpressionMemberInfo GetMember(Expression expression)
-		{
-			var unaryExpression = expression as UnaryExpression;
-			if(unaryExpression != null)
-				expression = unaryExpression.Operand;
-
-            var memberExpression = (MemberExpression)expression;
-
-            // NOTE: We do this because in the case of dynamic queries, it is perfectly valid
-            // For a query to look like x=> x.SomeProperty.AnotherProperty.Length
-            // This wouldn't be valid if querying an existing index and would not ordinarily occur
-            // So this should be a safe operation
-            String path = memberExpression.ToString();
-            path = path.Substring(path.IndexOf('.') + 1);
-
-            return new ExpressionMemberInfo(path, memberExpression.Member);
-		}
-
-		private void VisitEquals(MethodCallExpression expression)
-		{
-			var memberInfo = GetMember(expression.Object);
-
-			luceneQuery.WhereEquals(
-				memberInfo.Path,
-				GetValueFromExpression(expression.Arguments[0], GetMemberType(memberInfo)),
-				GetFieldType(memberInfo) != typeof (string),
-				false);
-		}
-
-		private void VisitContains(MethodCallExpression expression)
-		{
-			var memberInfo = GetMember(expression.Object);
-
-			luceneQuery.WhereContains(
-				memberInfo.Path,
-				GetValueFromExpression(expression.Arguments[0], GetMemberType(memberInfo)));
-		}
-
-		private void VisitStartsWith(MethodCallExpression expression)
-		{
-			var memberInfo = GetMember(expression.Object);
-
-			luceneQuery.WhereStartsWith(
-				memberInfo.Path,
-				GetValueFromExpression(expression.Arguments[0], GetMemberType(memberInfo)));
-		}
-
-		private void VisitEndsWith(MethodCallExpression expression)
-		{
-			var memberInfo = GetMember(expression.Object);
-
-			luceneQuery.WhereEndsWith(
-				memberInfo.Path,
-				GetValueFromExpression(expression.Arguments[0], GetMemberType(memberInfo)));
-		}
-
-		private void VisitGreaterThan(BinaryExpression expression)
-		{
-			var memberInfo = GetMember(expression.Left);
-			var value = GetValueFromExpression(expression.Right, GetMemberType(memberInfo));
-
-			luceneQuery.WhereGreaterThan(
-				GetFieldNameForRangeQuery(expression.Left, value),
-				value);
-		}
-
-		private void VisitGreaterThanOrEqual(BinaryExpression expression)
-		{
-			var memberInfo = GetMember(expression.Left);
-			var value = GetValueFromExpression(expression.Right, GetMemberType(memberInfo));
-
-			luceneQuery.WhereGreaterThanOrEqual(
-				GetFieldNameForRangeQuery(expression.Left, value),
-				value);
-		}
-
-		private void VisitLessThan(BinaryExpression expression)
-		{
-			var memberInfo = GetMember(expression.Left);
-			var value = GetValueFromExpression(expression.Right, GetMemberType(memberInfo));
-
-			luceneQuery.WhereLessThan(
-				GetFieldNameForRangeQuery(expression.Left, value),
-				value);
-		}
-
-		private void VisitLessThanOrEqual(BinaryExpression expression)
-		{
-			var memberInfo = GetMember(expression.Left);
-			var value = GetValueFromExpression(expression.Right, GetMemberType(memberInfo));
-
-			luceneQuery.WhereLessThanOrEqual(
-				GetFieldNameForRangeQuery(expression.Left, value),
-				value);
-		}
-
-        private void VisitAny(MethodCallExpression expression)
-        {
-            var memberInfo = GetMember(expression.Arguments[0]);
-            String oldPath = currentPath;
-            currentPath = memberInfo.Path + ",";
-            VisitExpression(expression.Arguments[1]);
-            currentPath = oldPath;
-        }
-
-		private void VisitMemberAccess(MemberExpression memberExpression, bool boolValue)
-		{
-			if (memberExpression.Type == typeof (bool))
-			{
-				luceneQuery.WhereEquals(
-					memberExpression.Member.Name,
-					boolValue,
-					true,
-					false);
-			}
-			else
-			{
-				throw new NotSupportedException("Expression type not supported: " + memberExpression);
-			}
-		}
-
-		private void VisitMethodCall(MethodCallExpression expression)
-		{
-			if (expression.Method.DeclaringType == typeof (Queryable))
-			{
-				VisitQueryableMethodCall(expression);
-				return;
-			}
-
-			if (expression.Method.DeclaringType == typeof (String))
-			{
-				VisitStringMethodCall(expression);
-				return;
-			}
-
-            if (expression.Method.DeclaringType == typeof(Enumerable))
-            {
-                VisitEnumerableMethodCall(expression);
-                return;
-            }
-
-			throw new NotSupportedException("Method not supported: " + expression.Method.DeclaringType.Name + "." +
-				expression.Method.Name);
-		}
-
-        private void VisitEnumerableMethodCall(MethodCallExpression expression)
-        {
-            switch (expression.Method.Name)
-            {
-                case "Any":
-                {
-                    VisitAny(expression);
-                    break;
-                }                   
-                default:
-                {
-                    throw new NotSupportedException("Method not supported: " + expression.Method.Name);
-                }
-            }
-        }
-
-		private void VisitStringMethodCall(MethodCallExpression expression)
-		{
-			switch (expression.Method.Name)
-			{
-				case "Contains":
-				{
-					VisitContains(expression);
-					break;
-				}
-				case "Equals":
-				{
-					VisitEquals(expression);
-					break;
-				}
-				case "StartsWith":
-				{
-					VisitStartsWith(expression);
-					break;
-				}
-				case "EndsWith":
-				{
-					VisitEndsWith(expression);
-					break;
-				}
-				default:
-				{
-					throw new NotSupportedException("Method not supported: " + expression.Method.Name);
-				}
-			}
-		}
-
-		private void VisitQueryableMethodCall(MethodCallExpression expression)
-		{
-			switch (expression.Method.Name)
-			{
-				case "Where":
-				{
-					VisitExpression(expression.Arguments[0]);
-					if (chainedWhere) luceneQuery.AndAlso();
-					VisitExpression(((UnaryExpression) expression.Arguments[1]).Operand);
-					chainedWhere = true;
-					break;
-				}
-				case "Select":
-				{
-					VisitExpression(expression.Arguments[0]);
-					VisitSelect(((UnaryExpression) expression.Arguments[1]).Operand);
-					break;
-				}
-				case "Skip":
-				{
-					VisitExpression(expression.Arguments[0]);
-					VisitSkip(((ConstantExpression) expression.Arguments[1]));
-					break;
-				}
-				case "Take":
-				{
-					VisitExpression(expression.Arguments[0]);
-					VisitTake(((ConstantExpression) expression.Arguments[1]));
-					break;
-				}
-				case "First":
-				case "FirstOrDefault":
-				{
-					VisitExpression(expression.Arguments[0]);
-					if (expression.Arguments.Count == 2)
-					{
-						VisitExpression(((UnaryExpression) expression.Arguments[1]).Operand);
-					}
-
-					if (expression.Method.Name == "First")
-					{
-						VisitFirst();
-					}
-					else
-					{
-						VisitFirstOrDefault();
-					}
-					break;
-				}
-				case "Single":
-				case "SingleOrDefault":
-				{
-					VisitExpression(expression.Arguments[0]);
-					if (expression.Arguments.Count == 2)
-					{
-						VisitExpression(((UnaryExpression) expression.Arguments[1]).Operand);
-					}
-
-					if (expression.Method.Name == "Single")
-					{
-						VisitSingle();
-					}
-					else
-					{
-						VisitSingleOrDefault();
-					}
-					break;
-				}
-				case "All":
-				{
-					VisitExpression(expression.Arguments[0]);
-					VisitAll((Expression<Func<T, bool>>) ((UnaryExpression) expression.Arguments[1]).Operand);
-					break;
-				}
-				case "Any":
-				{
-					VisitExpression(expression.Arguments[0]);
-					if (expression.Arguments.Count == 2)
-					{
-						VisitExpression(((UnaryExpression) expression.Arguments[1]).Operand);
-					}
-
-					VisitAny();
-					break;
-				}
-				case "Count":
-				{
-					VisitExpression(expression.Arguments[0]);
-					if (expression.Arguments.Count == 2)
-					{
-						VisitExpression(((UnaryExpression) expression.Arguments[1]).Operand);
-					}
-
-					VisitCount();
-					break;
-				}
-				case "OrderBy":
-				case "ThenBy":
-				case "ThenByDescending":
-				case "OrderByDescending":
-					VisitExpression(expression.Arguments[0]);
-					VisitOrderBy((LambdaExpression) ((UnaryExpression) expression.Arguments[1]).Operand,
-					             expression.Method.Name.EndsWith("Descending"));
-					break;
-				default:
-				{
-					throw new NotSupportedException("Method not supported: " + expression.Method.Name);
-				}
-			}
-		}
-
-		private void VisitOrderBy(LambdaExpression expression, bool descending)
-		{
-            var member = ((MemberExpression) expression.Body).Member;
-            var propertyInfo = ((MemberExpression)expression.Body).Member as PropertyInfo;
-            var fieldInfo = ((MemberExpression)expression.Body).Member as FieldInfo;
-            var name = member.Name;
-            var type = propertyInfo != null ? propertyInfo.PropertyType : fieldInfo.FieldType;
-            luceneQuery.AddOrder(name, descending, type);
-		}
-
-		private void VisitSelect(Expression operand)
-		{
-			var body = ((LambdaExpression) operand).Body;
-			switch (body.NodeType)
-			{
-				case ExpressionType.MemberAccess:
-					FieldsToFetch.Add(((MemberExpression) body).Member.Name);
-					break;
-                //Anonomyous types come through here .Select(x => new { x.Cost } ) doesn't use a member initializer, even though it looks like it does
-                //See http://blogs.msdn.com/b/sreekarc/archive/2007/04/03/immutable-the-new-anonymous-type.aspx
-				case ExpressionType.New:                
-					var newExpression = ((NewExpression) body);
-					newExpressionType = newExpression.Type;
-					FieldsToFetch.AddRange(newExpression.Arguments.Cast<MemberExpression>().Select(x => x.Member.Name));
-					break;
-                //for example .Select(x => new SomeType { x.Cost } ), it's member init because it's using the object initializer
-                case ExpressionType.MemberInit:
-                    var memberInitExpression = ((MemberInitExpression)body);
-                    newExpressionType = memberInitExpression.NewExpression.Type;
-                    FieldsToFetch.AddRange(memberInitExpression.Bindings.Cast<MemberAssignment>().Select(x => x.Member.Name));
-                    break;
-				case ExpressionType.Parameter: // want the full thing, so just pass it on.
-					break;
-                
-				default:
-					throw new NotSupportedException("Node not supported: " + body.NodeType);
-			}
-		}
-
-		private void VisitSkip(ConstantExpression constantExpression)
-		{
-			//Don't have to worry about the cast failing, the Skip() extension method only takes an int
-			luceneQuery.Skip((int) constantExpression.Value);
-		}
-
-		private void VisitTake(ConstantExpression constantExpression)
-		{
-			//Don't have to worry about the cast failing, the Take() extension method only takes an int
-			luceneQuery.Take((int) constantExpression.Value);
-		}
-
-		private void VisitAll(Expression<Func<T, bool>> predicateExpression)
-		{
-			predicate = predicateExpression;
-			queryType = SpecialQueryType.All;
-		}
-
-		private void VisitAny()
-		{
-			luceneQuery.Take(1);
-			queryType = SpecialQueryType.Any;
-		}
-
-		private void VisitCount()
-		{
-			luceneQuery.Take(1);
-			queryType = SpecialQueryType.Count;
-		}
-
-		private void VisitSingle()
-		{
-			luceneQuery.Take(2);
-			queryType = SpecialQueryType.Single;
-		}
-
-		private void VisitSingleOrDefault()
-		{
-			luceneQuery.Take(2);
-			queryType = SpecialQueryType.SingleOrDefault;
-		}
-
-		private void VisitFirst()
-		{
-			luceneQuery.Take(1);
-			queryType = SpecialQueryType.First;
-		}
-
-		private void VisitFirstOrDefault()
-		{
-			luceneQuery.Take(1);
-			queryType = SpecialQueryType.FirstOrDefault;
-		}
-        
-		private static string GetFieldNameForRangeQuery(Expression expression, object value)
-		{
-			if (value is int || value is long || value is double || value is float || value is decimal)
-				return ((MemberExpression) expression).Member.Name + "_Range";
-			return ((MemberExpression) expression).Member.Name;
-		}
-
-		private Type GetFieldType(ExpressionMemberInfo member)
-		{
-			var property = member.InnerMemberInfo as PropertyInfo;
-			if (property != null)
-			{
-				return property.PropertyType;
-			}
-
-			var field = member.InnerMemberInfo as FieldInfo;
-			if (field != null)
-			{
-				return field.FieldType;
-			}
-
-			throw new NotSupportedException("Unable to determine field type from expression");
-		}
-
-		private static object GetValueFromExpression(Expression expression, Type type)
-		{
-			if (expression == null)
-				throw new ArgumentNullException("expression");
-
-			// Get object
-			object value;
-			if (GetValueFromExpressionWithoutConversion(expression, out value))
-			{
-				if (type.IsEnum)
-					return Enum.GetName(type, value);
-				return value;
-			}
-			throw new InvalidOperationException("Can't extract value from expression of type: " + expression.NodeType);
-		}
-
-		private static bool GetValueFromExpressionWithoutConversion(Expression expression, out object value)
-		{
-			if (expression.NodeType == ExpressionType.Constant)
-			{
-				value = ((ConstantExpression) expression).Value;
-				return true;
-			}
-			if (expression.NodeType == ExpressionType.MemberAccess)
-			{
-				value = GetMemberValue(((MemberExpression) expression));
-				return true;
-			}
-			if (expression.NodeType == ExpressionType.New)
-			{
-				var newExpression = ((NewExpression) expression);
-				value = Activator.CreateInstance(newExpression.Type, newExpression.Arguments.Select(e =>
-				{
-					object o;
-					if (GetValueFromExpressionWithoutConversion(e, out o))
-						return o;
-					throw new InvalidOperationException("Can't extract value from expression of type: " + expression.NodeType);
-				}).ToArray());
-				return true;
-			}
-			if (expression.NodeType == ExpressionType.Lambda)
-			{
-				value = ((LambdaExpression) expression).Compile().DynamicInvoke();
-				return true;
-			}
-			if (expression.NodeType == ExpressionType.Call)
-			{
-				value = Expression.Lambda(expression).Compile().DynamicInvoke();
-				return true;
-			}
-			if (expression.NodeType == ExpressionType.Convert)
-			{
-				value = Expression.Lambda(((UnaryExpression) expression).Operand).Compile().DynamicInvoke();
-				return true;
-			}
-			value = null;
-			return false;
-		}
-
-		private static object GetMemberValue(MemberExpression memberExpression)
-		{
-			object obj = null;
-
-			if (memberExpression == null)
-				throw new ArgumentNullException("memberExpression");
-
-			// Get object
-            if (memberExpression.Expression is ConstantExpression)
-                obj = ((ConstantExpression)memberExpression.Expression).Value;
-            else if (memberExpression.Expression is MemberExpression)
-                obj = GetMemberValue((MemberExpression)memberExpression.Expression);
-            //Fix for the issue here http://github.com/ravendb/ravendb/issues/#issue/145
-            //Needed to allow things like ".Where(x => x.TimeOfDay > DateTime.MinValue)", where Expression is null
-            //can just leave obj as it is because it's not used below (because Member is a FieldInfo), so won't cause a problem
-            else if ((memberExpression.Expression == null && memberExpression.Member is FieldInfo) == false)
-                throw new NotSupportedException("Expression type not supported: " + memberExpression.Expression.GetType().FullName);
-
-			// Get value
-			var memberInfo = memberExpression.Member;
-			if (memberInfo is PropertyInfo)
-			{
-				var property = (PropertyInfo) memberInfo;
-				return property.GetValue(obj, null);
-			}
-			if (memberInfo is FieldInfo)
-			{
-				var value = Expression.Lambda(memberExpression).Compile().DynamicInvoke();
-				return value;
-			}
-			throw new NotSupportedException("MemberInfo type not supported: " + memberInfo.GetType().FullName);
-		}
-
-		/// <summary>
-		/// Processes the expression.
-		/// </summary>
-		/// <param name="expression">The expression.</param>
-		public void ProcessExpression(Expression expression)
-		{
-			if (session == null)
-			{
-				// this is to support unit testing
-				luceneQuery = new DocumentQuery<T>(null, null, indexName, null);
-			}
-			else
-			{
-                luceneQuery = CreateDocumentQuery();
-			}
-			VisitExpression(expression);
-		}
-
-        /// <summary>
-        /// Creates the underlying document query for be populated by the linq provider
-        /// </summary>
-        /// <returns></returns>
-        protected virtual IDocumentQuery<T> CreateDocumentQuery()
-        {
-            return session.Advanced.LuceneQuery<T>(indexName);
-        }
-        
-		/// <summary>
-		/// Executes the specified expression.
-		/// </summary>
-		/// <param name="expression">The expression.</param>
-		/// <returns></returns>
-		public object Execute(Expression expression)
-		{
-			chainedWhere = false;
-			ProcessExpression(expression);
-
-			if (customizeQuery != null)
-				customizeQuery((IDocumentQueryCustomization)luceneQuery);
-
-			if(newExpressionType == typeof(T))
-				return ExecuteQuery<T>();
-
-			var genericExecuteQuery = typeof(RavenQueryProviderProcessor<T>).GetMethod("ExecuteQuery", BindingFlags.Instance|BindingFlags.NonPublic);
-			var executeQueryWithProjectionType = genericExecuteQuery.MakeGenericMethod(newExpressionType);
-			return executeQueryWithProjectionType.Invoke(this, new object[0]);
-		}
-
-		private object ExecuteQuery<TProjection>()
-		{
-			var finalQuery = luceneQuery.SelectFields<TProjection>(FieldsToFetch.ToArray());
-
-			switch (queryType)
-			{
-				case SpecialQueryType.First:
-				{
-					return finalQuery.First();
-				}
-				case SpecialQueryType.FirstOrDefault:
-				{
-					return finalQuery.FirstOrDefault();
-				}
-				case SpecialQueryType.Single:
-				{
-					return finalQuery.Single();
-				}
-				case SpecialQueryType.SingleOrDefault:
-				{
-					return finalQuery.SingleOrDefault();
-				}
-				case SpecialQueryType.All:
-				{
-					var pred = predicate.Compile();
-					return finalQuery.AsQueryable().All(projection => pred((T)(object)projection));
-				}
-				case SpecialQueryType.Any:
-				{
-					return finalQuery.Any();
-				}
-				case SpecialQueryType.Count:
-				{
-					return finalQuery.QueryResult.TotalResults;
-				}
-				default:
-				{
-					return finalQuery;
-				}
-			}
-		}
-
-		#region Nested type: SpecialQueryType
-
-		/// <summary>
-		/// Different query types 
-		/// </summary>
-		protected enum SpecialQueryType
-		{
-			/// <summary>
-			/// 
-			/// </summary>
-			None,
-			/// <summary>
-			/// 
-			/// </summary>
-			All,
-			/// <summary>
-			/// 
-			/// </summary>
-			Any,
-			/// <summary>
-			/// Get count of items for the query
-			/// </summary>
-			Count,
-			/// <summary>
-			/// Get only the first item
-			/// </summary>
-			First,
-			/// <summary>
-			/// Get only the first item (or null)
-			/// </summary>
-			FirstOrDefault,
-			/// <summary>
-			/// Get only the first item (or throw if there are more than one)
-			/// </summary>
-			Single,
-			/// <summary>
-			/// Get only the first item (or throw if there are more than one) or null if empty
-			/// </summary>
-			SingleOrDefault
-		}
-
-		#endregion
-	}
-}
-=======
-﻿using System;
-using System.Collections.Generic;
-using System.Linq;
-using System.Linq.Expressions;
-using System.Reflection;
-using Raven.Client.Document;
-
-namespace Raven.Client.Linq
-{
-	/// <summary>
-	/// Process a Linq expression to a Lucene query
-	/// </summary>
-	public class RavenQueryProviderProcessor<T>
-	{
-        private readonly Action<IDocumentQueryCustomization> customizeQuery;
-		private readonly string indexName;
-		private readonly IDocumentSession session;
-		private bool chainedWhere;
-		private IDocumentQuery<T> luceneQuery;
-		private Expression<Func<T, bool>> predicate;
-		private SpecialQueryType queryType = SpecialQueryType.None;
-		private Type newExpressionType;
-        private string currentPath = string.Empty;
+﻿using System;
+using System.Collections.Generic;
+using System.Linq;
+using System.Linq.Expressions;
+using System.Reflection;
+using Raven.Client.Document;
+
+namespace Raven.Client.Linq
+{
+	/// <summary>
+	/// Process a Linq expression to a Lucene query
+	/// </summary>
+	public class RavenQueryProviderProcessor<T>
+	{
+        private readonly Action<IDocumentQueryCustomization> customizeQuery;
+		private readonly string indexName;
+		private readonly IDocumentSession session;
+		private bool chainedWhere;
+		private IDocumentQuery<T> luceneQuery;
+		private Expression<Func<T, bool>> predicate;
+		private SpecialQueryType queryType = SpecialQueryType.None;
+		private Type newExpressionType;
+        private string currentPath = string.Empty;
         private int subClauseDepth = 0;
-
-        /// <summary>
-        /// Gets the current path in the case of expressions within collections
-        /// </summary>
-        public string CurrentPath { get { return currentPath; } }
-
-		/// <summary>
-		/// Initializes a new instance of the <see cref="RavenQueryProviderProcessor&lt;T&gt;"/> class.
-		/// </summary>
-		/// <param name="session">The session.</param>
-		/// <param name="customizeQuery">The customize query.</param>
-		/// <param name="indexName">Name of the index.</param>
-		public RavenQueryProviderProcessor(
-			IDocumentSession session,
-            Action<IDocumentQueryCustomization> customizeQuery,
-			string indexName)
-		{
-			FieldsToFetch = new List<string>();
-			newExpressionType = typeof (T);
-			this.session = session;
-			this.indexName = indexName;
-			this.customizeQuery = customizeQuery;
-		}
-
-		/// <summary>
-		/// Gets the lucene query.
-		/// </summary>
-		/// <value>The lucene query.</value>
-		public IDocumentQuery<T> LuceneQuery
-		{
-			get { return luceneQuery; }
-		}
-
-        /// <summary>
-        /// Gets the document session this processor is associated with
-        /// </summary>
-        public IDocumentSession Session
-        {
-            get
-            {
-                return session;
-            }
-        }
-
-		/// <summary>
-		/// Gets or sets the fields to fetch.
-		/// </summary>
-		/// <value>The fields to fetch.</value>
-		public List<string> FieldsToFetch { get; set; }
-
-		/// <summary>
-		/// Visits the expression and generate the lucene query
-		/// </summary>
-		/// <param name="expression">The expression.</param>
-		protected void VisitExpression(Expression expression)
-		{
+
+        /// <summary>
+        /// Gets the current path in the case of expressions within collections
+        /// </summary>
+        public string CurrentPath { get { return currentPath; } }
+
+		/// <summary>
+		/// Initializes a new instance of the <see cref="RavenQueryProviderProcessor&lt;T&gt;"/> class.
+		/// </summary>
+		/// <param name="session">The session.</param>
+		/// <param name="customizeQuery">The customize query.</param>
+		/// <param name="indexName">Name of the index.</param>
+		public RavenQueryProviderProcessor(
+			IDocumentSession session,
+            Action<IDocumentQueryCustomization> customizeQuery,
+			string indexName)
+		{
+			FieldsToFetch = new List<string>();
+			newExpressionType = typeof (T);
+			this.session = session;
+			this.indexName = indexName;
+			this.customizeQuery = customizeQuery;
+		}
+
+		/// <summary>
+		/// Gets the lucene query.
+		/// </summary>
+		/// <value>The lucene query.</value>
+		public IDocumentQuery<T> LuceneQuery
+		{
+			get { return luceneQuery; }
+		}
+
+        /// <summary>
+        /// Gets the document session this processor is associated with
+        /// </summary>
+        public IDocumentSession Session
+        {
+            get
+            {
+                return session;
+            }
+        }
+
+		/// <summary>
+		/// Gets or sets the fields to fetch.
+		/// </summary>
+		/// <value>The fields to fetch.</value>
+		public List<string> FieldsToFetch { get; set; }
+
+		/// <summary>
+		/// Visits the expression and generate the lucene query
+		/// </summary>
+		/// <param name="expression">The expression.</param>
+		protected void VisitExpression(Expression expression)
+		{
             if (expression is BinaryExpression)
             {
                 VisitBinaryExpression((BinaryExpression)expression);
@@ -937,8 +106,8 @@
                 }
             }
        
-		}
-
+		}
+
         private void VisitBinaryExpression(BinaryExpression expression)
         {        
             switch (expression.NodeType)
@@ -971,716 +140,715 @@
     
         }
 
-		private void VisitAndAlso(BinaryExpression andAlso)
-		{
+		private void VisitAndAlso(BinaryExpression andAlso)
+		{
             if (subClauseDepth > 0) luceneQuery.OpenSubclause();
             subClauseDepth++;
 
-			VisitExpression(andAlso.Left);
-			luceneQuery.AndAlso();
+			VisitExpression(andAlso.Left);
+			luceneQuery.AndAlso();
             VisitExpression(andAlso.Right);
-
+
             subClauseDepth--;
             if (subClauseDepth > 0) luceneQuery.CloseSubclause();
-		}
-
-		private void VisitOrElse(BinaryExpression orElse)
-		{
+		}
+
+		private void VisitOrElse(BinaryExpression orElse)
+		{
             if (subClauseDepth > 0) luceneQuery.OpenSubclause();
             subClauseDepth++;
 
-			VisitExpression(orElse.Left);
+			VisitExpression(orElse.Left);
 			luceneQuery.OrElse();              
             VisitExpression(orElse.Right);
-
+
             subClauseDepth--;
             if (subClauseDepth > 0) luceneQuery.CloseSubclause();
-		}
-
-		private void VisitEquals(BinaryExpression expression)
-		{
-			var memberInfo = GetMember(expression.Left);
-
-			luceneQuery.WhereEquals(
-				memberInfo.Path,
-				GetValueFromExpression(expression.Right, GetMemberType(memberInfo)),
-				true,
-				false);
-		}
-
-		private void VisitNotEquals(BinaryExpression expression)
-		{
-			var memberInfo = GetMember(expression.Left);
-
-			luceneQuery.Not.WhereEquals(
-                memberInfo.Path,
-				GetValueFromExpression(expression.Right, GetMemberType(memberInfo)),
-				true,
-				false);
-		}
-
-        private static Type GetMemberType(ExpressionMemberInfo memberInfo)
-		{
-			switch (memberInfo.InnerMemberInfo.MemberType)
-			{
-				case MemberTypes.Field:
-					return ((FieldInfo) memberInfo.InnerMemberInfo).FieldType;
-				case MemberTypes.Property:
-					return ((PropertyInfo) memberInfo.InnerMemberInfo).PropertyType;
-				default:
-					throw new ArgumentOutOfRangeException();
-			}
-		}
-
-        /// <summary>
-        /// Gets member info for the specified expression and the path to that expression
-        /// </summary>
-        /// <param name="expression"></param>
-        /// <returns></returns>
-        protected virtual ExpressionMemberInfo GetMember(Expression expression)
-		{
-			var unaryExpression = expression as UnaryExpression;
-			if(unaryExpression != null)
-				expression = unaryExpression.Operand;
-
-            var memberExpression = (MemberExpression)expression;
-
-            // NOTE: We do this because in the case of dynamic queries, it is perfectly valid
-            // For a query to look like x=> x.SomeProperty.AnotherProperty.Length
-            // This wouldn't be valid if querying an existing index and would not ordinarily occur
-            // So this should be a safe operation
-            String path = memberExpression.ToString();
-            path = path.Substring(path.IndexOf('.') + 1);
-
-            return new ExpressionMemberInfo(path, memberExpression.Member);
-		}
-
-		private void VisitEquals(MethodCallExpression expression)
-		{
-			var memberInfo = GetMember(expression.Object);
-
-			luceneQuery.WhereEquals(
-				memberInfo.Path,
-				GetValueFromExpression(expression.Arguments[0], GetMemberType(memberInfo)),
-				GetFieldType(memberInfo) != typeof (string),
-				false);
-		}
-
-		private void VisitContains(MethodCallExpression expression)
-		{
-			var memberInfo = GetMember(expression.Object);
-
-			luceneQuery.WhereContains(
-				memberInfo.Path,
-				GetValueFromExpression(expression.Arguments[0], GetMemberType(memberInfo)));
-		}
-
-		private void VisitStartsWith(MethodCallExpression expression)
-		{
-			var memberInfo = GetMember(expression.Object);
-
-			luceneQuery.WhereStartsWith(
-				memberInfo.Path,
-				GetValueFromExpression(expression.Arguments[0], GetMemberType(memberInfo)));
-		}
-
-		private void VisitEndsWith(MethodCallExpression expression)
-		{
-			var memberInfo = GetMember(expression.Object);
-
-			luceneQuery.WhereEndsWith(
-				memberInfo.Path,
-				GetValueFromExpression(expression.Arguments[0], GetMemberType(memberInfo)));
-		}
-
-		private void VisitGreaterThan(BinaryExpression expression)
-		{
-			var memberInfo = GetMember(expression.Left);
-			var value = GetValueFromExpression(expression.Right, GetMemberType(memberInfo));
-
-			luceneQuery.WhereGreaterThan(
-				GetFieldNameForRangeQuery(expression.Left, value),
-				value);
-		}
-
-		private void VisitGreaterThanOrEqual(BinaryExpression expression)
-		{
-			var memberInfo = GetMember(expression.Left);
-			var value = GetValueFromExpression(expression.Right, GetMemberType(memberInfo));
-
-			luceneQuery.WhereGreaterThanOrEqual(
-				GetFieldNameForRangeQuery(expression.Left, value),
-				value);
-		}
-
-		private void VisitLessThan(BinaryExpression expression)
-		{
-			var memberInfo = GetMember(expression.Left);
-			var value = GetValueFromExpression(expression.Right, GetMemberType(memberInfo));
-
-			luceneQuery.WhereLessThan(
-				GetFieldNameForRangeQuery(expression.Left, value),
-				value);
-		}
-
-		private void VisitLessThanOrEqual(BinaryExpression expression)
-		{
-			var memberInfo = GetMember(expression.Left);
-			var value = GetValueFromExpression(expression.Right, GetMemberType(memberInfo));
-
-			luceneQuery.WhereLessThanOrEqual(
-				GetFieldNameForRangeQuery(expression.Left, value),
-				value);
-		}
-
-        private void VisitAny(MethodCallExpression expression)
-        {
-            var memberInfo = GetMember(expression.Arguments[0]);
-            String oldPath = currentPath;
-            currentPath = memberInfo.Path + ",";
-            VisitExpression(expression.Arguments[1]);
-            currentPath = oldPath;
-        }
-
-		private void VisitMemberAccess(MemberExpression memberExpression, bool boolValue)
-		{
-			if (memberExpression.Type == typeof (bool))
-			{
-				luceneQuery.WhereEquals(
-					memberExpression.Member.Name,
-					boolValue,
-					true,
-					false);
-			}
-			else
-			{
-				throw new NotSupportedException("Expression type not supported: " + memberExpression);
-			}
-		}
-
-		private void VisitMethodCall(MethodCallExpression expression)
-		{
-			if (expression.Method.DeclaringType == typeof (Queryable))
-			{
-				VisitQueryableMethodCall(expression);
-				return;
-			}
-
-			if (expression.Method.DeclaringType == typeof (String))
-			{
-				VisitStringMethodCall(expression);
-				return;
-			}
-
-            if (expression.Method.DeclaringType == typeof(Enumerable))
-            {
-                VisitEnumerableMethodCall(expression);
-                return;
-            }
-
-			throw new NotSupportedException("Method not supported: " + expression.Method.DeclaringType.Name + "." +
-				expression.Method.Name);
-		}
-
-        private void VisitEnumerableMethodCall(MethodCallExpression expression)
-        {
-            switch (expression.Method.Name)
-            {
-                case "Any":
-                {
-                    VisitAny(expression);
-                    break;
-                }                   
-                default:
-                {
-                    throw new NotSupportedException("Method not supported: " + expression.Method.Name);
-                }
-            }
-        }
-
-		private void VisitStringMethodCall(MethodCallExpression expression)
-		{
-			switch (expression.Method.Name)
-			{
-				case "Contains":
-				{
-					VisitContains(expression);
-					break;
-				}
-				case "Equals":
-				{
-					VisitEquals(expression);
-					break;
-				}
-				case "StartsWith":
-				{
-					VisitStartsWith(expression);
-					break;
-				}
-				case "EndsWith":
-				{
-					VisitEndsWith(expression);
-					break;
-				}
-				default:
-				{
-					throw new NotSupportedException("Method not supported: " + expression.Method.Name);
-				}
-			}
-		}
-
-		private void VisitQueryableMethodCall(MethodCallExpression expression)
-		{
-			switch (expression.Method.Name)
-			{
-				case "Where":
-				{
-					VisitExpression(expression.Arguments[0]);
-					if (chainedWhere) luceneQuery.AndAlso();
-					VisitExpression(((UnaryExpression) expression.Arguments[1]).Operand);
-					chainedWhere = true;
-					break;
-				}
-				case "Select":
-				{
-					VisitExpression(expression.Arguments[0]);
-					VisitSelect(((UnaryExpression) expression.Arguments[1]).Operand);
-					break;
-				}
-				case "Skip":
-				{
-					VisitExpression(expression.Arguments[0]);
-					VisitSkip(((ConstantExpression) expression.Arguments[1]));
-					break;
-				}
-				case "Take":
-				{
-					VisitExpression(expression.Arguments[0]);
-					VisitTake(((ConstantExpression) expression.Arguments[1]));
-					break;
-				}
-				case "First":
-				case "FirstOrDefault":
-				{
-					VisitExpression(expression.Arguments[0]);
-					if (expression.Arguments.Count == 2)
-					{
-						VisitExpression(((UnaryExpression) expression.Arguments[1]).Operand);
-					}
-
-					if (expression.Method.Name == "First")
-					{
-						VisitFirst();
-					}
-					else
-					{
-						VisitFirstOrDefault();
-					}
-					break;
-				}
-				case "Single":
-				case "SingleOrDefault":
-				{
-					VisitExpression(expression.Arguments[0]);
-					if (expression.Arguments.Count == 2)
-					{
-						VisitExpression(((UnaryExpression) expression.Arguments[1]).Operand);
-					}
-
-					if (expression.Method.Name == "Single")
-					{
-						VisitSingle();
-					}
-					else
-					{
-						VisitSingleOrDefault();
-					}
-					break;
-				}
-				case "All":
-				{
-					VisitExpression(expression.Arguments[0]);
-					VisitAll((Expression<Func<T, bool>>) ((UnaryExpression) expression.Arguments[1]).Operand);
-					break;
-				}
-				case "Any":
-				{
-					VisitExpression(expression.Arguments[0]);
-					if (expression.Arguments.Count == 2)
-					{
-						VisitExpression(((UnaryExpression) expression.Arguments[1]).Operand);
-					}
-
-					VisitAny();
-					break;
-				}
-				case "Count":
-				{
-					VisitExpression(expression.Arguments[0]);
-					if (expression.Arguments.Count == 2)
-					{
-						VisitExpression(((UnaryExpression) expression.Arguments[1]).Operand);
-					}
-
-					VisitCount();
-					break;
-				}
-				case "OrderBy":
-				case "ThenBy":
-				case "ThenByDescending":
-				case "OrderByDescending":
-					VisitExpression(expression.Arguments[0]);
-					VisitOrderBy((LambdaExpression) ((UnaryExpression) expression.Arguments[1]).Operand,
-					             expression.Method.Name.EndsWith("Descending"));
-					break;
-				default:
-				{
-					throw new NotSupportedException("Method not supported: " + expression.Method.Name);
-				}
-			}
-		}
-
-		private void VisitOrderBy(LambdaExpression expression, bool descending)
-		{
-            var member = ((MemberExpression) expression.Body).Member;
-            var propertyInfo = ((MemberExpression)expression.Body).Member as PropertyInfo;
-            var fieldInfo = ((MemberExpression)expression.Body).Member as FieldInfo;
-            var name = member.Name;
-            var type = propertyInfo != null ? propertyInfo.PropertyType : fieldInfo.FieldType;
-            luceneQuery.AddOrder(name, descending, type);
-		}
-
-		private void VisitSelect(Expression operand)
-		{
-			var body = ((LambdaExpression) operand).Body;
-			switch (body.NodeType)
-			{
-				case ExpressionType.MemberAccess:
-					FieldsToFetch.Add(((MemberExpression) body).Member.Name);
-					break;
-                //Anonomyous types come through here .Select(x => new { x.Cost } ) doesn't use a member initializer, even though it looks like it does
-                //See http://blogs.msdn.com/b/sreekarc/archive/2007/04/03/immutable-the-new-anonymous-type.aspx
-				case ExpressionType.New:                
-					var newExpression = ((NewExpression) body);
-					newExpressionType = newExpression.Type;
-					FieldsToFetch.AddRange(newExpression.Arguments.Cast<MemberExpression>().Select(x => x.Member.Name));
-					break;
-                //for example .Select(x => new SomeType { x.Cost } ), it's member init because it's using the object initializer
-                case ExpressionType.MemberInit:
-                    var memberInitExpression = ((MemberInitExpression)body);
-                    newExpressionType = memberInitExpression.NewExpression.Type;
-                    FieldsToFetch.AddRange(memberInitExpression.Bindings.Cast<MemberAssignment>().Select(x => x.Member.Name));
-                    break;
-				case ExpressionType.Parameter: // want the full thing, so just pass it on.
-					break;
-                
-				default:
-					throw new NotSupportedException("Node not supported: " + body.NodeType);
-			}
-		}
-
-		private void VisitSkip(ConstantExpression constantExpression)
-		{
-			//Don't have to worry about the cast failing, the Skip() extension method only takes an int
-			luceneQuery.Skip((int) constantExpression.Value);
-		}
-
-		private void VisitTake(ConstantExpression constantExpression)
-		{
-			//Don't have to worry about the cast failing, the Take() extension method only takes an int
-			luceneQuery.Take((int) constantExpression.Value);
-		}
-
-		private void VisitAll(Expression<Func<T, bool>> predicateExpression)
-		{
-			predicate = predicateExpression;
-			queryType = SpecialQueryType.All;
-		}
-
-		private void VisitAny()
-		{
-			luceneQuery.Take(1);
-			queryType = SpecialQueryType.Any;
-		}
-
-		private void VisitCount()
-		{
-			luceneQuery.Take(1);
-			queryType = SpecialQueryType.Count;
-		}
-
-		private void VisitSingle()
-		{
-			luceneQuery.Take(2);
-			queryType = SpecialQueryType.Single;
-		}
-
-		private void VisitSingleOrDefault()
-		{
-			luceneQuery.Take(2);
-			queryType = SpecialQueryType.SingleOrDefault;
-		}
-
-		private void VisitFirst()
-		{
-			luceneQuery.Take(1);
-			queryType = SpecialQueryType.First;
-		}
-
-		private void VisitFirstOrDefault()
-		{
-			luceneQuery.Take(1);
-			queryType = SpecialQueryType.FirstOrDefault;
-		}
-        
-		private static string GetFieldNameForRangeQuery(Expression expression, object value)
-		{
-			if (value is int || value is long || value is double || value is float || value is decimal)
-				return ((MemberExpression) expression).Member.Name + "_Range";
-			return ((MemberExpression) expression).Member.Name;
-		}
-
-		private Type GetFieldType(ExpressionMemberInfo member)
-		{
-			var property = member.InnerMemberInfo as PropertyInfo;
-			if (property != null)
-			{
-				return property.PropertyType;
-			}
-
-			var field = member.InnerMemberInfo as FieldInfo;
-			if (field != null)
-			{
-				return field.FieldType;
-			}
-
-			throw new NotSupportedException("Unable to determine field type from expression");
-		}
-
-		private static object GetValueFromExpression(Expression expression, Type type)
-		{
-			if (expression == null)
-				throw new ArgumentNullException("expression");
-
-			// Get object
-			object value;
-			if (GetValueFromExpressionWithoutConversion(expression, out value))
-			{
-				if (type.IsEnum)
-					return Enum.GetName(type, value);
-				return value;
-			}
-			throw new InvalidOperationException("Can't extract value from expression of type: " + expression.NodeType);
-		}
-
-		private static bool GetValueFromExpressionWithoutConversion(Expression expression, out object value)
-		{
-			if (expression.NodeType == ExpressionType.Constant)
-			{
-				value = ((ConstantExpression) expression).Value;
-				return true;
-			}
-			if (expression.NodeType == ExpressionType.MemberAccess)
-			{
-				value = GetMemberValue(((MemberExpression) expression));
-				return true;
-			}
-			if (expression.NodeType == ExpressionType.New)
-			{
-				var newExpression = ((NewExpression) expression);
-				value = Activator.CreateInstance(newExpression.Type, newExpression.Arguments.Select(e =>
-				{
-					object o;
-					if (GetValueFromExpressionWithoutConversion(e, out o))
-						return o;
-					throw new InvalidOperationException("Can't extract value from expression of type: " + expression.NodeType);
-				}).ToArray());
-				return true;
-			}
-			if (expression.NodeType == ExpressionType.Lambda)
-			{
-				value = ((LambdaExpression) expression).Compile().DynamicInvoke();
-				return true;
-			}
-			if (expression.NodeType == ExpressionType.Call)
-			{
-				value = Expression.Lambda(expression).Compile().DynamicInvoke();
-				return true;
-			}
-			if (expression.NodeType == ExpressionType.Convert)
-			{
-				value = Expression.Lambda(((UnaryExpression) expression).Operand).Compile().DynamicInvoke();
-				return true;
-			}
-			value = null;
-			return false;
-		}
-
-		private static object GetMemberValue(MemberExpression memberExpression)
-		{
-			object obj = null;
-
-			if (memberExpression == null)
-				throw new ArgumentNullException("memberExpression");
-
-			// Get object
-            if (memberExpression.Expression is ConstantExpression)
-                obj = ((ConstantExpression)memberExpression.Expression).Value;
-            else if (memberExpression.Expression is MemberExpression)
-                obj = GetMemberValue((MemberExpression)memberExpression.Expression);
-            //Fix for the issue here http://github.com/ravendb/ravendb/issues/#issue/145
-            //Needed to allow things like ".Where(x => x.TimeOfDay > DateTime.MinValue)", where Expression is null
-            //can just leave obj as it is because it's not used below (because Member is a FieldInfo), so won't cause a problem
-            else if ((memberExpression.Expression == null && memberExpression.Member is FieldInfo) == false)
-                throw new NotSupportedException("Expression type not supported: " + memberExpression.Expression.GetType().FullName);
-
-			// Get value
-			var memberInfo = memberExpression.Member;
-			if (memberInfo is PropertyInfo)
-			{
-				var property = (PropertyInfo) memberInfo;
-				return property.GetValue(obj, null);
-			}
-			if (memberInfo is FieldInfo)
-			{
-				var value = Expression.Lambda(memberExpression).Compile().DynamicInvoke();
-				return value;
-			}
-			throw new NotSupportedException("MemberInfo type not supported: " + memberInfo.GetType().FullName);
-		}
-
-		/// <summary>
-		/// Processes the expression.
-		/// </summary>
-		/// <param name="expression">The expression.</param>
-		public void ProcessExpression(Expression expression)
-		{
-			if (session == null)
-			{
-				// this is to support unit testing
-				luceneQuery = new DocumentQuery<T>(null, null, indexName, null);
-			}
-			else
-			{
-                luceneQuery = CreateDocumentQuery();
-			}
-			VisitExpression(expression);
-		}
-
-        /// <summary>
-        /// Creates the underlying document query for be populated by the linq provider
-        /// </summary>
-        /// <returns></returns>
-        protected virtual IDocumentQuery<T> CreateDocumentQuery()
-        {
-            return session.Advanced.LuceneQuery<T>(indexName);
-        }
-        
-		/// <summary>
-		/// Executes the specified expression.
-		/// </summary>
-		/// <param name="expression">The expression.</param>
-		/// <returns></returns>
-		public object Execute(Expression expression)
-		{
-			chainedWhere = false;
-			ProcessExpression(expression);
-
-			if (customizeQuery != null)
-				customizeQuery((IDocumentQueryCustomization)luceneQuery);
-
-			if(newExpressionType == typeof(T))
-				return ExecuteQuery<T>();
-
-			var genericExecuteQuery = typeof(RavenQueryProviderProcessor<T>).GetMethod("ExecuteQuery", BindingFlags.Instance|BindingFlags.NonPublic);
-			var executeQueryWithProjectionType = genericExecuteQuery.MakeGenericMethod(newExpressionType);
-			return executeQueryWithProjectionType.Invoke(this, new object[0]);
-		}
-
-		private object ExecuteQuery<TProjection>()
-		{
-			var finalQuery = luceneQuery.SelectFields<TProjection>(FieldsToFetch.ToArray());
-
-			switch (queryType)
-			{
-				case SpecialQueryType.First:
-				{
-					return finalQuery.First();
-				}
-				case SpecialQueryType.FirstOrDefault:
-				{
-					return finalQuery.FirstOrDefault();
-				}
-				case SpecialQueryType.Single:
-				{
-					return finalQuery.Single();
-				}
-				case SpecialQueryType.SingleOrDefault:
-				{
-					return finalQuery.SingleOrDefault();
-				}
-				case SpecialQueryType.All:
-				{
-					var pred = predicate.Compile();
-					return finalQuery.AsQueryable().All(projection => pred((T)(object)projection));
-				}
-				case SpecialQueryType.Any:
-				{
-					return finalQuery.Any();
-				}
-				case SpecialQueryType.Count:
-				{
-					return finalQuery.QueryResult.TotalResults;
-				}
-				default:
-				{
-					return finalQuery;
-				}
-			}
-		}
-
-		#region Nested type: SpecialQueryType
-
-		/// <summary>
-		/// Different query types 
-		/// </summary>
-		protected enum SpecialQueryType
-		{
-			/// <summary>
-			/// 
-			/// </summary>
-			None,
-			/// <summary>
-			/// 
-			/// </summary>
-			All,
-			/// <summary>
-			/// 
-			/// </summary>
-			Any,
-			/// <summary>
-			/// Get count of items for the query
-			/// </summary>
-			Count,
-			/// <summary>
-			/// Get only the first item
-			/// </summary>
-			First,
-			/// <summary>
-			/// Get only the first item (or null)
-			/// </summary>
-			FirstOrDefault,
-			/// <summary>
-			/// Get only the first item (or throw if there are more than one)
-			/// </summary>
-			Single,
-			/// <summary>
-			/// Get only the first item (or throw if there are more than one) or null if empty
-			/// </summary>
-			SingleOrDefault
-		}
-
-		#endregion
-	}
-}
->>>>>>> f732a306
+		}
+
+		private void VisitEquals(BinaryExpression expression)
+		{
+			var memberInfo = GetMember(expression.Left);
+
+			luceneQuery.WhereEquals(
+				memberInfo.Path,
+				GetValueFromExpression(expression.Right, GetMemberType(memberInfo)),
+				true,
+				false);
+		}
+
+		private void VisitNotEquals(BinaryExpression expression)
+		{
+			var memberInfo = GetMember(expression.Left);
+
+			luceneQuery.Not.WhereEquals(
+                memberInfo.Path,
+				GetValueFromExpression(expression.Right, GetMemberType(memberInfo)),
+				true,
+				false);
+		}
+
+        private static Type GetMemberType(ExpressionMemberInfo memberInfo)
+		{
+			switch (memberInfo.InnerMemberInfo.MemberType)
+			{
+				case MemberTypes.Field:
+					return ((FieldInfo) memberInfo.InnerMemberInfo).FieldType;
+				case MemberTypes.Property:
+					return ((PropertyInfo) memberInfo.InnerMemberInfo).PropertyType;
+				default:
+					throw new ArgumentOutOfRangeException();
+			}
+		}
+
+        /// <summary>
+        /// Gets member info for the specified expression and the path to that expression
+        /// </summary>
+        /// <param name="expression"></param>
+        /// <returns></returns>
+        protected virtual ExpressionMemberInfo GetMember(Expression expression)
+		{
+			var unaryExpression = expression as UnaryExpression;
+			if(unaryExpression != null)
+				expression = unaryExpression.Operand;
+
+            var memberExpression = (MemberExpression)expression;
+
+            // NOTE: We do this because in the case of dynamic queries, it is perfectly valid
+            // For a query to look like x=> x.SomeProperty.AnotherProperty.Length
+            // This wouldn't be valid if querying an existing index and would not ordinarily occur
+            // So this should be a safe operation
+            String path = memberExpression.ToString();
+            path = path.Substring(path.IndexOf('.') + 1);
+
+            return new ExpressionMemberInfo(path, memberExpression.Member);
+		}
+
+		private void VisitEquals(MethodCallExpression expression)
+		{
+			var memberInfo = GetMember(expression.Object);
+
+			luceneQuery.WhereEquals(
+				memberInfo.Path,
+				GetValueFromExpression(expression.Arguments[0], GetMemberType(memberInfo)),
+				GetFieldType(memberInfo) != typeof (string),
+				false);
+		}
+
+		private void VisitContains(MethodCallExpression expression)
+		{
+			var memberInfo = GetMember(expression.Object);
+
+			luceneQuery.WhereContains(
+				memberInfo.Path,
+				GetValueFromExpression(expression.Arguments[0], GetMemberType(memberInfo)));
+		}
+
+		private void VisitStartsWith(MethodCallExpression expression)
+		{
+			var memberInfo = GetMember(expression.Object);
+
+			luceneQuery.WhereStartsWith(
+				memberInfo.Path,
+				GetValueFromExpression(expression.Arguments[0], GetMemberType(memberInfo)));
+		}
+
+		private void VisitEndsWith(MethodCallExpression expression)
+		{
+			var memberInfo = GetMember(expression.Object);
+
+			luceneQuery.WhereEndsWith(
+				memberInfo.Path,
+				GetValueFromExpression(expression.Arguments[0], GetMemberType(memberInfo)));
+		}
+
+		private void VisitGreaterThan(BinaryExpression expression)
+		{
+			var memberInfo = GetMember(expression.Left);
+			var value = GetValueFromExpression(expression.Right, GetMemberType(memberInfo));
+
+			luceneQuery.WhereGreaterThan(
+				GetFieldNameForRangeQuery(expression.Left, value),
+				value);
+		}
+
+		private void VisitGreaterThanOrEqual(BinaryExpression expression)
+		{
+			var memberInfo = GetMember(expression.Left);
+			var value = GetValueFromExpression(expression.Right, GetMemberType(memberInfo));
+
+			luceneQuery.WhereGreaterThanOrEqual(
+				GetFieldNameForRangeQuery(expression.Left, value),
+				value);
+		}
+
+		private void VisitLessThan(BinaryExpression expression)
+		{
+			var memberInfo = GetMember(expression.Left);
+			var value = GetValueFromExpression(expression.Right, GetMemberType(memberInfo));
+
+			luceneQuery.WhereLessThan(
+				GetFieldNameForRangeQuery(expression.Left, value),
+				value);
+		}
+
+		private void VisitLessThanOrEqual(BinaryExpression expression)
+		{
+			var memberInfo = GetMember(expression.Left);
+			var value = GetValueFromExpression(expression.Right, GetMemberType(memberInfo));
+
+			luceneQuery.WhereLessThanOrEqual(
+				GetFieldNameForRangeQuery(expression.Left, value),
+				value);
+		}
+
+        private void VisitAny(MethodCallExpression expression)
+        {
+            var memberInfo = GetMember(expression.Arguments[0]);
+            String oldPath = currentPath;
+            currentPath = memberInfo.Path + ",";
+            VisitExpression(expression.Arguments[1]);
+            currentPath = oldPath;
+        }
+
+		private void VisitMemberAccess(MemberExpression memberExpression, bool boolValue)
+		{
+			if (memberExpression.Type == typeof (bool))
+			{
+				luceneQuery.WhereEquals(
+					memberExpression.Member.Name,
+					boolValue,
+					true,
+					false);
+			}
+			else
+			{
+				throw new NotSupportedException("Expression type not supported: " + memberExpression);
+			}
+		}
+
+		private void VisitMethodCall(MethodCallExpression expression)
+		{
+			if (expression.Method.DeclaringType == typeof (Queryable))
+			{
+				VisitQueryableMethodCall(expression);
+				return;
+			}
+
+			if (expression.Method.DeclaringType == typeof (String))
+			{
+				VisitStringMethodCall(expression);
+				return;
+			}
+
+            if (expression.Method.DeclaringType == typeof(Enumerable))
+            {
+                VisitEnumerableMethodCall(expression);
+                return;
+            }
+
+			throw new NotSupportedException("Method not supported: " + expression.Method.DeclaringType.Name + "." +
+				expression.Method.Name);
+		}
+
+        private void VisitEnumerableMethodCall(MethodCallExpression expression)
+        {
+            switch (expression.Method.Name)
+            {
+                case "Any":
+                {
+                    VisitAny(expression);
+                    break;
+                }                   
+                default:
+                {
+                    throw new NotSupportedException("Method not supported: " + expression.Method.Name);
+                }
+            }
+        }
+
+		private void VisitStringMethodCall(MethodCallExpression expression)
+		{
+			switch (expression.Method.Name)
+			{
+				case "Contains":
+				{
+					VisitContains(expression);
+					break;
+				}
+				case "Equals":
+				{
+					VisitEquals(expression);
+					break;
+				}
+				case "StartsWith":
+				{
+					VisitStartsWith(expression);
+					break;
+				}
+				case "EndsWith":
+				{
+					VisitEndsWith(expression);
+					break;
+				}
+				default:
+				{
+					throw new NotSupportedException("Method not supported: " + expression.Method.Name);
+				}
+			}
+		}
+
+		private void VisitQueryableMethodCall(MethodCallExpression expression)
+		{
+			switch (expression.Method.Name)
+			{
+				case "Where":
+				{
+					VisitExpression(expression.Arguments[0]);
+					if (chainedWhere) luceneQuery.AndAlso();
+					VisitExpression(((UnaryExpression) expression.Arguments[1]).Operand);
+					chainedWhere = true;
+					break;
+				}
+				case "Select":
+				{
+					VisitExpression(expression.Arguments[0]);
+					VisitSelect(((UnaryExpression) expression.Arguments[1]).Operand);
+					break;
+				}
+				case "Skip":
+				{
+					VisitExpression(expression.Arguments[0]);
+					VisitSkip(((ConstantExpression) expression.Arguments[1]));
+					break;
+				}
+				case "Take":
+				{
+					VisitExpression(expression.Arguments[0]);
+					VisitTake(((ConstantExpression) expression.Arguments[1]));
+					break;
+				}
+				case "First":
+				case "FirstOrDefault":
+				{
+					VisitExpression(expression.Arguments[0]);
+					if (expression.Arguments.Count == 2)
+					{
+						VisitExpression(((UnaryExpression) expression.Arguments[1]).Operand);
+					}
+
+					if (expression.Method.Name == "First")
+					{
+						VisitFirst();
+					}
+					else
+					{
+						VisitFirstOrDefault();
+					}
+					break;
+				}
+				case "Single":
+				case "SingleOrDefault":
+				{
+					VisitExpression(expression.Arguments[0]);
+					if (expression.Arguments.Count == 2)
+					{
+						VisitExpression(((UnaryExpression) expression.Arguments[1]).Operand);
+					}
+
+					if (expression.Method.Name == "Single")
+					{
+						VisitSingle();
+					}
+					else
+					{
+						VisitSingleOrDefault();
+					}
+					break;
+				}
+				case "All":
+				{
+					VisitExpression(expression.Arguments[0]);
+					VisitAll((Expression<Func<T, bool>>) ((UnaryExpression) expression.Arguments[1]).Operand);
+					break;
+				}
+				case "Any":
+				{
+					VisitExpression(expression.Arguments[0]);
+					if (expression.Arguments.Count == 2)
+					{
+						VisitExpression(((UnaryExpression) expression.Arguments[1]).Operand);
+					}
+
+					VisitAny();
+					break;
+				}
+				case "Count":
+				{
+					VisitExpression(expression.Arguments[0]);
+					if (expression.Arguments.Count == 2)
+					{
+						VisitExpression(((UnaryExpression) expression.Arguments[1]).Operand);
+					}
+
+					VisitCount();
+					break;
+				}
+				case "OrderBy":
+				case "ThenBy":
+				case "ThenByDescending":
+				case "OrderByDescending":
+					VisitExpression(expression.Arguments[0]);
+					VisitOrderBy((LambdaExpression) ((UnaryExpression) expression.Arguments[1]).Operand,
+					             expression.Method.Name.EndsWith("Descending"));
+					break;
+				default:
+				{
+					throw new NotSupportedException("Method not supported: " + expression.Method.Name);
+				}
+			}
+		}
+
+		private void VisitOrderBy(LambdaExpression expression, bool descending)
+		{
+            var member = ((MemberExpression) expression.Body).Member;
+            var propertyInfo = ((MemberExpression)expression.Body).Member as PropertyInfo;
+            var fieldInfo = ((MemberExpression)expression.Body).Member as FieldInfo;
+            var name = member.Name;
+            var type = propertyInfo != null ? propertyInfo.PropertyType : fieldInfo.FieldType;
+            luceneQuery.AddOrder(name, descending, type);
+		}
+
+		private void VisitSelect(Expression operand)
+		{
+			var body = ((LambdaExpression) operand).Body;
+			switch (body.NodeType)
+			{
+				case ExpressionType.MemberAccess:
+					FieldsToFetch.Add(((MemberExpression) body).Member.Name);
+					break;
+                //Anonomyous types come through here .Select(x => new { x.Cost } ) doesn't use a member initializer, even though it looks like it does
+                //See http://blogs.msdn.com/b/sreekarc/archive/2007/04/03/immutable-the-new-anonymous-type.aspx
+				case ExpressionType.New:                
+					var newExpression = ((NewExpression) body);
+					newExpressionType = newExpression.Type;
+					FieldsToFetch.AddRange(newExpression.Arguments.Cast<MemberExpression>().Select(x => x.Member.Name));
+					break;
+                //for example .Select(x => new SomeType { x.Cost } ), it's member init because it's using the object initializer
+                case ExpressionType.MemberInit:
+                    var memberInitExpression = ((MemberInitExpression)body);
+                    newExpressionType = memberInitExpression.NewExpression.Type;
+                    FieldsToFetch.AddRange(memberInitExpression.Bindings.Cast<MemberAssignment>().Select(x => x.Member.Name));
+                    break;
+				case ExpressionType.Parameter: // want the full thing, so just pass it on.
+					break;
+                
+				default:
+					throw new NotSupportedException("Node not supported: " + body.NodeType);
+			}
+		}
+
+		private void VisitSkip(ConstantExpression constantExpression)
+		{
+			//Don't have to worry about the cast failing, the Skip() extension method only takes an int
+			luceneQuery.Skip((int) constantExpression.Value);
+		}
+
+		private void VisitTake(ConstantExpression constantExpression)
+		{
+			//Don't have to worry about the cast failing, the Take() extension method only takes an int
+			luceneQuery.Take((int) constantExpression.Value);
+		}
+
+		private void VisitAll(Expression<Func<T, bool>> predicateExpression)
+		{
+			predicate = predicateExpression;
+			queryType = SpecialQueryType.All;
+		}
+
+		private void VisitAny()
+		{
+			luceneQuery.Take(1);
+			queryType = SpecialQueryType.Any;
+		}
+
+		private void VisitCount()
+		{
+			luceneQuery.Take(1);
+			queryType = SpecialQueryType.Count;
+		}
+
+		private void VisitSingle()
+		{
+			luceneQuery.Take(2);
+			queryType = SpecialQueryType.Single;
+		}
+
+		private void VisitSingleOrDefault()
+		{
+			luceneQuery.Take(2);
+			queryType = SpecialQueryType.SingleOrDefault;
+		}
+
+		private void VisitFirst()
+		{
+			luceneQuery.Take(1);
+			queryType = SpecialQueryType.First;
+		}
+
+		private void VisitFirstOrDefault()
+		{
+			luceneQuery.Take(1);
+			queryType = SpecialQueryType.FirstOrDefault;
+		}
+        
+		private static string GetFieldNameForRangeQuery(Expression expression, object value)
+		{
+			if (value is int || value is long || value is double || value is float || value is decimal)
+				return ((MemberExpression) expression).Member.Name + "_Range";
+			return ((MemberExpression) expression).Member.Name;
+		}
+
+		private Type GetFieldType(ExpressionMemberInfo member)
+		{
+			var property = member.InnerMemberInfo as PropertyInfo;
+			if (property != null)
+			{
+				return property.PropertyType;
+			}
+
+			var field = member.InnerMemberInfo as FieldInfo;
+			if (field != null)
+			{
+				return field.FieldType;
+			}
+
+			throw new NotSupportedException("Unable to determine field type from expression");
+		}
+
+		private static object GetValueFromExpression(Expression expression, Type type)
+		{
+			if (expression == null)
+				throw new ArgumentNullException("expression");
+
+			// Get object
+			object value;
+			if (GetValueFromExpressionWithoutConversion(expression, out value))
+			{
+				if (type.IsEnum)
+					return Enum.GetName(type, value);
+				return value;
+			}
+			throw new InvalidOperationException("Can't extract value from expression of type: " + expression.NodeType);
+		}
+
+		private static bool GetValueFromExpressionWithoutConversion(Expression expression, out object value)
+		{
+			if (expression.NodeType == ExpressionType.Constant)
+			{
+				value = ((ConstantExpression) expression).Value;
+				return true;
+			}
+			if (expression.NodeType == ExpressionType.MemberAccess)
+			{
+				value = GetMemberValue(((MemberExpression) expression));
+				return true;
+			}
+			if (expression.NodeType == ExpressionType.New)
+			{
+				var newExpression = ((NewExpression) expression);
+				value = Activator.CreateInstance(newExpression.Type, newExpression.Arguments.Select(e =>
+				{
+					object o;
+					if (GetValueFromExpressionWithoutConversion(e, out o))
+						return o;
+					throw new InvalidOperationException("Can't extract value from expression of type: " + expression.NodeType);
+				}).ToArray());
+				return true;
+			}
+			if (expression.NodeType == ExpressionType.Lambda)
+			{
+				value = ((LambdaExpression) expression).Compile().DynamicInvoke();
+				return true;
+			}
+			if (expression.NodeType == ExpressionType.Call)
+			{
+				value = Expression.Lambda(expression).Compile().DynamicInvoke();
+				return true;
+			}
+			if (expression.NodeType == ExpressionType.Convert)
+			{
+				value = Expression.Lambda(((UnaryExpression) expression).Operand).Compile().DynamicInvoke();
+				return true;
+			}
+			value = null;
+			return false;
+		}
+
+		private static object GetMemberValue(MemberExpression memberExpression)
+		{
+			object obj = null;
+
+			if (memberExpression == null)
+				throw new ArgumentNullException("memberExpression");
+
+			// Get object
+            if (memberExpression.Expression is ConstantExpression)
+                obj = ((ConstantExpression)memberExpression.Expression).Value;
+            else if (memberExpression.Expression is MemberExpression)
+                obj = GetMemberValue((MemberExpression)memberExpression.Expression);
+            //Fix for the issue here http://github.com/ravendb/ravendb/issues/#issue/145
+            //Needed to allow things like ".Where(x => x.TimeOfDay > DateTime.MinValue)", where Expression is null
+            //can just leave obj as it is because it's not used below (because Member is a FieldInfo), so won't cause a problem
+            else if ((memberExpression.Expression == null && memberExpression.Member is FieldInfo) == false)
+                throw new NotSupportedException("Expression type not supported: " + memberExpression.Expression.GetType().FullName);
+
+			// Get value
+			var memberInfo = memberExpression.Member;
+			if (memberInfo is PropertyInfo)
+			{
+				var property = (PropertyInfo) memberInfo;
+				return property.GetValue(obj, null);
+			}
+			if (memberInfo is FieldInfo)
+			{
+				var value = Expression.Lambda(memberExpression).Compile().DynamicInvoke();
+				return value;
+			}
+			throw new NotSupportedException("MemberInfo type not supported: " + memberInfo.GetType().FullName);
+		}
+
+		/// <summary>
+		/// Processes the expression.
+		/// </summary>
+		/// <param name="expression">The expression.</param>
+		public void ProcessExpression(Expression expression)
+		{
+			if (session == null)
+			{
+				// this is to support unit testing
+				luceneQuery = new DocumentQuery<T>(null, null, indexName, null);
+			}
+			else
+			{
+                luceneQuery = CreateDocumentQuery();
+			}
+			VisitExpression(expression);
+		}
+
+        /// <summary>
+        /// Creates the underlying document query for be populated by the linq provider
+        /// </summary>
+        /// <returns></returns>
+        protected virtual IDocumentQuery<T> CreateDocumentQuery()
+        {
+            return session.Advanced.LuceneQuery<T>(indexName);
+        }
+        
+		/// <summary>
+		/// Executes the specified expression.
+		/// </summary>
+		/// <param name="expression">The expression.</param>
+		/// <returns></returns>
+		public object Execute(Expression expression)
+		{
+			chainedWhere = false;
+			ProcessExpression(expression);
+
+			if (customizeQuery != null)
+				customizeQuery((IDocumentQueryCustomization)luceneQuery);
+
+			if(newExpressionType == typeof(T))
+				return ExecuteQuery<T>();
+
+			var genericExecuteQuery = typeof(RavenQueryProviderProcessor<T>).GetMethod("ExecuteQuery", BindingFlags.Instance|BindingFlags.NonPublic);
+			var executeQueryWithProjectionType = genericExecuteQuery.MakeGenericMethod(newExpressionType);
+			return executeQueryWithProjectionType.Invoke(this, new object[0]);
+		}
+
+		private object ExecuteQuery<TProjection>()
+		{
+			var finalQuery = luceneQuery.SelectFields<TProjection>(FieldsToFetch.ToArray());
+
+			switch (queryType)
+			{
+				case SpecialQueryType.First:
+				{
+					return finalQuery.First();
+				}
+				case SpecialQueryType.FirstOrDefault:
+				{
+					return finalQuery.FirstOrDefault();
+				}
+				case SpecialQueryType.Single:
+				{
+					return finalQuery.Single();
+				}
+				case SpecialQueryType.SingleOrDefault:
+				{
+					return finalQuery.SingleOrDefault();
+				}
+				case SpecialQueryType.All:
+				{
+					var pred = predicate.Compile();
+					return finalQuery.AsQueryable().All(projection => pred((T)(object)projection));
+				}
+				case SpecialQueryType.Any:
+				{
+					return finalQuery.Any();
+				}
+				case SpecialQueryType.Count:
+				{
+					return finalQuery.QueryResult.TotalResults;
+				}
+				default:
+				{
+					return finalQuery;
+				}
+			}
+		}
+
+		#region Nested type: SpecialQueryType
+
+		/// <summary>
+		/// Different query types 
+		/// </summary>
+		protected enum SpecialQueryType
+		{
+			/// <summary>
+			/// 
+			/// </summary>
+			None,
+			/// <summary>
+			/// 
+			/// </summary>
+			All,
+			/// <summary>
+			/// 
+			/// </summary>
+			Any,
+			/// <summary>
+			/// Get count of items for the query
+			/// </summary>
+			Count,
+			/// <summary>
+			/// Get only the first item
+			/// </summary>
+			First,
+			/// <summary>
+			/// Get only the first item (or null)
+			/// </summary>
+			FirstOrDefault,
+			/// <summary>
+			/// Get only the first item (or throw if there are more than one)
+			/// </summary>
+			Single,
+			/// <summary>
+			/// Get only the first item (or throw if there are more than one) or null if empty
+			/// </summary>
+			SingleOrDefault
+		}
+
+		#endregion
+	}
+}