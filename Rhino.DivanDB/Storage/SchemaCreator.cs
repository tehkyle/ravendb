--- conflicted
+++ resolved
@@ -1,4 +1,3 @@
-<<<<<<< HEAD
 using System;
 using System.Text;
 using Microsoft.Isam.Esent.Interop;
@@ -9,7 +8,7 @@
     public class SchemaCreator
     {
         private readonly Session session;
-        public const string SchemaVersion = "1.4";
+        public const string SchemaVersion = "1.5";
 
         public SchemaCreator(Session session)
         {
@@ -64,6 +63,13 @@
                 grbit = ColumndefGrbit.ColumnTagged
             }, null, 0, out columnid);
 
+            Api.JetAddColumn(session, tableid, "metadata", new JET_COLUMNDEF
+            {
+                coltyp = JET_coltyp.LongText,
+                grbit = ColumndefGrbit.ColumnTagged
+            }, null, 0, out columnid);
+
+
             string indexDef = "+key\0\0";
             Api.JetCreateIndex(session, tableid, "by_key", CreateIndexGrbit.IndexPrimary, indexDef, indexDef.Length,
                                100);
@@ -129,7 +135,7 @@
                 grbit = ColumndefGrbit.ColumnTagged
             }, null, 0, out columnid);
 
-            Api.JetAddColumn(session, tableid, "headers", new JET_COLUMNDEF
+            Api.JetAddColumn(session, tableid, "metadata", new JET_COLUMNDEF
             {
                 coltyp = JET_coltyp.LongText,
                 grbit = ColumndefGrbit.ColumnTagged
@@ -170,184 +176,4 @@
             }
         }
     }
-=======
-using System;
-using System.Text;
-using Microsoft.Isam.Esent.Interop;
-
-namespace Rhino.DivanDB.Storage
-{
-    [CLSCompliant(false)]
-    public class SchemaCreator
-    {
-        private readonly Session session;
-        public const string SchemaVersion = "1.5";
-
-        public SchemaCreator(Session session)
-        {
-            this.session = session;
-        }
-
-        public void Create(string database)
-        {
-            JET_DBID dbid;
-            Api.JetCreateDatabase(session, database, null, out dbid, CreateDatabaseGrbit.None);
-            try
-            {
-                using (var tx = new Transaction(session))
-                {
-                    CreateDetailsTable(dbid);
-                    CreateDocumentsTable(dbid);
-                    CreateTasksTable(dbid);
-                    CreateFilesTable(dbid);
-
-                    tx.Commit(CommitTransactionGrbit.None);
-                }
-            }
-            finally
-            {
-                Api.JetCloseDatabase(session, dbid, CloseDatabaseGrbit.None);
-            }
-        }
-
-        private void CreateDocumentsTable(JET_DBID dbid)
-        {
-            JET_TABLEID tableid;
-            Api.JetCreateTable(session, dbid, "documents", 16, 100, out tableid);
-            JET_COLUMNID columnid;
-
-            Api.JetAddColumn(session, tableid, "key", new JET_COLUMNDEF
-            {
-                cbMax = 255,
-                coltyp = JET_coltyp.Text,
-                cp = JET_CP.Unicode,
-                grbit = ColumndefGrbit.ColumnTagged
-            }, null, 0, out columnid);
-
-            Api.JetAddColumn(session, tableid, "id", new JET_COLUMNDEF
-            {
-                coltyp = JET_coltyp.Long,
-                grbit = ColumndefGrbit.ColumnFixed | ColumndefGrbit.ColumnAutoincrement | ColumndefGrbit.ColumnNotNULL
-            }, null, 0, out columnid);
-
-            Api.JetAddColumn(session, tableid, "data", new JET_COLUMNDEF
-            {
-                coltyp = JET_coltyp.LongBinary,
-                grbit = ColumndefGrbit.ColumnTagged
-            }, null, 0, out columnid);
-
-            Api.JetAddColumn(session, tableid, "metadata", new JET_COLUMNDEF
-            {
-                coltyp = JET_coltyp.LongText,
-                grbit = ColumndefGrbit.ColumnTagged
-            }, null, 0, out columnid);
-
-
-            string indexDef = "+key\0\0";
-            Api.JetCreateIndex(session, tableid, "by_key", CreateIndexGrbit.IndexPrimary, indexDef, indexDef.Length,
-                               100);
-
-            indexDef = "+id\0\0";
-            Api.JetCreateIndex(session, tableid, "by_id", CreateIndexGrbit.IndexDisallowNull, indexDef, indexDef.Length,
-                               100);
-        }
-
-        private void CreateTasksTable(JET_DBID dbid)
-        {
-            JET_TABLEID tableid;
-            Api.JetCreateTable(session, dbid, "tasks", 16, 100, out tableid);
-            JET_COLUMNID columnid;
-
-            Api.JetAddColumn(session, tableid, "id", new JET_COLUMNDEF
-            {
-                coltyp = JET_coltyp.Long,
-                grbit = ColumndefGrbit.ColumnFixed|ColumndefGrbit.ColumnAutoincrement|ColumndefGrbit.ColumnNotNULL
-            }, null, 0, out columnid);
-
-            Api.JetAddColumn(session, tableid, "task", new JET_COLUMNDEF
-            {
-                coltyp = JET_coltyp.LongText,
-                grbit = ColumndefGrbit.ColumnTagged
-            }, null, 0, out columnid);
-
-            Api.JetAddColumn(session, tableid, "for_index", new JET_COLUMNDEF
-            {
-                cbMax = 255,
-                coltyp = JET_coltyp.Text,
-                cp = JET_CP.Unicode,
-                grbit = ColumndefGrbit.ColumnTagged
-            }, null, 0, out columnid);
-
-
-            string indexDef = "+id\0\0";
-            Api.JetCreateIndex(session, tableid, "by_id", CreateIndexGrbit.IndexPrimary, indexDef, indexDef.Length,
-                               100);
-            indexDef = "+for_index\0\0";
-            Api.JetCreateIndex(session, tableid, "by_index", CreateIndexGrbit.IndexIgnoreNull, indexDef, indexDef.Length,
-                               100);
-        }
-
-        private void CreateFilesTable(JET_DBID dbid)
-        {
-            JET_TABLEID tableid;
-            Api.JetCreateTable(session, dbid, "files", 16, 100, out tableid);
-            JET_COLUMNID columnid;
-
-
-            Api.JetAddColumn(session, tableid, "name", new JET_COLUMNDEF
-            {
-                cbMax = 255,
-                coltyp = JET_coltyp.Text,
-                cp = JET_CP.Unicode,
-                grbit = ColumndefGrbit.ColumnTagged
-            }, null, 0, out columnid);
-
-            Api.JetAddColumn(session, tableid, "data", new JET_COLUMNDEF
-            {
-                coltyp = JET_coltyp.LongBinary,
-                grbit = ColumndefGrbit.ColumnTagged
-            }, null, 0, out columnid);
-
-            Api.JetAddColumn(session, tableid, "metadata", new JET_COLUMNDEF
-            {
-                coltyp = JET_coltyp.LongText,
-                grbit = ColumndefGrbit.ColumnTagged
-            }, null, 0, out columnid);
-
-            const string indexDef = "+name\0\0";
-            Api.JetCreateIndex(session, tableid, "by_name", CreateIndexGrbit.IndexPrimary, indexDef, indexDef.Length,
-                               100);
-        }
-
-        private void CreateDetailsTable(JET_DBID dbid)
-        {
-            JET_TABLEID tableid;
-            Api.JetCreateTable(session, dbid, "details", 16, 100, out tableid);
-            JET_COLUMNID id;
-            Api.JetAddColumn(session, tableid, "id", new JET_COLUMNDEF
-            {
-                cbMax = 16,
-                coltyp = JET_coltyp.Binary,
-                grbit = ColumndefGrbit.ColumnNotNULL | ColumndefGrbit.ColumnFixed
-            }, null, 0, out id);
-
-            JET_COLUMNID schemaVersion;
-            Api.JetAddColumn(session, tableid, "schema_version", new JET_COLUMNDEF
-            {
-                cbMax = Encoding.Unicode.GetByteCount(SchemaVersion),
-                cp = JET_CP.Unicode,
-                coltyp = JET_coltyp.Text,
-                grbit = ColumndefGrbit.ColumnNotNULL | ColumndefGrbit.ColumnFixed
-            }, null, 0, out schemaVersion);
-
-
-            using (var update = new Update(session, tableid, JET_prep.Insert))
-            {
-                Api.SetColumn(session, tableid, id, Guid.NewGuid().ToByteArray());
-                Api.SetColumn(session, tableid, schemaVersion, SchemaVersion, Encoding.Unicode);
-                update.Save();
-            }
-        }
-    }
->>>>>>> d8290a64
 }