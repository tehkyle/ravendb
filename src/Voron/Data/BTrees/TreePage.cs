--- conflicted
+++ resolved
@@ -103,7 +103,10 @@
 
                             Slice pageKey;
                             using (TreeNodeHeader.ToSlicePtr(tx.Allocator, node, out pageKey))
+                            {
                                 LastMatch = SliceComparer.CompareInline(key, pageKey);
+                            }
+
                             LastSearchPosition = LastMatch > 0 ? 1 : 0;
                             return LastSearchPosition == 0 ? node : null;
                         }
@@ -120,18 +123,12 @@
 
                             var node = (TreeNodeHeader*)(Base + offsets[position]);
 
-<<<<<<< HEAD
-                            Slice pageKey = TreeNodeHeader.ToSlicePtr(allocator, node, ByteStringType.Mutable);
-
-                            LastMatch = SliceComparer.CompareInline(key, pageKey);
-
-                            // Ensure we will reuse the external reference improving memory locality.
-                            pageKey.Release(allocator); 
-=======
                             Slice pageKey;
                             using (TreeNodeHeader.ToSlicePtr(allocator, node, out pageKey))
-                                LastMatch = SliceComparer.CompareInline(key, pageKey);
->>>>>>> 24c0565d
+							{
+								LastMatch = SliceComparer.CompareInline(key, pageKey);
+							}
+
 
                             if (LastMatch == 0)
                                 break;
@@ -539,15 +536,13 @@
         }
 
         [MethodImpl(MethodImplOptions.AggressiveInlining)]
-        public ByteStringContext.Scope GetNodeKey(LowLevelTransaction tx, int nodeNumber,
-            out Slice result)
+        public ByteStringContext.Scope GetNodeKey(LowLevelTransaction tx, int nodeNumber, out Slice result)
         {
             return GetNodeKey(tx, nodeNumber, ByteStringType.Mutable | ByteStringType.External, out result);
         }
 
         [MethodImpl(MethodImplOptions.AggressiveInlining)]
-        public ByteStringContext.Scope GetNodeKey(LowLevelTransaction tx, int nodeNumber, ByteStringType type/* = ByteStringType.Mutable | ByteStringType.External*/,
-            out Slice result)
+        public ByteStringContext.Scope GetNodeKey(LowLevelTransaction tx, int nodeNumber, ByteStringType type/* = ByteStringType.Mutable | ByteStringType.External*/, out Slice result)
         {            
             var node = GetNode(nodeNumber);
 
@@ -589,56 +584,36 @@
                 throw new InvalidOperationException("The branch page " + PageNumber + " has " + NumberOfEntries + " entry");
             }
 
-<<<<<<< HEAD
-            var prev = GetNodeKey(tree.Llt, 0);
+            Slice prev;
+            var prevScope = GetNodeKey(tree.Llt, 0, out prev);
+            try
+            {
             var pages = new HashSet<long>();
             for (int i = 1; i < NumberOfEntries; i++)
             {
                 var node = GetNode(i);
-                var current = GetNodeKey(tree.Llt, i);
-
-                if (SliceComparer.CompareInline(prev,current) >= 0)
+                    Slice current;
+                    var currentScope = GetNodeKey(tree.Llt, i, out current);
+
+                    if (SliceComparer.CompareInline(prev, current) >= 0)
                 {
                     DebugStuff.RenderAndShowTree(tree, root);
                     throw new InvalidOperationException("The page " + PageNumber + " is not sorted");
                 }
-=======
-            Slice prev;
-            var prevScope = GetNodeKey(tx, 0, out prev);
-            try
-            {
-                var pages = new HashSet<long>();
-                for (int i = 1; i < NumberOfEntries; i++)
+
+                if (node->Flags == (TreeNodeFlags.PageRef))
                 {
-                    var node = GetNode(i);
-                    Slice current;
-                    var currentScope = GetNodeKey(tx, i, out current);
->>>>>>> 24c0565d
-
-                    if (SliceComparer.CompareInline(prev, current) >= 0)
+                    if (pages.Add(node->PageNumber) == false)
                     {
-<<<<<<< HEAD
                         DebugStuff.RenderAndShowTree(tree, root);
                         throw new InvalidOperationException("The page " + PageNumber + " references same page multiple times");
-=======
-                        DebugStuff.RenderAndShowTree(tx, root);
-                        throw new InvalidOperationException("The page " + PageNumber + " is not sorted");
->>>>>>> 24c0565d
                     }
-
-                    if (node->Flags == (TreeNodeFlags.PageRef))
-                    {
-                        if (pages.Add(node->PageNumber) == false)
-                        {
-                            DebugStuff.RenderAndShowTree(tx, root);
-                            throw new InvalidOperationException("The page " + PageNumber + " references same page multiple times");
-                        }
-                    }
+                }
                     prevScope.Dispose();
-                    prev = current;
+                prev = current;
                     prevScope = currentScope;
-                }
-            }
+            }
+        }
             finally
             {
                 prevScope.Dispose();
