﻿using System;
using System.Collections.Generic;
using System.Diagnostics;
using System.IO;
using System.Runtime.CompilerServices;
using Sparrow;
using Voron.Data.Fixed;
using Voron.Debugging;
using Voron.Exceptions;
using Voron.Global;
using Voron.Impl;
using Voron.Impl.Paging;

namespace Voron.Data.BTrees
{
    public unsafe partial class Tree : IDisposable
    {
        private Dictionary<Slice, FixedSizeTree> _fixedSizeTrees;
        private readonly TreeMutableState _state;

        public event Action<long> PageModified;
        public event Action<long> PageFreed;

        private readonly RecentlyFoundTreePages _recentlyFoundPages;
        private PageLocator _pageLocator;

        public Slice Name { get; set; }

        public TreeMutableState State
        {
            get { return _state; }
        }

        private readonly LowLevelTransaction _llt;
        private readonly Transaction _tx;

        public LowLevelTransaction Llt
        {
            get { return _llt; }
        }

        private Tree(LowLevelTransaction llt, Transaction tx, long root)
        {
            _llt = llt;
            _tx = tx;
            _recentlyFoundPages = new RecentlyFoundTreePages(llt.Flags == TransactionFlags.Read ? 8 : 2);
            _pageLocator = llt.PersistentContext.AllocatePageLocator(llt);
            _state = new TreeMutableState(llt)
            {
                RootPageNumber = root
            };
        }

        public Tree(LowLevelTransaction llt, Transaction tx, TreeMutableState state)
        {
            _llt = llt;
            _tx = tx;
            _recentlyFoundPages = new RecentlyFoundTreePages(llt.Flags == TransactionFlags.Read ? 8 : 2);
            _pageLocator = llt.PersistentContext.AllocatePageLocator(llt);
            _state = new TreeMutableState(llt);
            _state = state;
        }

        public static Tree Open(LowLevelTransaction llt, Transaction tx, TreeRootHeader* header, RootObjectType type = RootObjectType.VariableSizeTree)
        {
            return new Tree(llt, tx, header->RootPageNumber)
            {
                _state =
                {
                    RootObjectType = type,
                    PageCount = header->PageCount,
                    BranchPages = header->BranchPages,
                    Depth = header->Depth,
                    OverflowPages = header->OverflowPages,
                    LeafPages = header->LeafPages,
                    NumberOfEntries = header->NumberOfEntries,
                    Flags = header->Flags,
                    InWriteTransaction = (llt.Flags == TransactionFlags.ReadWrite),
                }
            };
        }

        public static Tree Create(LowLevelTransaction llt, Transaction tx, TreeFlags flags = TreeFlags.None, RootObjectType type = RootObjectType.VariableSizeTree)
        {
            if (type != RootObjectType.VariableSizeTree && type != RootObjectType.Table )
                throw new ArgumentException($"Only valid types are {nameof(RootObjectType.VariableSizeTree)} or {nameof(RootObjectType.Table)}.", nameof(type));

            var newRootPage = AllocateNewPage(llt, TreePageFlags.Leaf, 1);
            var tree = new Tree(llt, tx, newRootPage.PageNumber)
            {
                _state =
                {
                    RootObjectType = type,
                    Depth = 1,
                    Flags = flags,
                    InWriteTransaction = true,
                }
            };

            tree.State.RecordNewPage(newRootPage, 1);
            return tree;
        }

        /// <summary>
        /// This is using little endian
        /// </summary>
        public long Increment(Slice key, long delta, ushort? version = null)
        {
            State.IsModified = true;

            long currentValue = 0;

            var read = Read(key);
            if (read != null)
                currentValue = *(long*)read.Reader.Base;

            var value = currentValue + delta;
            var result = (long*)DirectAdd(key, sizeof(long), version: version);
            *result = value;

            return value;
        }

        /// <summary>
        /// This is using little endian
        /// </summary>
        public bool AddMax(Slice key, long value, ushort? version = null)
        {
            var read = Read(key);
            if (read != null)
            {
                var currentValue = *(long*)read.Reader.Base;
                if (currentValue >= value)
                    return false;
            }

            State.IsModified = true;

            var result = (long*)DirectAdd(key, sizeof(long), version: version);
            *result = value;

            return true;
        }

        public void Add(Slice key, Stream value, ushort? version = null)
        {
            ValidateValueLength(value);

            State.IsModified = true;

            var length = (int)value.Length;

            var pos = DirectAdd(key, length, version: version);

            CopyStreamToPointer(_llt, value, pos);
        }

        private static void ValidateValueLength(Stream value)
        {
            if (value == null) throw new ArgumentNullException(nameof(value));

            if (value.Length > int.MaxValue)
                throw new ArgumentException("Cannot add a value that is over 2GB in size", nameof(value));
        }

        public void Add(Slice key, byte[] value, ushort? version = null)
        {
            if (value == null) throw new ArgumentNullException(nameof(value));

            State.IsModified = true;
            var pos = DirectAdd(key, value.Length, version: version);

            fixed (byte* src = value)
            {
                Memory.Copy(pos, src, value.Length);
            }
        }

        public void Add(Slice key, Slice value, ushort? version = null)
        {
            if (!value.HasValue)
                throw new ArgumentNullException(nameof(value));

            State.IsModified = true;
            var pos = DirectAdd(key, value.Size, version: version);

            value.CopyTo(pos);
        }

        private static void CopyStreamToPointer(LowLevelTransaction tx, Stream value, byte* pos)
        {
            TemporaryPage tmp;
            using (tx.Environment.GetTemporaryPage(tx, out tmp))
            {
                var tempPageBuffer = tmp.TempPageBuffer;
                var tempPagePointer = tmp.TempPagePointer;

                while (true)
                {
                    var read = value.Read(tempPageBuffer, 0, tempPageBuffer.Length);
                    if (read == 0)
                        break;

                    Memory.CopyInline(pos, tempPagePointer, read);
                    pos += read;

                    if (read != tempPageBuffer.Length)
                        break;
                }
            }
        }

        public byte* DirectAdd(Slice key, int len, TreeNodeFlags nodeType = TreeNodeFlags.Data, ushort? version = null)
        {
            Debug.Assert(nodeType == TreeNodeFlags.Data || nodeType == TreeNodeFlags.MultiValuePageRef);

            if (State.InWriteTransaction)
                State.IsModified = true;

            if (_llt.Flags == (TransactionFlags.ReadWrite) == false)
                throw new ArgumentException("Cannot add a value in a read only transaction");

            if (AbstractPager.IsKeySizeValid(key.Size) == false)
                throw new ArgumentException($"Key size is too big, must be at most {AbstractPager.MaxKeySize} bytes, but was {(key.Size + AbstractPager.RequiredSpaceForNewNode)}", nameof(key));

            Func<Slice, TreeCursor> cursorConstructor;
            TreeNodeHeader* node;
            var foundPage = FindPageFor(key, out node, out cursorConstructor);

            var page = ModifyPage(foundPage);

            ushort nodeVersion = 0;
            bool? shouldGoToOverflowPage = null;
            if (page.LastMatch == 0) // this is an update operation
            {
                node = page.GetNode(page.LastSearchPosition);

#if DEBUG
                Slice nodeCheck;
                using(TreeNodeHeader.ToSlicePtr(_llt.Allocator, node,out nodeCheck))
                {
                    Debug.Assert(SliceComparer.EqualsInline(nodeCheck, key));
                }
#endif
                shouldGoToOverflowPage = ShouldGoToOverflowPage(len);

                byte* pos;
                if (shouldGoToOverflowPage == false)
                {
                    // optimization for Data and MultiValuePageRef - try to overwrite existing node space
                    if (TryOverwriteDataOrMultiValuePageRefNode(node, key, len, nodeType, version, out pos))
                        return pos;
                }
                else
                {
                    // optimization for PageRef - try to overwrite existing overflows
                    if (TryOverwriteOverflowPages(node, key, len, version, out pos))
                        return pos;
                }

                RemoveLeafNode(page, out nodeVersion);
            }
            else // new item should be recorded
            {
                State.NumberOfEntries++;
            }

            CheckConcurrency(key, version, nodeVersion, TreeActionType.Add);

            var lastSearchPosition = page.LastSearchPosition; // searching for overflow pages might change this
            byte* overFlowPos = null;
            var pageNumber = -1L;
            if (shouldGoToOverflowPage ?? ShouldGoToOverflowPage(len))
            {
                pageNumber = WriteToOverflowPages(len, out overFlowPos);
                len = -1;
                nodeType = TreeNodeFlags.PageRef;
            }

            byte* dataPos;
            if (page.HasSpaceFor(_llt, key, len) == false)
            {
                using (var cursor = cursorConstructor(key))
                {
                    cursor.Update(cursor.Pages.First, page);

                    var pageSplitter = new TreePageSplitter(_llt, this, key, len, pageNumber, nodeType, nodeVersion, cursor);
                    dataPos = pageSplitter.Execute();
                }

                DebugValidateTree(State.RootPageNumber);
            }
            else
            {
                switch (nodeType)
                {
                    case TreeNodeFlags.PageRef:
                        dataPos = page.AddPageRefNode(lastSearchPosition, key, pageNumber);
                        break;
                    case TreeNodeFlags.Data:
                        dataPos = page.AddDataNode(lastSearchPosition, key, len, nodeVersion);
                        break;
                    case TreeNodeFlags.MultiValuePageRef:
                        dataPos = page.AddMultiValueNode(lastSearchPosition, key, len, nodeVersion);
                        break;
                    default:
                        throw new NotSupportedException("Unknown node type for direct add operation: " + nodeType);
                }
                page.DebugValidate(this, State.RootPageNumber);
            }
            if (overFlowPos != null)
                return overFlowPos;
            return dataPos;
        }

        public TreePage ModifyPage(TreePage page)
        {
            if (page.Dirty)
                return page;

            var newPage = ModifyPage(page.PageNumber);
            newPage.LastSearchPosition = page.LastSearchPosition;
            newPage.LastMatch = page.LastMatch;

            return newPage;
        }

        public TreePage ModifyPage(long pageNumber)
        {
            var newPage = GetWriteableTreePage(pageNumber);
            newPage.Dirty = true;
            _recentlyFoundPages.Reset(pageNumber);

            PageModified?.Invoke(pageNumber);

            return newPage;
        }

        public bool ShouldGoToOverflowPage(int len)
        {
            return len + Constants.NodeHeaderSize > _llt.DataPager.NodeMaxSize;
        }

        private long WriteToOverflowPages(int overflowSize, out byte* dataPos)
        {
            var numberOfPages = _llt.DataPager.GetNumberOfOverflowPages(overflowSize);
            var overflowPageStart = AllocateNewPage(_llt, TreePageFlags.Value, numberOfPages);
            overflowPageStart.Flags = PageFlags.Overflow | PageFlags.VariableSizeTreePage;
            overflowPageStart.OverflowSize = overflowSize;
            dataPos = overflowPageStart.Base + Constants.TreePageHeaderSize;

            State.RecordNewPage(overflowPageStart, numberOfPages);

            PageModified?.Invoke(overflowPageStart.PageNumber);

            return overflowPageStart.PageNumber;
        }

        private void RemoveLeafNode(TreePage page, out ushort nodeVersion)
        {
            var node = page.GetNode(page.LastSearchPosition);
            nodeVersion = node->Version;
            if (node->Flags == (TreeNodeFlags.PageRef)) // this is an overflow pointer
            {
                var overflowPage = GetReadOnlyTreePage(node->PageNumber);
                FreePage(overflowPage);
            }

            page.RemoveNode(page.LastSearchPosition);
        }

        [Conditional("VALIDATE")]
        public void DebugValidateTree(long rootPageNumber)
        {
            var pages = new HashSet<long>();
            var stack = new Stack<TreePage>();
            var root = GetReadOnlyTreePage(rootPageNumber);
            stack.Push(root);
            pages.Add(rootPageNumber);
            while (stack.Count > 0)
            {
                var p = stack.Pop();
                if (p.NumberOfEntries == 0 && p != root)
                {
                    DebugStuff.RenderAndShowTree(this, rootPageNumber);
                    throw new InvalidOperationException("The page " + p.PageNumber + " is empty");

                }
                p.DebugValidate(this, rootPageNumber);
                if (p.IsBranch == false)
                    continue;

                if (p.NumberOfEntries < 2)
                {
                    throw new InvalidOperationException("The branch page " + p.PageNumber + " has " + p.NumberOfEntries + " entry");
                }

                for (int i = 0; i < p.NumberOfEntries; i++)
                {
                    var page = p.GetNode(i)->PageNumber;
                    if (pages.Add(page) == false)
                    {
                        DebugStuff.RenderAndShowTree(this, rootPageNumber);
                        throw new InvalidOperationException("The page " + page + " already appeared in the tree!");
                    }
                    stack.Push(GetReadOnlyTreePage(page));
                }
            }
        }

        [MethodImpl(MethodImplOptions.AggressiveInlining)]
        internal TreePage GetReadOnlyTreePage(long pageNumber)
        {
            return _pageLocator.GetReadOnlyPage(pageNumber).ToTreePage();
        }

        [MethodImpl(MethodImplOptions.AggressiveInlining)]
        internal Page GetReadOnlyPage(long pageNumber)
        {
            return _pageLocator.GetReadOnlyPage(pageNumber);
        }

        [MethodImpl(MethodImplOptions.AggressiveInlining)]
        internal TreePage GetWriteableTreePage(long pageNumber)
        {
            return _pageLocator.GetWritablePage(pageNumber).ToTreePage();
        }

        internal TreePage FindPageFor(Slice key, out TreeNodeHeader* node)
        {
            TreePage p;

            if (TryUseRecentTransactionPage(key, out p, out node))
            {
                return p;
            }

            return SearchForPage(key, out node);
        }

        internal TreePage FindPageFor(Slice key, out TreeNodeHeader* node, out Func<Slice,TreeCursor> cursor)
        {
            TreePage p;

            if (TryUseRecentTransactionPage(key, out cursor, out p, out node))
            {
                return p;
            }

            return SearchForPage(key, out cursor, out node);
        }

        private TreePage SearchForPage(Slice key, out TreeNodeHeader* node)
        {
            var p = GetReadOnlyTreePage(State.RootPageNumber);

            var cursorPath = new List<long>();
            cursorPath.Add(p.PageNumber);

            bool rightmostPage = true;
            bool leftmostPage = true;

            while ((p.TreeFlags & TreePageFlags.Branch) == TreePageFlags.Branch)
            {
                int nodePos;

                if ( key.Options == SliceOptions.Key)
                {
                    if (p.Search(_llt, key) != null)
                    {
                        nodePos = p.LastSearchPosition;
                        if (p.LastMatch != 0)
                        {
                            nodePos--;
                            p.LastSearchPosition--;
                        }

                        if (nodePos != 0)
                            leftmostPage = false;

                        rightmostPage = false;
                    }
                    else
                    {
                        nodePos = (ushort)(p.LastSearchPosition - 1);

                        leftmostPage = false;
                    }
                }
                else if (key.Options == SliceOptions.BeforeAllKeys)
                {
                    p.LastSearchPosition = nodePos = 0;
                    rightmostPage = false;
                }
                else // if (key.Options == SliceOptions.AfterAllKeys)
                {
                    p.LastSearchPosition = nodePos = (ushort)(p.NumberOfEntries - 1);
                    leftmostPage = false;
                }

                var pageNode = p.GetNode(nodePos);
                p = GetReadOnlyTreePage(pageNode->PageNumber);
                Debug.Assert(pageNode->PageNumber == p.PageNumber,
                    string.Format("Requested Page: #{0}. Got Page: #{1}", pageNode->PageNumber, p.PageNumber));

                cursorPath.Add(p.PageNumber);
            }

            if (p.IsLeaf == false)
                throw new VoronUnrecoverableErrorException("Index points to a non leaf page " + p.PageNumber);

            node = p.Search(_llt, key); // will set the LastSearchPosition

            AddToRecentlyFoundPages(cursorPath, p, leftmostPage, rightmostPage);

            return p;
        }

        private TreePage SearchForPage(Slice key, out Func<Slice, TreeCursor> cursorConstructor, out TreeNodeHeader* node)
        {
            var p = GetReadOnlyTreePage(State.RootPageNumber);

            var cursor = new TreeCursor();
            cursor.Push(p);

            bool rightmostPage = true;
            bool leftmostPage = true;

            while ((p.TreeFlags & TreePageFlags.Branch) == TreePageFlags.Branch)
            {
                int nodePos;
                if (key.Options == SliceOptions.BeforeAllKeys)
                {
                    p.LastSearchPosition = nodePos = 0;
                    rightmostPage = false;
                }
                else if (key.Options == SliceOptions.AfterAllKeys)
                {
                    p.LastSearchPosition = nodePos = (ushort)(p.NumberOfEntries - 1);
                    leftmostPage = false;
                }
                else
                {
                    if (p.Search(_llt, key) != null)
                    {
                        nodePos = p.LastSearchPosition;
                        if (p.LastMatch != 0)
                        {
                            nodePos--;
                            p.LastSearchPosition--;
                        }

                        if (nodePos != 0)
                            leftmostPage = false;

                        rightmostPage = false;
                    }
                    else
                    {
                        nodePos = (ushort)(p.LastSearchPosition - 1);

                        leftmostPage = false;
                    }
                }

                var pageNode = p.GetNode(nodePos);
                p = GetReadOnlyTreePage(pageNode->PageNumber);
                Debug.Assert(pageNode->PageNumber == p.PageNumber,
                    string.Format("Requested Page: #{0}. Got Page: #{1}", pageNode->PageNumber, p.PageNumber));

                cursor.Push(p);
            }

            cursorConstructor = _ => cursor;

            if (p.IsLeaf == false)
                throw new VoronUnrecoverableErrorException("Index points to a non leaf page");

            node = p.Search(_llt, key); // will set the LastSearchPosition

            AddToRecentlyFoundPages(cursor, p, leftmostPage, rightmostPage);

            return p;
        }

        private void AddToRecentlyFoundPages(List<long> c, TreePage p, bool leftmostPage, bool rightmostPage)
        {
            ByteStringContext.Scope firstScope, lastScope;
            Slice firstKey;
            if (leftmostPage)
            {
                firstScope = new ByteStringContext<ByteStringMemoryCache>.Scope();
                firstKey = Slices.BeforeAllKeys;
            }
            else
            {
                // We are going to store the slice, therefore we copy.
                firstScope = p.GetNodeKey(_llt, 0, ByteStringType.Immutable, out firstKey);
            }

            Slice lastKey;
            if (rightmostPage)
            {
                lastScope = new ByteStringContext<ByteStringMemoryCache>.Scope();
                lastKey = Slices.AfterAllKeys;
            }
            else
            {
                // We are going to store the slice, therefore we copy.
                lastScope = p.GetNodeKey(_llt, p.NumberOfEntries - 1, ByteStringType.Immutable, out lastKey);
            }

            var foundPage = new RecentlyFoundTreePages.FoundTreePage(p.PageNumber, p, firstKey, lastKey, c.ToArray(), firstScope, lastScope);

            _recentlyFoundPages.Add(foundPage);
        }

        private void AddToRecentlyFoundPages(TreeCursor c, TreePage p, bool leftmostPage, bool rightmostPage)
        {
            ByteStringContext.Scope firstScope, lastScope;
            Slice firstKey;
            if (leftmostPage)
            {
                firstScope = new ByteStringContext<ByteStringMemoryCache>.Scope();
                firstKey = Slices.BeforeAllKeys;
            }
            else
            {
                // We are going to store the slice, therefore we copy.
                firstScope = p.GetNodeKey(_llt, 0, ByteStringType.Immutable, out firstKey);
            }

            Slice lastKey;
            if (rightmostPage)
            {
                lastScope = new ByteStringContext<ByteStringMemoryCache>.Scope();
                lastKey = Slices.AfterAllKeys;
            }
            else
            {
                // We are going to store the slice, therefore we copy.
                lastScope = p.GetNodeKey(_llt, p.NumberOfEntries - 1, ByteStringType.Immutable, out lastKey);
            }

            var cursorPath = new long[c.Pages.Count];

            var cur = c.Pages.First;
            int pos = cursorPath.Length - 1;
            while (cur != null)
            {
                cursorPath[pos--] = cur.Value.PageNumber;
                cur = cur.Next;
            }

            var foundPage = new RecentlyFoundTreePages.FoundTreePage(p.PageNumber, p, firstKey, lastKey, cursorPath, firstScope, lastScope);

            _recentlyFoundPages.Add(foundPage);
        }

        private bool TryUseRecentTransactionPage(Slice key, out TreePage page, out TreeNodeHeader* node)
        {
            node = null;
            page = null;

            var recentPages = _recentlyFoundPages;
            if (recentPages == null)
                return false;

            var foundPage = recentPages.Find(key);
            if (foundPage == null)
                return false;

            if (foundPage.Page != null)
            {
                // we can't share the same instance, Page instance may be modified by
                // concurrently run iterators
                page = new TreePage(foundPage.Page.Base, foundPage.Page.Source, foundPage.Page.PageSize);
            }
            else
            {
                page = GetReadOnlyTreePage(foundPage.Number);
            }

            if (page.IsLeaf == false)
                throw new VoronUnrecoverableErrorException("Index points to a non leaf page");

            node = page.Search(_llt, key); // will set the LastSearchPosition

            return true;
        }

        private bool TryUseRecentTransactionPage(Slice key, out Func<Slice, TreeCursor> cursor, out TreePage page, out TreeNodeHeader* node)
        {
            node = null;
            page = null;
            cursor = null;

            var recentPages = _recentlyFoundPages;

            var foundPage = recentPages?.Find(key);
            if (foundPage == null)
                return false;

            var lastFoundPageNumber = foundPage.Number;

            if (foundPage.Page != null)
            {
                // we can't share the same instance, Page instance may be modified by
                // concurrently run iterators
                page = new TreePage(foundPage.Page.Base, foundPage.Page.Source, foundPage.Page.PageSize);
            }
            else
            {
                page = GetReadOnlyTreePage(lastFoundPageNumber);
            }

            if (page.IsLeaf == false)
<<<<<<< HEAD
                throw new VoronUnrecoverableErrorException("Index points to a non leaf page");
            
=======
                throw new InvalidDataException("Index points to a non leaf page");

>>>>>>> 070c479b
            node = page.Search(_llt, key); // will set the LastSearchPosition

            var cursorPath = foundPage.CursorPath;
            var pageCopy = page;

            cursor = keySlice => BuildTreeCursor(keySlice, cursorPath, lastFoundPageNumber, pageCopy);

            return true;
        }

        private TreeCursor BuildTreeCursor(Slice key, long[] cursorPath, long lastFoundPageNumber, TreePage pageCopy)
        {
            var c = new TreeCursor();
            foreach (var p in cursorPath)
            {
                if (p == lastFoundPageNumber)
                {
                    c.Push(pageCopy);
                }
                else
                {
                    var cursorPage = GetReadOnlyTreePage(p);
                    if (key.Options == SliceOptions.Key)
                    {
                        if (cursorPage.Search(_llt, key) != null && cursorPage.LastMatch != 0)
                            cursorPage.LastSearchPosition--;
                    }
                    else if (key.Options == SliceOptions.BeforeAllKeys)
                    {
                        cursorPage.LastSearchPosition = 0;
                    }
                    else if (key.Options == SliceOptions.AfterAllKeys)
                    {
                        cursorPage.LastSearchPosition = (ushort) (cursorPage.NumberOfEntries - 1);
                    }
                    else throw new ArgumentException();

                    c.Push(cursorPage);
                }
            }
            return c;
        }

        internal TreePage NewPage(TreePageFlags flags, int num)
        {
            var page = AllocateNewPage(_llt, flags, num);
            State.RecordNewPage(page, num);

            PageModified?.Invoke(page.PageNumber);

            return page;
        }

        private static TreePage AllocateNewPage(LowLevelTransaction tx, TreePageFlags flags, int num, long? pageNumber = null)
        {
            var page = tx.AllocatePage(num, pageNumber).ToTreePage();
            page.Flags = PageFlags.VariableSizeTreePage | (num == 1 ? PageFlags.Single : PageFlags.Overflow);
            page.Lower = (ushort)Constants.TreePageHeaderSize;
            page.TreeFlags = flags;
            page.Upper = (ushort)page.PageSize;
            page.Dirty = true;

            return page;
        }

        internal void FreePage(TreePage p)
        {
            PageFreed?.Invoke(p.PageNumber);

            if (p.IsOverflow)
            {
                var numberOfPages = _llt.DataPager.GetNumberOfOverflowPages(p.OverflowSize);
                for (int i = 0; i < numberOfPages; i++)
                {
                    _llt.FreePage(p.PageNumber + i);
                    _pageLocator.Reset(p.PageNumber + i);
                }

                State.RecordFreedPage(p, numberOfPages);
            }
            else
            {
                _llt.FreePage(p.PageNumber);
                _pageLocator.Reset(p.PageNumber);
                State.RecordFreedPage(p, 1);
            }
        }

        public void Delete(Slice key, ushort? version = null)
        {
            if (_llt.Flags == (TransactionFlags.ReadWrite) == false)
                throw new ArgumentException("Cannot delete a value in a read only transaction");

            State.IsModified = true;
            Func<Slice,TreeCursor> cursorConstructor;
            TreeNodeHeader* node;
            var page = FindPageFor(key, out node, out cursorConstructor);

            if (page.LastMatch != 0)
                return; // not an exact match, can't delete

            page = ModifyPage(page);

            State.NumberOfEntries--;
            ushort nodeVersion;
            RemoveLeafNode(page, out nodeVersion);

            CheckConcurrency(key, version, nodeVersion, TreeActionType.Delete);

            using (var cursor = cursorConstructor(key))
            {
                var treeRebalancer = new TreeRebalancer(_llt, this, cursor);
                var changedPage = page;
                while (changedPage != null)
                {
                    changedPage = treeRebalancer.Execute(changedPage);
                }
            }

            page.DebugValidate(this, State.RootPageNumber);
        }

        public TreeIterator Iterate(bool prefetch)
        {
            return new TreeIterator(this, _llt, prefetch);
        }

        public ReadResult Read(Slice key)
        {
            TreeNodeHeader* node;
            var p = FindPageFor(key, out node);

            if (p.LastMatch != 0)
                return null;

            return new ReadResult(GetValueReaderFromHeader(node), node->Version);
        }

        public int GetDataSize(Slice key)
        {
            TreeNodeHeader* node;
            var p = FindPageFor(key, out node);
            if (p == null || p.LastMatch != 0)
                return -1;

            if (node == null)
                return -1;

            Slice nodeKey;
            using (TreeNodeHeader.ToSlicePtr(_llt.Allocator, node, out nodeKey))
            {
                if (!SliceComparer.EqualsInline(nodeKey, key))
                return -1;
            }

            return GetDataSize(node);
        }

        public int GetDataSize(TreeNodeHeader* node)
        {
            if (node->Flags == (TreeNodeFlags.PageRef))
            {
                var overFlowPage = GetReadOnlyPage(node->PageNumber);
                return overFlowPage.OverflowSize;
            }
            return node->DataSize;
        }

        public long GetParentPageOf(TreePage page)
        {
            TreePage p;
            Slice key;
            using (page.IsLeaf ? page.GetNodeKey(_llt, 0, out key) : page.GetNodeKey(_llt, 1, out key))
            {
                Func<Slice,TreeCursor> cursorConstructor;
                TreeNodeHeader* node;
                p = FindPageFor(key, out node, out cursorConstructor);
                if (p == null || p.LastMatch != 0)
                    return -1;

                using (var cursor = cursorConstructor(key))
                {
                    while (cursor.PageCount > 0)
                    {
                        if (cursor.CurrentPage.PageNumber == page.PageNumber)
                        {
                            if (cursor.PageCount == 1)
                                return -1; // root page

                            return cursor.ParentPage.PageNumber;
                        }
                        cursor.Pop();
                    }
                }
            }

            return -1;
        }

        public ushort ReadVersion(Slice key)
        {
            TreeNodeHeader* node;
            var p = FindPageFor(key, out node);
            if (p == null || p.LastMatch != 0)
                return 0;

            Slice nodeKey;
            using (TreeNodeHeader.ToSlicePtr(_llt.Allocator, node, out nodeKey))
            {
                if (!SliceComparer.EqualsInline(nodeKey, key))
                    return 0;
            }

            return node->Version;
        }

        internal byte* DirectRead(Slice key)
        {
            TreeNodeHeader* node;
            var p = FindPageFor(key, out node);
            if (p == null || p.LastMatch != 0)
                return null;

            Debug.Assert(node != null);

            if (node->Flags == TreeNodeFlags.PageRef)
            {
                var overFlowPage = GetReadOnlyTreePage(node->PageNumber);
                return overFlowPage.Base + Constants.TreePageHeaderSize;
            }

            return (byte*)node + node->KeySize + Constants.NodeHeaderSize;
        }

        public List<long> AllPages()
        {
            var results = new List<long>();
            var stack = new Stack<TreePage>();
            var root = GetReadOnlyTreePage(State.RootPageNumber);
            stack.Push(root);

            Slice key = default(Slice);
            while (stack.Count > 0)
            {
                var p = stack.Pop();
                results.Add(p.PageNumber);

                for (int i = 0; i < p.NumberOfEntries; i++)
                {
                    var node = p.GetNode(i);
                    var pageNumber = node->PageNumber;
                    if (p.IsBranch)
                    {
                        stack.Push(GetReadOnlyTreePage(pageNumber));
                    }
                    else if (node->Flags == TreeNodeFlags.PageRef)
                    {
                        // This is an overflow page
                        var overflowPage = GetReadOnlyTreePage(pageNumber);
                        var numberOfPages = _llt.DataPager.GetNumberOfOverflowPages(overflowPage.OverflowSize);
                        for (long j = 0; j < numberOfPages; ++j)
                            results.Add(overflowPage.PageNumber + j);
                    }
                    else if (node->Flags == TreeNodeFlags.MultiValuePageRef)
                    {
                        using (TreeNodeHeader.ToSlicePtr(_tx.Allocator, node, out key))
                        {
                            var tree = OpenMultiValueTree(key, node);
                            results.AddRange(tree.AllPages());
                        }
                    }
                    else
                    {
                        if ((State.Flags & TreeFlags.FixedSizeTrees) == TreeFlags.FixedSizeTrees)
                        {
                            var valueReader = GetValueReaderFromHeader(node);
                            var valueSize = ((FixedSizeTreeHeader.Embedded*)valueReader.Base)->ValueSize;

                            Slice fixedSizeTreeName;
                            using (p.GetNodeKey(_llt, i, out fixedSizeTreeName))
                            {
                                var fixedSizeTree = new FixedSizeTree(_llt, this, fixedSizeTreeName, valueSize);

                                var pages = fixedSizeTree.AllPages();
                                results.AddRange(pages);
                            }
                        }
                    }
                }
            }
            return results;
        }

        public override string ToString()
        {
            return Name + " " + State.NumberOfEntries;
        }

        public void Dispose()
        {
            if (_fixedSizeTrees != null)
            {
                foreach (var tree in _fixedSizeTrees)
                {
                    tree.Value.Dispose();
                }
            }

            if (_pageLocator != null)
            {
                _llt.PersistentContext.FreePageLocator(_pageLocator);
                _pageLocator = null;
            }
        }
        private void CheckConcurrency(Slice key, ushort? expectedVersion, ushort nodeVersion, TreeActionType actionType)
        {
            if (expectedVersion.HasValue && nodeVersion != expectedVersion.Value)
                throw new ConcurrencyException(string.Format("Cannot {0} '{1}' to '{4}' tree. Version mismatch. Expected: {2}. Actual: {3}.", actionType.ToString().ToLowerInvariant(), key, expectedVersion.Value, nodeVersion, Name))
                {
                    ActualETag = nodeVersion,
                    ExpectedETag = expectedVersion.Value,
                };
        }


        private void CheckConcurrency(Slice key, Slice value, ushort? expectedVersion, ushort nodeVersion, TreeActionType actionType)
        {
            if (expectedVersion.HasValue && nodeVersion != expectedVersion.Value)
                throw new ConcurrencyException(string.Format("Cannot {0} value '{5}' to key '{1}' to '{4}' tree. Version mismatch. Expected: {2}. Actual: {3}.", actionType.ToString().ToLowerInvariant(), key, expectedVersion.Value, nodeVersion, Name, value))
                {
                    ActualETag = nodeVersion,
                    ExpectedETag = expectedVersion.Value,
                };
        }

        private enum TreeActionType
        {
            Add,
            Delete
        }

        private bool TryOverwriteOverflowPages(TreeNodeHeader* updatedNode, Slice key, int len, ushort? version, out byte* pos)
        {
            if (updatedNode->Flags == TreeNodeFlags.PageRef)
            {
                var readOnlyOverflowPage = GetReadOnlyTreePage(updatedNode->PageNumber);

                if (len <= readOnlyOverflowPage.OverflowSize)
                {
                    CheckConcurrency(key, version, updatedNode->Version, TreeActionType.Add);

                    if (updatedNode->Version == ushort.MaxValue)
                        updatedNode->Version = 0;
                    updatedNode->Version++;

                    var availableOverflows = _llt.DataPager.GetNumberOfOverflowPages(readOnlyOverflowPage.OverflowSize);

                    var requestedOverflows = _llt.DataPager.GetNumberOfOverflowPages(len);

                    var overflowsToFree = availableOverflows - requestedOverflows;

                    for (int i = 0; i < overflowsToFree; i++)
                    {
                        _llt.FreePage(readOnlyOverflowPage.PageNumber + requestedOverflows + i);
                    }

                    State.RecordFreedPage(readOnlyOverflowPage, overflowsToFree);

                    var writtableOverflowPage = AllocateNewPage(_llt, TreePageFlags.Value, requestedOverflows, updatedNode->PageNumber);

                    writtableOverflowPage.Flags = PageFlags.Overflow | PageFlags.VariableSizeTreePage;
                    writtableOverflowPage.OverflowSize = len;
                    pos = writtableOverflowPage.Base + Constants.TreePageHeaderSize;

                    PageModified?.Invoke(writtableOverflowPage.PageNumber);

                    return true;
                }
            }
            pos = null;
            return false;
        }

        public Slice LastKeyOrDefault()
        {
            using (var it = Iterate(false))
            {
                if (it.Seek(Slices.AfterAllKeys) == false)
                    return new Slice();

                return it.CurrentKey.Clone(_tx.Allocator);
            }
        }

        public Slice FirstKeyOrDefault()
        {
            using (var it = Iterate(false))
            {
                if (it.Seek(Slices.BeforeAllKeys) == false)
                    return new Slice();

                return it.CurrentKey.Clone(_tx.Allocator);
            }
        }

        public void ClearPagesCache()
        {
            _recentlyFoundPages?.Clear();
        }

        public FixedSizeTree FixedTreeFor(Slice key, byte valSize = 0)
        {
            if (_fixedSizeTrees == null)
                _fixedSizeTrees = new Dictionary<Slice, FixedSizeTree>(SliceComparer.Instance);

            FixedSizeTree fixedTree;
            if (_fixedSizeTrees.TryGetValue(key, out fixedTree) == false)
            {
                fixedTree = new FixedSizeTree(_llt, this, key, valSize);
                _fixedSizeTrees[fixedTree.Name] = fixedTree;
            }

            State.Flags |= TreeFlags.FixedSizeTrees;

            return fixedTree;
        }

        public long DeleteFixedTreeFor(Slice key, byte valSize = 0)
        {
            var fixedSizeTree = FixedTreeFor(key, valSize);
            var numberOfEntries = fixedSizeTree.NumberOfEntries;

            foreach (var page in fixedSizeTree.AllPages())
            {
                _llt.FreePage(page);
            }
            _fixedSizeTrees.Remove(key);
            Delete(key);

            return numberOfEntries;
        }

        [Conditional("DEBUG")]
        public void DebugRenderAndShow()
        {
            DebugStuff.RenderAndShow(this);
        }

        public byte* DirectAccessFromHeader(TreeNodeHeader* node)
        {
            if (node->Flags == TreeNodeFlags.PageRef)
            {
                var overFlowPage = GetReadOnlyTreePage(node->PageNumber);
                return overFlowPage.Base + Constants.TreePageHeaderSize;
            }

            return (byte*)node + node->KeySize + Constants.NodeHeaderSize;
        }

        public Slice GetData(TreeNodeHeader* node)
        {
            Slice outputDataSlice;

            if (node->Flags == TreeNodeFlags.PageRef)
            {
                var overFlowPage = GetReadOnlyPage(node->PageNumber);
                if (overFlowPage.OverflowSize > ushort.MaxValue)
                    throw new InvalidOperationException("Cannot convert big data to a slice, too big");
                Slice.External(Llt.Allocator, overFlowPage.Pointer + Constants.TreePageHeaderSize,
                    (ushort) overFlowPage.OverflowSize, out outputDataSlice);
            }
            else
            {
                Slice.External(Llt.Allocator, (byte*)node + node->KeySize + Constants.NodeHeaderSize,
                    (ushort)node->DataSize, out outputDataSlice);
            }

            return outputDataSlice;
        }

        public ValueReader GetValueReaderFromHeader(TreeNodeHeader* node)
        {
            if (node->Flags == TreeNodeFlags.PageRef)
            {
                var overFlowPage = GetReadOnlyPage(node->PageNumber);

                Debug.Assert(overFlowPage.IsOverflow, "Requested overflow page but got " + overFlowPage.Flags);
                Debug.Assert(overFlowPage.OverflowSize > 0, "Overflow page cannot be size equal 0 bytes");

                return new ValueReader(overFlowPage.Pointer + Constants.TreePageHeaderSize, overFlowPage.OverflowSize);
            }
            return new ValueReader((byte*)node + node->KeySize + Constants.NodeHeaderSize, node->DataSize);
        }
    }
}<|MERGE_RESOLUTION|>--- conflicted
+++ resolved
@@ -715,13 +715,8 @@
             }
 
             if (page.IsLeaf == false)
-<<<<<<< HEAD
                 throw new VoronUnrecoverableErrorException("Index points to a non leaf page");
-            
-=======
-                throw new InvalidDataException("Index points to a non leaf page");
-
->>>>>>> 070c479b
+
             node = page.Search(_llt, key); // will set the LastSearchPosition
 
             var cursorPath = foundPage.CursorPath;
