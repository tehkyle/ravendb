﻿using System;
using System.Collections.Generic;
using System.Diagnostics;
using System.Linq;
using System.Threading;
using System.Threading.Tasks;
using Raven.Client.Documents;
using Raven.Client.Extensions;
using Raven.Client.Server;
using Raven.Client.Util;
using Raven.Server.Config;
using Raven.Server.Config.Settings;
using Raven.Server.Documents.ETL;
using Raven.Server.Documents.Indexes;
using Raven.Server.Documents.Operations;
using Raven.Server.Documents.Replication;
using Raven.Server.Documents.Subscriptions;
using Raven.Server.Documents.TcpHandlers;
using Raven.Server.Documents.Transformers;
using Raven.Server.ServerWide;
using Raven.Server.ServerWide.Context;
using Raven.Server.Utils;
using Sparrow;
using Sparrow.Collections;
using Sparrow.Json.Parsing;
using Sparrow.Logging;
using Voron;
using Voron.Exceptions;
using Voron.Impl.Backup;
using DatabaseInfo = Raven.Client.Server.Operations.DatabaseInfo;
using Size = Raven.Client.Util.Size;

namespace Raven.Server.Documents
{
    public class DocumentDatabase : IResourceStore
    {
        private readonly Logger _logger;

        private readonly CancellationTokenSource _databaseShutdown = new CancellationTokenSource();

        private readonly object _idleLocker = new object();
        /// <summary>
        /// The current lock, used to make sure indexes/transformers have a unique names
        /// </summary>
        private readonly SemaphoreSlim _indexAndTransformerLocker = new SemaphoreSlim(1, 1);
        private Task _indexStoreTask;
        private Task _transformerStoreTask;
        private long _usages;
        private readonly ManualResetEventSlim _waitForUsagesOnDisposal = new ManualResetEventSlim(false);
        private long _lastIdleTicks = DateTime.UtcNow.Ticks;

        public void ResetIdleTime()
        {
            _lastIdleTicks = DateTime.MinValue.Ticks;
        }

        public DocumentDatabase(string name, RavenConfiguration configuration, ServerStore serverStore)
        {
            StartTime = SystemTime.UtcNow;
            Name = name;
            ResourceName = "db/" + name;
            Configuration = configuration;
            _logger = LoggingSource.Instance.GetLogger<DocumentDatabase>(Name);
            IoChanges = new IoChangesNotifications();
            Changes = new DocumentsChanges();
            DocumentsStorage = new DocumentsStorage(this);
            IndexStore = new IndexStore(this, serverStore, _indexAndTransformerLocker);
            TransformerStore = new TransformerStore(this, serverStore, _indexAndTransformerLocker);
            EtlLoader = new EtlLoader(this);
            ReplicationLoader = new ReplicationLoader(this);
            DocumentTombstoneCleaner = new DocumentTombstoneCleaner(this);
            SubscriptionStorage = new SubscriptionStorage(this);
            Operations = new DatabaseOperations(this);
            Metrics = new MetricsCountersManager();
            Patcher = new DocumentPatcher(this);
            TxMerger = new TransactionOperationsMerger(this, DatabaseShutdown);
            HugeDocuments = new HugeDocuments(configuration.PerformanceHints.HugeDocumentsCollectionSize,
                configuration.PerformanceHints.HugeDocumentSize.GetValue(SizeUnit.Bytes));
            ConfigurationStorage = new ConfigurationStorage(this);
            NotificationCenter = new NotificationCenter.NotificationCenter(ConfigurationStorage.NotificationsStorage, Name, _databaseShutdown.Token);
            DatabaseInfoCache = serverStore?.DatabaseInfoCache;
            _serverStore = serverStore;
            _rachisLogIndexNotifications = new RachisLogIndexNotifications(DatabaseShutdown);
            CatastrophicFailureNotification = new CatastrophicFailureNotification(e =>
            {
                serverStore?.DatabasesLandlord.UnloadResourceOnCatastrophicFailue(name, e);
            });
        }

        public DateTime LastIdleTime => new DateTime(_lastIdleTicks);

        public DatabaseInfoCache DatabaseInfoCache { get; set; }

        public SystemTime Time = new SystemTime();

        public DocumentPatcher Patcher { get; private set; }

        public readonly TransactionOperationsMerger TxMerger;

        public SubscriptionStorage SubscriptionStorage { get; }

        public string Name { get; }

        public Guid DbId => DocumentsStorage.Environment?.DbId ?? Guid.Empty;

        public string ResourceName { get; }

        public RavenConfiguration Configuration { get; }

        public CancellationToken DatabaseShutdown => _databaseShutdown.Token;

        public DocumentsStorage DocumentsStorage { get; private set; }

        public BundleLoader BundleLoader { get; private set; }

        public DocumentTombstoneCleaner DocumentTombstoneCleaner { get; private set; }

        public DocumentsChanges Changes { get; }

        public IoChangesNotifications IoChanges { get; }

        public CatastrophicFailureNotification CatastrophicFailureNotification { get; }

        public NotificationCenter.NotificationCenter NotificationCenter { get; private set; }

        public DatabaseOperations Operations { get; private set; }

        public HugeDocuments HugeDocuments { get; }

        public MetricsCountersManager Metrics { get; }

        public IndexStore IndexStore { get; private set; }

        public TransformerStore TransformerStore { get; }

        public ConfigurationStorage ConfigurationStorage { get; }

        public IndexesEtagsStorage IndexMetadataPersistence => ConfigurationStorage.IndexesEtagsStorage;

        public ReplicationLoader ReplicationLoader { get; private set; }

        public EtlLoader EtlLoader { get; private set; }

        public ConcurrentSet<TcpConnectionOptions> RunningTcpConnections = new ConcurrentSet<TcpConnectionOptions>();

        public DateTime StartTime { get; }

        public void Initialize()
        {
            try
            {
                DocumentsStorage.Initialize();
                InitializeInternal();
            }
            catch (Exception)
            {
                Dispose();
                throw;
            }
        }

        public void Initialize(StorageEnvironmentOptions options)
        {
            try
            {
                DocumentsStorage.Initialize(options);
                InitializeInternal();
            }
            catch (Exception)
            {
                Dispose();
                throw;
            }
        }

        public DatabaseUsage DatabaseInUse(bool skipUsagesCount)
        {
            return new DatabaseUsage(this, skipUsagesCount);
        }

        public struct DatabaseUsage : IDisposable
        {
            private readonly DocumentDatabase _parent;
            private readonly bool _skipUsagesCount;

            public DatabaseUsage(DocumentDatabase parent, bool skipUsagesCount)
            {
                _parent = parent;
                _skipUsagesCount = skipUsagesCount;

                if (_skipUsagesCount == false)
                    Interlocked.Increment(ref _parent._usages);

                if (_parent._databaseShutdown.IsCancellationRequested)
                {
                    Dispose();
                    ThrowOperationCancelled();
                }
            }

            private void ThrowOperationCancelled()
            {
                throw new OperationCanceledException("The database " + _parent.Name + " is shutting down");
            }

            public void Dispose()
            {
                if (_skipUsagesCount)
                    return;

                var currentUsagesCount = Interlocked.Decrement(ref _parent._usages);

                if (_parent._databaseShutdown.IsCancellationRequested && currentUsagesCount == 0)
                    _parent._waitForUsagesOnDisposal.Set();
            }
        }

        private void InitializeInternal()
        {
            TxMerger.Start();

            ConfigurationStorage.InitializeNotificationsStorage();

            DatabaseRecord record;
            TransactionOperationContext context;
            using (_serverStore.ContextPool.AllocateOperationContext(out context))
            using (context.OpenReadTransaction())
            {
                record = _serverStore.Cluster.ReadDatabase(context, Name);
            }

            _indexStoreTask = IndexStore.InitializeAsync(record);
            _transformerStoreTask = TransformerStore.InitializeAsync(record);

            BundleLoader = new BundleLoader(this, _serverStore);
            Patcher.Initialize();
            EtlLoader.Initialize();

            DocumentTombstoneCleaner.Initialize();

            try
            {
                _indexStoreTask.Wait(DatabaseShutdown);
            }
            finally
            {
                _indexStoreTask = null;
            }

            try
            {
                _transformerStoreTask.Wait(DatabaseShutdown);
            }
            finally
            {
                _transformerStoreTask = null;
            }

            SubscriptionStorage.Initialize();

            //Index Metadata Store shares Voron env and context pool with documents storage, 
            //so replication of both documents and indexes/transformers can be made within one transaction
            ConfigurationStorage.Initialize(IndexStore, TransformerStore);

            ReplicationLoader.Initialize();

            NotificationCenter.Initialize(this);
        }

        public void Dispose()
        {
            if (_databaseShutdown.IsCancellationRequested)
                return; // double dispose?

            lock (this)
            {
                if (_databaseShutdown.IsCancellationRequested)
                    return; // double dispose?

                //before we dispose of the database we take its latest info to be displayed in the studio
                try
                {
                    var databaseInfo = GenerateDatabaseInfo();
                    if (databaseInfo != null)
                        DatabaseInfoCache?.InsertDatabaseInfo(databaseInfo, Name);
                }
                catch (Exception e)
                {
                    // if we encountered a catastrophic failure we might not be able to retrieve database info

                    if (_logger.IsInfoEnabled)
                        _logger.Info("Failed to generate and store database info", e);
                }

                _databaseShutdown.Cancel();

                // we'll wait for 1 minute to drain all the requests
                // from the database

                var sp = Stopwatch.StartNew();
                while (sp.ElapsedMilliseconds < 60 * 1000)
                {
                    if (Interlocked.Read(ref _usages) == 0)
                        break;

                    if (_waitForUsagesOnDisposal.Wait(1000))
                        _waitForUsagesOnDisposal.Reset();
                }

                var exceptionAggregator = new ExceptionAggregator(_logger, $"Could not dispose {nameof(DocumentDatabase)} {Name}");

                foreach (var connection in RunningTcpConnections)
                {
                    exceptionAggregator.Execute(() =>
                    {
                        connection.Dispose();
                    });
                }

                exceptionAggregator.Execute(() =>
                {
                    TxMerger.Dispose();
                });

                exceptionAggregator.Execute(() =>
                {
                    TransformerStore.Dispose();
                });

                if (_indexStoreTask != null)
                {
                    exceptionAggregator.Execute(() =>
                    {
                        _indexStoreTask.Wait(DatabaseShutdown);
                        _indexStoreTask = null;
                    });
                }

                if (_transformerStoreTask != null)
                {
                    exceptionAggregator.Execute(() =>
                    {
                        _transformerStoreTask.Wait(DatabaseShutdown);
                        _transformerStoreTask = null;
                    });
                }

                exceptionAggregator.Execute(() =>
                {
                    IndexStore?.Dispose();
                    IndexStore = null;
                });

                exceptionAggregator.Execute(() =>
                {
                    BundleLoader?.Dispose();
                    BundleLoader = null;
                });

                exceptionAggregator.Execute(() =>
                {
                    DocumentTombstoneCleaner?.Dispose();
                    DocumentTombstoneCleaner = null;
                });

                exceptionAggregator.Execute(() =>
                {
                    ReplicationLoader?.Dispose();
                    ReplicationLoader = null;
                });

                exceptionAggregator.Execute(() =>
                {
                    EtlLoader?.Dispose();
                    EtlLoader = null;
                });

                exceptionAggregator.Execute(() =>
                {
                    Operations?.Dispose(exceptionAggregator);
                    Operations = null;
                });

                exceptionAggregator.Execute(() =>
                {
                    NotificationCenter?.Dispose();
                    NotificationCenter = null;
                });

                exceptionAggregator.Execute(() =>
                {
                    Patcher?.Dispose();
                    Patcher = null;
                });

                exceptionAggregator.Execute(() =>
                {
                    SubscriptionStorage?.Dispose();
                });

                exceptionAggregator.Execute(() =>
                {
                    ConfigurationStorage?.Dispose();
                });

                exceptionAggregator.Execute(() =>
                {
                    DocumentsStorage?.Dispose();
                    DocumentsStorage = null;
                });

                exceptionAggregator.Execute(() =>
                {
                    _databaseShutdown.Dispose();
                });

                exceptionAggregator.ThrowIfNeeded();
            }
        }

        private static readonly string CachedDatabaseInfo = "CachedDatabaseInfo";
        private ServerStore _serverStore;

        public DynamicJsonValue GenerateDatabaseInfo()
        {
            var envs = GetAllStoragesEnvironment().ToList();
            if (envs.Any(x => x.Environment == null))
                return null;
            Size size = new Size(envs.Sum(env => env.Environment.Stats().AllocatedDataFileSizeInBytes));
            var databaseInfo = new DynamicJsonValue
            {
                [nameof(DatabaseInfo.Bundles)] = BundleLoader != null ? new DynamicJsonArray(BundleLoader.GetActiveBundles()) : null,
                [nameof(DatabaseInfo.IsAdmin)] = true, //TODO: implement me!
                [nameof(DatabaseInfo.Name)] = Name,
                [nameof(DatabaseInfo.Disabled)] = false, //TODO: this value should be overwritten by the studio since it is cached
                [nameof(DatabaseInfo.TotalSize)] = new DynamicJsonValue
                {
                    [nameof(Size.HumaneSize)] = size.HumaneSize,
                    [nameof(Size.SizeInBytes)] = size.SizeInBytes
                },
                [nameof(DatabaseInfo.IndexingErrors)] = IndexStore.GetIndexes().Sum(index => index.GetErrorCount()),
                [nameof(DatabaseInfo.Alerts)] = NotificationCenter.GetAlertCount(),
                [nameof(DatabaseInfo.UpTime)] = null, //it is shutting down
                [nameof(DatabaseInfo.BackupInfo)] = BundleLoader?.GetBackupInfo(),
                [nameof(DatabaseInfo.DocumentsCount)] = DocumentsStorage.GetNumberOfDocuments(),
                [nameof(DatabaseInfo.IndexesCount)] = IndexStore.GetIndexes().Count(),
                [nameof(DatabaseInfo.RejectClients)] = false, //TODO: implement me!
                [nameof(DatabaseInfo.IndexingStatus)] = IndexStore.Status.ToString(),
                [CachedDatabaseInfo] = true
            };
            return databaseInfo;
        }

        public void RunIdleOperations()
        {
            if (Monitor.TryEnter(_idleLocker) == false)
                return;

            try
            {
                _lastIdleTicks = DateTime.UtcNow.Ticks;
                IndexStore?.RunIdleOperations();
                Operations?.CleanupOperations();
            }

            finally
            {
                Monitor.Exit(_idleLocker);
            }
        }

        public IEnumerable<StorageEnvironmentWithType> GetAllStoragesEnvironment()
        {
            // TODO :: more storage environments ?
            yield return
                new StorageEnvironmentWithType(Name, StorageEnvironmentWithType.StorageEnvironmentType.Documents,
                    DocumentsStorage.Environment);
            yield return
                new StorageEnvironmentWithType("Subscriptions",
                    StorageEnvironmentWithType.StorageEnvironmentType.Subscriptions, SubscriptionStorage.Environment());
            yield return
                new StorageEnvironmentWithType("Configuration",
                    StorageEnvironmentWithType.StorageEnvironmentType.Configuration, ConfigurationStorage.Environment);

            //check for null to prevent NRE when disposing the DocumentDatabase
            foreach (var index in (IndexStore?.GetIndexes()).EmptyIfNull())
            {
                var env = index._indexStorage?.Environment();
                if (env != null)
                    yield return
                        new StorageEnvironmentWithType(index.Name,
                            StorageEnvironmentWithType.StorageEnvironmentType.Index, env);
            }
        }

        private IEnumerable<FullBackup.StorageEnvironmentInformation> GetAllStoragesEnvironmentInformation()
        {
            yield return (new FullBackup.StorageEnvironmentInformation()
            {
                Name = "",
                Folder = "Subscriptions",
                Env = SubscriptionStorage.Environment()
            });
            var i = 1;
            foreach (var index in IndexStore.GetIndexes())
            {
                var env = index._indexStorage.Environment();
                if (env != null)
                    yield return (new FullBackup.StorageEnvironmentInformation()
                    {
                        Name = i++.ToString(),
                        Folder = "Indexes",
                        Env = env
                    });
            }
            yield return (new FullBackup.StorageEnvironmentInformation()
            {
                Name = "",
                Folder = "",
                Env = DocumentsStorage.Environment
            });
        }

        public void FullBackupTo(string backupPath)
        {
            BackupMethods.Full.ToFile(GetAllStoragesEnvironmentInformation(), backupPath);
        }

        public void IncrementalBackupTo(string backupPath)
        {
            BackupMethods.Incremental.ToFile(GetAllStoragesEnvironmentInformation(), backupPath);
        }

        public void StateChanged(long index)
        {
            try
            {
                TransformerStore.HandleDatabaseRecordChange();
                BundleLoader.HandleDatabaseRecordChange();
            }
            finally
            {
                _rachisLogIndexNotifications.NotifyListenersAbout(index);
            }
        }

<<<<<<< HEAD
=======
        public Task WaitForIndexNotification(long index) => _rachisLogIndexNotifications.WaitForIndexNotification(index);

        private readonly RachisLogIndexNotifications _rachisLogIndexNotifications;

>>>>>>> ba9d9bca
        public IEnumerable<DatabasePerformanceMetrics> GetAllPerformanceMetrics()
        {
            yield return TxMerger.GeneralWaitPerformanceMetrics;
            yield return TxMerger.TransactionPerformanceMetrics;
        }
        
    }

    public class StorageEnvironmentWithType
    {
        public string Name { get; set; }
        public StorageEnvironmentType Type { get; set; }
        public StorageEnvironment Environment { get; set; }

        public StorageEnvironmentWithType(string name, StorageEnvironmentType type, StorageEnvironment environment)
        {
            Name = name;
            Type = type;
            Environment = environment;
        }

        public enum StorageEnvironmentType
        {
            Documents,
            Subscriptions,
            Index,
            Configuration
        }
    }
}<|MERGE_RESOLUTION|>--- conflicted
+++ resolved
@@ -537,6 +537,7 @@
             {
                 TransformerStore.HandleDatabaseRecordChange();
                 BundleLoader.HandleDatabaseRecordChange();
+                IndexStore.HandleDatabaseRecordChange();
             }
             finally
             {
@@ -544,13 +545,10 @@
             }
         }
 
-<<<<<<< HEAD
-=======
         public Task WaitForIndexNotification(long index) => _rachisLogIndexNotifications.WaitForIndexNotification(index);
 
         private readonly RachisLogIndexNotifications _rachisLogIndexNotifications;
 
->>>>>>> ba9d9bca
         public IEnumerable<DatabasePerformanceMetrics> GetAllPerformanceMetrics()
         {
             yield return TxMerger.GeneralWaitPerformanceMetrics;
