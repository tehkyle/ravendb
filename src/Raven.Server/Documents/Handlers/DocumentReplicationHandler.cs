﻿using System;
using System.Collections.Generic;
using System.Linq;
using System.Net.WebSockets;
using System.Threading.Tasks;
using Raven.Abstractions.Data;
using Raven.Abstractions.Util;
using Raven.Server.Extensions;
using Raven.Server.Routing;
using Raven.Server.ServerWide;
using Raven.Server.ServerWide.Context;
using Sparrow.Json;
using Sparrow.Json.Parsing;

namespace Raven.Server.Documents.Handlers
{
    public class DocumentReplicationRequestHandler : DatabaseRequestHandler
    {
        [RavenAction("/databases/*/lastSentEtag", "GET", "@/databases/{databaseName: string}/lastSentEtag?srcDbId={databaseUniqueId:string}")]
        public Task GetLastSentEtag()
        {
            var srcDbId = Guid.Parse(GetQueryStringValueAndAssertIfSingleAndNotEmpty("srcDbId"));

            DocumentsOperationContext context;
            using (ContextPool.AllocateOperationContext(out context))
            using (context.OpenReadTransaction())
            {
                var serverChangeVector = Database.DocumentsStorage.GetChangeVector(context);
                var vectorEntry = serverChangeVector.FirstOrDefault(x => x.DbId == srcDbId);

                //no need to write a document for transferring a single value
                HttpContext.Response.Headers[Constants.LastEtagFieldName] = vectorEntry.Etag.ToString();				
            }
            return Task.CompletedTask;
        }

        //an endpoint to establish replication websocket
        [RavenAction("/databases/*/documentReplication", "GET",
            @"@/databases/{databaseName:string}/documentReplication?
                srcDbId={databaseUniqueId:string}
                &srcDbName={databaseName:string}")]
        public async Task DocumentReplicationConnection()
        {
<<<<<<< HEAD
            var srcDbId = Guid.Parse(GetQueryStringValueAndAssertIfSingleAndNotEmpty("srcDbId"));
            var srcDbName = EscapingHelper.UnescapeLongDataString(GetQueryStringValueAndAssertIfSingleAndNotEmpty("srcDbName"));
=======
            var dbId = Guid.Parse(GetQueryStringValueAndAssertIfSingleAndNotEmpty("srcDbId"));
            var srcUrl = GetQueryStringValueAndAssertIfSingleAndNotEmpty("srcUrl");
            var srcDbName = GetQueryStringValueAndAssertIfSingleAndNotEmpty("srcDbName");
            long lastSentEtag;
            if (!long.TryParse(GetQueryStringValueAndAssertIfSingleAndNotEmpty("lastSentEtag"), out lastSentEtag))
            {
                throw new ArgumentException("lastSentEtag should be a Int64 number, failed to parse...");
            }
>>>>>>> 594d019d

            var hasOtherSideClosedConnection = false;
            bool shouldConnectBack;
            var srcUrl = HttpContext.Request.GetHostnameUrl();
            var executer = Database.DocumentReplicationLoader.RegisterConnection(
                srcDbId,
                srcUrl,
                srcDbName,
                out shouldConnectBack);

            if(executer.HasOutgoingReplication)
                executer.Start();

            string ReplicationReceiveDebugTag = $"document-replication/receive <{executer.ReplicationUniqueName}>";			

            using (var webSocket = await HttpContext.WebSockets.AcceptWebSocketAsync())
            {
                DocumentsOperationContext context;
                using (ContextPool.AllocateOperationContext(out context))
                {
                    var docs = new List<BlittableJsonReaderObject>();
                    var buffer = new ArraySegment<byte>(context.GetManagedBuffer());
                    var jsonParserState = new JsonParserState();
                    using (var parser = new UnmanagedJsonParser(context, jsonParserState, ReplicationReceiveDebugTag))
                    {
                        while (!Database.DatabaseShutdown.IsCancellationRequested)
                        {
                            //this loop handles one replication batch
                            RavenTransaction tx = null;
                            try
                            {
                                while (true)
                                {
                                    var result = await webSocket.ReceiveAsync(buffer, Database.DatabaseShutdown);
                                    //open write transaction at beginning of the batch
                                    if (tx == null)
                                        tx = context.OpenWriteTransaction();

                                    var writer = new BlittableJsonDocumentBuilder(context,
                                        BlittableJsonDocumentBuilder.UsageMode.None, ReplicationReceiveDebugTag,
                                        parser, jsonParserState);
                                    writer.ReadObject();
                                    if (result.MessageType == WebSocketMessageType.Close)
                                    {
                                        hasOtherSideClosedConnection = true;
                                        break;
                                    }

                                    if (result.EndOfMessage)
                                        break;

                                    parser.SetBuffer(buffer.Array, result.Count);
                                    while (writer.Read() == false)
                                    {
                                        result = await webSocket.ReceiveAsync(buffer, Database.DatabaseShutdown);
                                        parser.SetBuffer(buffer.Array, result.Count);
                                    }
                                    writer.FinalizeDocument();
                                    var receivedDoc = writer.CreateReader();
                                    docs.Add(receivedDoc);
                                }
                                executer.ReceiveReplicatedDocuments(context, docs);

                                //precaution
                                if (tx == null)
                                    throw new InvalidOperationException(@"
                                        Transaction is not initialized while receiving replicated documents; this
                                         is something that is not supposed to happen and is likely a bug.");

                                tx.Commit();
                            }
                            catch (Exception e)
                            {
                                throw new InvalidOperationException("Failed to receive replication document batch.", e);
                            }
                            finally
                            {
                                tx?.Dispose();
                            }

                            if (hasOtherSideClosedConnection)
                                break;
                        }
                    }

                    //if execution path gets here, it means the node was disconnected
                    Database.DocumentReplicationLoader.HandleConnectionDisconnection(executer);
                }
            }
        }		
    }
}<|MERGE_RESOLUTION|>--- conflicted
+++ resolved
@@ -41,19 +41,13 @@
                 &srcDbName={databaseName:string}")]
         public async Task DocumentReplicationConnection()
         {
-<<<<<<< HEAD
             var srcDbId = Guid.Parse(GetQueryStringValueAndAssertIfSingleAndNotEmpty("srcDbId"));
-            var srcDbName = EscapingHelper.UnescapeLongDataString(GetQueryStringValueAndAssertIfSingleAndNotEmpty("srcDbName"));
-=======
-            var dbId = Guid.Parse(GetQueryStringValueAndAssertIfSingleAndNotEmpty("srcDbId"));
-            var srcUrl = GetQueryStringValueAndAssertIfSingleAndNotEmpty("srcUrl");
             var srcDbName = GetQueryStringValueAndAssertIfSingleAndNotEmpty("srcDbName");
             long lastSentEtag;
             if (!long.TryParse(GetQueryStringValueAndAssertIfSingleAndNotEmpty("lastSentEtag"), out lastSentEtag))
             {
                 throw new ArgumentException("lastSentEtag should be a Int64 number, failed to parse...");
             }
->>>>>>> 594d019d
 
             var hasOtherSideClosedConnection = false;
             bool shouldConnectBack;
