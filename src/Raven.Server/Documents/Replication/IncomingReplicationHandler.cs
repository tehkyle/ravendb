--- conflicted
+++ resolved
@@ -183,18 +183,6 @@
                         if (doc.DocumentSize >= 0) //no need to load document data for tombstones
                             // document size == -1 --> doc is a tombstone
                         {
-<<<<<<< HEAD
-                            {
-                                if (doc.Position + doc.DocumentSize > totalSize)
-                                    ThrowInvalidSize(totalSize, doc);
-
-                                //if something throws at this point, this means something is really wrong and we should stop receiving documents.
-                                //the other side will receive negative ack and will retry sending again.
-                                json = new BlittableJsonReaderObject(
-                                    buffer + doc.Position + (doc.ChangeVectorCount*sizeof(ChangeVectorEntry)),
-                                    doc.DocumentSize, _context);
-                            }
-=======
                             if (doc.Position + doc.DocumentSize > totalSize)
                                 ThrowInvalidSize(totalSize, doc);
 
@@ -204,7 +192,6 @@
                                 buffer + doc.Position + (doc.ChangeVectorCount*sizeof(ChangeVectorEntry)),
                                 doc.DocumentSize, _context);
                         }
->>>>>>> e3f24d4a
                         ChangeVectorEntry[] conflictingVector;
                         var conflictStatus = GetConflictStatus(_context, doc.Id, _tempReplicatedChangeVector,out conflictingVector);
                         switch (conflictStatus)
