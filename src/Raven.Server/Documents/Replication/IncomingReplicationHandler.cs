--- conflicted
+++ resolved
@@ -341,31 +341,9 @@
                 throw new InvalidDataException(
                     "Expected the 'AttachmentStreamsCount' field, but had no numeric field of this value, this is likely a bug");
 
-<<<<<<< HEAD
-            IncomingStats = new ReplicationStatistics.IncomingBatchStats
-            {
-                Status = ReplicationStatus.Received,
-                RecievedTime = DateTime.UtcNow,
-                Source = FromToString,
-                RecievedEtag = lastDocumentEtag,
-                ItemsCount = itemsCount,
-                AttachmentStreamsCount = attachmentStreamCount,
-            };
-            ReceiveSingleDocumentsBatch(documentsContext, itemsCount, attachmentStreamCount, lastDocumentEtag);
-            IncomingStats.DoneReplicateTime = DateTime.UtcNow;
-            _parent.RepliactionStats.Add(IncomingStats);
-=======
-            string resovlerId;
-            int? resolverVersion;
-            if (message.TryGet(nameof(ReplicationMessageHeader.ResolverId), out resovlerId) &&
-                message.TryGet(nameof(ReplicationMessageHeader.ResolverVersion), out resolverVersion))
-            {
-                _parent.UpdateReplicationDocumentWithResolver(resovlerId, resolverVersion);
-            }
 
             ReceiveSingleDocumentsBatch(documentsContext, itemsCount, attachmentStreamCount, lastDocumentEtag, stats);
 
->>>>>>> 80cec51e
             OnDocumentsReceived(this);
         }
 
