--- conflicted
+++ resolved
@@ -83,11 +83,7 @@
                     switch (_mode)
                     {
                         case Mode.SingleValue:
-<<<<<<< HEAD
                             _singleValueHash = Hashing.XXHash64.Calculate((byte*)p, (ulong)s.Length * sizeof(char));
-=======
-                            _singleValueHash = Hashing.XXHash64.Calculate((byte*)p, s.Length * sizeof(char));
->>>>>>> 58b0b84c
                             break;
                         case Mode.MultipleValues:
                             CopyToBuffer((byte*)p, s.Length * sizeof(char));
