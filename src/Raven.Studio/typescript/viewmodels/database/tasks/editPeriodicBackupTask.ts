--- conflicted
+++ resolved
@@ -50,82 +50,64 @@
         document.getElementById("taskName").focus();
     }
 
-<<<<<<< HEAD
     attached() {
         super.attached();
 
-        $("#backup-info").popover({
-            html: true,
-            trigger: "hover",
-            template: popoverUtils.longPopoverTemplate,
-            container: "body",
-            content:
-                "Differences between Backup and Snapshot:" +
-                "<ul>" +
-                    "<li>Data" +
-                        "<ul>" +
-                            "<li>Backup includes documents, indexes, transformers and identities <br> " +
-                                "but doesn't include index data, indexes will be rebuilt after restore based on exported definitions</li>" +
-                            "<li>Snapshot contains the raw data including the indexes - definitions and data</li>" +
-                        "</ul>" +
-                    "</li>" +
-                    "<li>Speed" +
-                        "<ul>" +
-                            "<li>Backup is usually much faster than a Snapshot</li>" +
-                        "</ul>" +
-                    "</li>" +
-                    "<li>Size" +
-                        "<ul>" +
-                            "<li>Backup is much smaller than Snapshot</li>" +
-                        "</ul>" +
-                    "</li>" +
-                    "<li>Restore" +
-                        "<ul>" +
-                            "<li>Restore of a Snapshot is faster than of a Backup</li>" +
-                        "</ul>" +
-                    "</li>" +
-                "</ul>" +
-                "* An incremental Snapshot is the same as an incremental Backup"
-        });
+        popoverUtils.longWithHover($("#backup-info"),
+            {
+                content: 
+                    "Differences between Backup and Snapshot:" +
+                    "<ul>" +
+                        "<li>Data" +
+                            "<ul>" +
+                                "<li>Backup includes documents, indexes, transformers and identities <br> " +
+                                    "but doesn't include index data, indexes will be rebuilt after restore based on exported definitions</li>" +
+                                "<li>Snapshot contains the raw data including the indexes - definitions and data</li>" +
+                            "</ul>" +
+                        "</li>" +
+                        "<li>Speed" +
+                            "<ul>" +
+                                "<li>Backup is usually much faster than a Snapshot</li>" +
+                            "</ul>" +
+                        "</li>" +
+                        "<li>Size" +
+                            "<ul>" +
+                                "<li>Backup is much smaller than Snapshot</li>" +
+                            "</ul>" +
+                        "</li>" +
+                        "<li>Restore" +
+                            "<ul>" +
+                                "<li>Restore of a Snapshot is faster than of a Backup</li>" +
+                            "</ul>" +
+                        "</li>" +
+                    "</ul>" +
+                    "* An incremental Snapshot is the same as an incremental Backup"
+            });
 
-        $("#schedule-info").popover({
-            html: true,
-            trigger: "hover",
-            template: popoverUtils.longPopoverTemplate,
-            container: "body",
-            content:
-                "<div class='schedule-info-text'>" +  
-                "Backup schedule is defined by a cron expression that can represent fixed times, dates, or intervals.<br/>" +
-                "We support cron expressions which consist of 5 <span style='color: #B9F4B7'>Fields</span>.<br/>" +
-                "Each field can contain any of the following <span style='color: #f9d291'>Values</span> along with " +
-                "various combinations of <span style='color: white'>Special Characters</span> for that field.<br/>" + 
-                "<pre>" +
-                "+----------------> minute (<span class='values'>0 - 59</span>) (<span class='special-characters'>, - * /</span>)<br/>" +
-                "|  +-------------> hour (<span class='values'>0 - 23</span>) (<span class='special-characters'>, - * /</span>)<br/>" +
-                "|  |  +----------> day of month (<span class='values'>1 - 31</span>) (<span class='special-characters'>, - * ? / L W</span>)<br/>" +
-                "|  |  |  +-------> month (<span class='values'>1-12 or JAN-DEC</span>) (<span class='special-characters'>, - * /</span>)<br/>" +
-                "|  |  |  |  +----> day of week (<span class='values'>0-6 or SUN-SAT</span>) (<span class='special-characters'>, - * ? / L #</span>)<br/>" +
-                "|  |  |  |  |<br/>" +
-                "<span style='color: #B9F4B7'>" +
-                "<small><i class='icon-star-filled'></i></small>&nbsp;" +
-                "<small><i class='icon-star-filled'></i></small>&nbsp;" +
-                "<small><i class='icon-star-filled'></i></small>&nbsp;" +
-                "<small><i class='icon-star-filled'></i></small>&nbsp;" +
-                "<small><i class='icon-star-filled'></i></small>" +
-                "</span></pre><br/>" +
-                "For more information see: <a href='http://www.quartz-scheduler.org/documentation/quartz-2.x/tutorials/crontrigger.html' target='_blank'>CronTrigger Tutorial</a></div>"
-        });
-=======
-    addS3Popover() {
-        popoverUtils.longWithHover($("#s3-info"),
+        popoverUtils.longWithHover($("#schedule-info"),
             {
-                content: 'Maps project the fields to search on or to group by. It uses LINQ query syntax.<br/>' +
-                'Example:</br><pre><span class="token keyword">from</span> order <span class="token keyword">in</span>' +
-                ' docs.Orders<br/><span class="token keyword">where</span> order.IsShipped<br/>' +
-                '<span class="token keyword">select new</span><br/>{</br>   order.Date, <br/>   order.Amount,<br/>' +
-                '   RegionId = order.Region.Id <br />}</pre>Each map function should project the same set of fields.'
+                content: 
+                    "<div class='schedule-info-text'>" +  
+                    "Backup schedule is defined by a cron expression that can represent fixed times, dates, or intervals.<br/>" +
+                    "We support cron expressions which consist of 5 <span style='color: #B9F4B7'>Fields</span>.<br/>" +
+                    "Each field can contain any of the following <span style='color: #f9d291'>Values</span> along with " +
+                    "various combinations of <span style='color: white'>Special Characters</span> for that field.<br/>" + 
+                    "<pre>" +
+                    "+----------------> minute (<span class='values'>0 - 59</span>) (<span class='special-characters'>, - * /</span>)<br/>" +
+                    "|  +-------------> hour (<span class='values'>0 - 23</span>) (<span class='special-characters'>, - * /</span>)<br/>" +
+                    "|  |  +----------> day of month (<span class='values'>1 - 31</span>) (<span class='special-characters'>, - * ? / L W</span>)<br/>" +
+                    "|  |  |  +-------> month (<span class='values'>1-12 or JAN-DEC</span>) (<span class='special-characters'>, - * /</span>)<br/>" +
+                    "|  |  |  |  +----> day of week (<span class='values'>0-6 or SUN-SAT</span>) (<span class='special-characters'>, - * ? / L #</span>)<br/>" +
+                    "|  |  |  |  |<br/>" +
+                    "<span style='color: #B9F4B7'>" +
+                    "<small><i class='icon-star-filled'></i></small>&nbsp;" +
+                    "<small><i class='icon-star-filled'></i></small>&nbsp;" +
+                    "<small><i class='icon-star-filled'></i></small>&nbsp;" +
+                    "<small><i class='icon-star-filled'></i></small>&nbsp;" +
+                    "<small><i class='icon-star-filled'></i></small>" +
+                    "</span></pre><br/>" +
+                    "For more information see: <a href='http://www.quartz-scheduler.org/documentation/quartz-2.x/tutorials/crontrigger.html' target='_blank'>CronTrigger Tutorial</a></div>"
             });
->>>>>>> 4ea8936f
     }
 
     savePeriodicBackup() {
