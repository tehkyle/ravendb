--- conflicted
+++ resolved
@@ -13,12 +13,7 @@
         public string Url
         {
             get => _url;
-<<<<<<< HEAD
-            set => _url = value != null ? value.EndsWith("/") ? value.Substring(0, value.Length - 1) : value : null;
-=======
-            set => _url = value != null && value.EndsWith("/") ? value.Substring(0, value.Length - 1) : value;
->>>>>>> e4cfbf5a
-        }
+            set => _url = value?.TrimEnd("/");        }
 
         public override ConnectionStringType Type => ConnectionStringType.Raven;
 
