﻿<?xml version="1.0" encoding="utf-8"?>
<Project ToolsVersion="4.0" DefaultTargets="Build" xmlns="http://schemas.microsoft.com/developer/msbuild/2003">
  <PropertyGroup>
    <Configuration Condition=" '$(Configuration)' == '' ">Debug</Configuration>
    <Platform Condition=" '$(Platform)' == '' ">AnyCPU</Platform>
    <ProductVersion>8.0.30703</ProductVersion>
    <SchemaVersion>2.0</SchemaVersion>
    <ProjectGuid>{41AC479E-1EB2-4D23-AAF2-E4C8DF1BC2BA}</ProjectGuid>
    <OutputType>Library</OutputType>
    <AppDesignerFolder>Properties</AppDesignerFolder>
    <RootNamespace>Raven.Abstractions</RootNamespace>
    <AssemblyName>Raven.Abstractions</AssemblyName>
    <TargetFrameworkVersion>v4.0</TargetFrameworkVersion>
    <FileAlignment>512</FileAlignment>
    <TargetFrameworkProfile>Client</TargetFrameworkProfile>
    <SolutionDir Condition="$(SolutionDir) == '' Or $(SolutionDir) == '*Undefined*'">..\..\ravendb\</SolutionDir>
    <RestorePackages>true</RestorePackages>
  </PropertyGroup>
  <PropertyGroup Condition=" '$(Configuration)|$(Platform)' == 'Debug|AnyCPU' ">
    <DebugSymbols>true</DebugSymbols>
    <DebugType>full</DebugType>
    <Optimize>false</Optimize>
    <OutputPath>bin\Debug\</OutputPath>
    <DefineConstants>DEBUG;TRACE</DefineConstants>
    <ErrorReport>prompt</ErrorReport>
    <WarningLevel>4</WarningLevel>
    <NoWarn>1591</NoWarn>
    <DocumentationFile>bin\Debug\Raven.Abstractions.xml</DocumentationFile>
  </PropertyGroup>
  <PropertyGroup Condition=" '$(Configuration)|$(Platform)' == 'Release|AnyCPU' ">
    <DebugType>pdbonly</DebugType>
    <Optimize>true</Optimize>
    <OutputPath>bin\Release\</OutputPath>
    <DefineConstants>TRACE</DefineConstants>
    <ErrorReport>prompt</ErrorReport>
    <WarningLevel>4</WarningLevel>
    <StyleCopTreatErrorsAsWarnings>false</StyleCopTreatErrorsAsWarnings>
    <DocumentationFile>bin\Release\Raven.Abstractions.xml</DocumentationFile>
  </PropertyGroup>
  <PropertyGroup>
    <SignAssembly>true</SignAssembly>
  </PropertyGroup>
  <PropertyGroup>
    <AssemblyOriginatorKeyFile>..\Raven.Database\RavenDB.snk</AssemblyOriginatorKeyFile>
  </PropertyGroup>
  <ItemGroup>
    <Reference Include="Microsoft.CompilerServices.AsyncTargetingPack.Net4">
      <HintPath>..\packages\Microsoft.CompilerServices.AsyncTargetingPack.1.0.0\lib\net40\Microsoft.CompilerServices.AsyncTargetingPack.Net4.dll</HintPath>
    </Reference>
    <Reference Include="System" />
    <Reference Include="System.ComponentModel.Composition" />
    <Reference Include="System.Configuration" />
    <Reference Include="System.Core" />
    <Reference Include="System.Net" />
    <Reference Include="System.Runtime.Serialization" />
    <Reference Include="System.ServiceModel" />
    <Reference Include="System.Xml.Linq" />
    <Reference Include="System.Data.DataSetExtensions" />
    <Reference Include="Microsoft.CSharp" />
    <Reference Include="System.Data" />
    <Reference Include="System.Xml" />
  </ItemGroup>
  <ItemGroup>
    <Compile Include="..\CommonAssemblyInfo.cs">
      <Link>Properties\CommonAssemblyInfo.cs</Link>
    </Compile>
    <Compile Include="..\Imports\Newtonsoft.Json\Src\Newtonsoft.Json\Converters\JsonValueConverter.cs">
      <Link>Imports\Newtonsoft.Json\Converters\JsonValueConverter.cs</Link>
    </Compile>
    <Compile Include="..\Imports\Newtonsoft.Json\Src\Newtonsoft.Json\Serialization\DiagnosticsTraceWriter.cs">
      <Link>Imports\Newtonsoft.Json\Serialization\DiagnosticsTraceWriter.cs</Link>
    </Compile>
    <Compile Include="..\Imports\Newtonsoft.Json\Src\Newtonsoft.Json\Serialization\ITraceWriter.cs">
      <Link>Imports\Newtonsoft.Json\Serialization\ITraceWriter.cs</Link>
    </Compile>
    <Compile Include="..\Imports\Newtonsoft.Json\Src\Newtonsoft.Json\Serialization\MemoryTraceWriter.cs">
      <Link>Imports\Newtonsoft.Json\Serialization\MemoryTraceWriter.cs</Link>
    </Compile>
    <Compile Include="..\Imports\Newtonsoft.Json\Src\Newtonsoft.Json\StringEscapeHandling.cs">
      <Link>Imports\Newtonsoft.Json\StringEscapeHandling.cs</Link>
    </Compile>
    <Compile Include="..\Imports\Newtonsoft.Json\Src\Newtonsoft.Json\TraceLevel.cs">
      <Link>Imports\Newtonsoft.Json\TraceLevel.cs</Link>
    </Compile>
    <Compile Include="Commands\ScriptedPatchCommandData.cs" />
    <Compile Include="..\Imports\Newtonsoft.Json\Src\Newtonsoft.Json\Bson\BsonBinaryType.cs">
      <Link>Imports\Newtonsoft.Json\Bson\BsonBinaryType.cs</Link>
    </Compile>
    <Compile Include="..\Imports\Newtonsoft.Json\Src\Newtonsoft.Json\Bson\BsonBinaryWriter.cs">
      <Link>Imports\Newtonsoft.Json\Bson\BsonBinaryWriter.cs</Link>
    </Compile>
    <Compile Include="..\Imports\Newtonsoft.Json\Src\Newtonsoft.Json\Bson\BsonObjectId.cs">
      <Link>Imports\Newtonsoft.Json\Bson\BsonObjectId.cs</Link>
    </Compile>
    <Compile Include="..\Imports\Newtonsoft.Json\Src\Newtonsoft.Json\Bson\BsonReader.cs">
      <Link>Imports\Newtonsoft.Json\Bson\BsonReader.cs</Link>
    </Compile>
    <Compile Include="..\Imports\Newtonsoft.Json\Src\Newtonsoft.Json\Bson\BsonToken.cs">
      <Link>Imports\Newtonsoft.Json\Bson\BsonToken.cs</Link>
    </Compile>
    <Compile Include="..\Imports\Newtonsoft.Json\Src\Newtonsoft.Json\Bson\BsonType.cs">
      <Link>Imports\Newtonsoft.Json\Bson\BsonType.cs</Link>
    </Compile>
    <Compile Include="..\Imports\Newtonsoft.Json\Src\Newtonsoft.Json\Bson\BsonWriter.cs">
      <Link>Imports\Newtonsoft.Json\Bson\BsonWriter.cs</Link>
    </Compile>
    <Compile Include="..\Imports\Newtonsoft.Json\Src\Newtonsoft.Json\ConstructorHandling.cs">
      <Link>Imports\Newtonsoft.Json\ConstructorHandling.cs</Link>
    </Compile>
    <Compile Include="..\Imports\Newtonsoft.Json\Src\Newtonsoft.Json\Converters\BinaryConverter.cs">
      <Link>Imports\Newtonsoft.Json\Converters\BinaryConverter.cs</Link>
    </Compile>
    <Compile Include="..\Imports\Newtonsoft.Json\Src\Newtonsoft.Json\Converters\BsonObjectIdConverter.cs">
      <Link>Imports\Newtonsoft.Json\Converters\BsonObjectIdConverter.cs</Link>
    </Compile>
    <Compile Include="..\Imports\Newtonsoft.Json\Src\Newtonsoft.Json\Converters\CustomCreationConverter.cs">
      <Link>Imports\Newtonsoft.Json\Converters\CustomCreationConverter.cs</Link>
    </Compile>
    <Compile Include="..\Imports\Newtonsoft.Json\Src\Newtonsoft.Json\Converters\DataSetConverter.cs">
      <Link>Imports\Newtonsoft.Json\Converters\DataSetConverter.cs</Link>
    </Compile>
    <Compile Include="..\Imports\Newtonsoft.Json\Src\Newtonsoft.Json\Converters\DataTableConverter.cs">
      <Link>Imports\Newtonsoft.Json\Converters\DataTableConverter.cs</Link>
    </Compile>
    <Compile Include="..\Imports\Newtonsoft.Json\Src\Newtonsoft.Json\Converters\DateTimeConverterBase.cs">
      <Link>Imports\Newtonsoft.Json\Converters\DateTimeConverterBase.cs</Link>
    </Compile>
    <Compile Include="..\Imports\Newtonsoft.Json\Src\Newtonsoft.Json\Converters\EntityKeyMemberConverter.cs">
      <Link>Imports\Newtonsoft.Json\Converters\EntityKeyMemberConverter.cs</Link>
    </Compile>
    <Compile Include="..\Imports\Newtonsoft.Json\Src\Newtonsoft.Json\Converters\ExpandoObjectConverter.cs">
      <Link>Imports\Newtonsoft.Json\Converters\ExpandoObjectConverter.cs</Link>
    </Compile>
    <Compile Include="..\Imports\Newtonsoft.Json\Src\Newtonsoft.Json\Converters\IsoDateTimeConverter.cs">
      <Link>Imports\Newtonsoft.Json\Converters\IsoDateTimeConverter.cs</Link>
    </Compile>
    <Compile Include="..\Imports\Newtonsoft.Json\Src\Newtonsoft.Json\Converters\JavaScriptDateTimeConverter.cs">
      <Link>Imports\Newtonsoft.Json\Converters\JavaScriptDateTimeConverter.cs</Link>
    </Compile>
    <Compile Include="..\Imports\Newtonsoft.Json\Src\Newtonsoft.Json\Converters\KeyValuePairConverter.cs">
      <Link>Imports\Newtonsoft.Json\Converters\KeyValuePairConverter.cs</Link>
    </Compile>
    <Compile Include="..\Imports\Newtonsoft.Json\Src\Newtonsoft.Json\Converters\RegexConverter.cs">
      <Link>Imports\Newtonsoft.Json\Converters\RegexConverter.cs</Link>
    </Compile>
    <Compile Include="..\Imports\Newtonsoft.Json\Src\Newtonsoft.Json\Converters\StringEnumConverter.cs">
      <Link>Imports\Newtonsoft.Json\Converters\StringEnumConverter.cs</Link>
    </Compile>
    <Compile Include="..\Imports\Newtonsoft.Json\Src\Newtonsoft.Json\Converters\VersionConverter.cs">
      <Link>Imports\Newtonsoft.Json\Converters\VersionConverter.cs</Link>
    </Compile>
    <Compile Include="..\Imports\Newtonsoft.Json\Src\Newtonsoft.Json\Converters\XmlNodeConverter.cs">
      <Link>Imports\Newtonsoft.Json\Converters\XmlNodeConverter.cs</Link>
    </Compile>
    <Compile Include="..\Imports\Newtonsoft.Json\Src\Newtonsoft.Json\DateFormatHandling.cs">
      <Link>Imports\Newtonsoft.Json\DateFormatHandling.cs</Link>
    </Compile>
    <Compile Include="..\Imports\Newtonsoft.Json\Src\Newtonsoft.Json\DateParseHandling.cs">
      <Link>Imports\Newtonsoft.Json\DateParseHandling.cs</Link>
    </Compile>
    <Compile Include="..\Imports\Newtonsoft.Json\Src\Newtonsoft.Json\DateTimeZoneHandling.cs">
      <Link>Imports\Newtonsoft.Json\DateTimeZoneHandling.cs</Link>
    </Compile>
    <Compile Include="..\Imports\Newtonsoft.Json\Src\Newtonsoft.Json\DefaultValueHandling.cs">
      <Link>Imports\Newtonsoft.Json\DefaultValueHandling.cs</Link>
    </Compile>
    <Compile Include="..\Imports\Newtonsoft.Json\Src\Newtonsoft.Json\FormatterAssemblyStyle.cs">
      <Link>Imports\Newtonsoft.Json\FormatterAssemblyStyle.cs</Link>
    </Compile>
    <Compile Include="..\Imports\Newtonsoft.Json\Src\Newtonsoft.Json\Formatting.cs">
      <Link>Imports\Newtonsoft.Json\Formatting.cs</Link>
    </Compile>
    <Compile Include="..\Imports\Newtonsoft.Json\Src\Newtonsoft.Json\IJsonLineInfo.cs">
      <Link>Imports\Newtonsoft.Json\IJsonLineInfo.cs</Link>
    </Compile>
    <Compile Include="..\Imports\Newtonsoft.Json\Src\Newtonsoft.Json\JsonArrayAttribute.cs">
      <Link>Imports\Newtonsoft.Json\JsonArrayAttribute.cs</Link>
    </Compile>
    <Compile Include="..\Imports\Newtonsoft.Json\Src\Newtonsoft.Json\JsonConstructorAttribute.cs">
      <Link>Imports\Newtonsoft.Json\JsonConstructorAttribute.cs</Link>
    </Compile>
    <Compile Include="..\Imports\Newtonsoft.Json\Src\Newtonsoft.Json\JsonContainerAttribute.cs">
      <Link>Imports\Newtonsoft.Json\JsonContainerAttribute.cs</Link>
    </Compile>
    <Compile Include="..\Imports\Newtonsoft.Json\Src\Newtonsoft.Json\JsonConvert.cs">
      <Link>Imports\Newtonsoft.Json\JsonConvert.cs</Link>
    </Compile>
    <Compile Include="..\Imports\Newtonsoft.Json\Src\Newtonsoft.Json\JsonConverter.cs">
      <Link>Imports\Newtonsoft.Json\JsonConverter.cs</Link>
    </Compile>
    <Compile Include="..\Imports\Newtonsoft.Json\Src\Newtonsoft.Json\JsonConverterAttribute.cs">
      <Link>Imports\Newtonsoft.Json\JsonConverterAttribute.cs</Link>
    </Compile>
    <Compile Include="..\Imports\Newtonsoft.Json\Src\Newtonsoft.Json\JsonConverterCollection.cs">
      <Link>Imports\Newtonsoft.Json\JsonConverterCollection.cs</Link>
    </Compile>
    <Compile Include="..\Imports\Newtonsoft.Json\Src\Newtonsoft.Json\JsonDictionaryAttribute.cs">
      <Link>Imports\Newtonsoft.Json\JsonDictionaryAttribute.cs</Link>
    </Compile>
    <Compile Include="..\Imports\Newtonsoft.Json\Src\Newtonsoft.Json\JsonException.cs">
      <Link>Imports\Newtonsoft.Json\JsonException.cs</Link>
    </Compile>
    <Compile Include="..\Imports\Newtonsoft.Json\Src\Newtonsoft.Json\JsonIgnoreAttribute.cs">
      <Link>Imports\Newtonsoft.Json\JsonIgnoreAttribute.cs</Link>
    </Compile>
    <Compile Include="..\Imports\Newtonsoft.Json\Src\Newtonsoft.Json\JsonObjectAttribute.cs">
      <Link>Imports\Newtonsoft.Json\JsonObjectAttribute.cs</Link>
    </Compile>
    <Compile Include="..\Imports\Newtonsoft.Json\Src\Newtonsoft.Json\JsonPosition.cs">
      <Link>Imports\Newtonsoft.Json\JsonPosition.cs</Link>
    </Compile>
    <Compile Include="..\Imports\Newtonsoft.Json\Src\Newtonsoft.Json\JsonPropertyAttribute.cs">
      <Link>Imports\Newtonsoft.Json\JsonPropertyAttribute.cs</Link>
    </Compile>
    <Compile Include="..\Imports\Newtonsoft.Json\Src\Newtonsoft.Json\JsonReader.cs">
      <Link>Imports\Newtonsoft.Json\JsonReader.cs</Link>
    </Compile>
    <Compile Include="..\Imports\Newtonsoft.Json\Src\Newtonsoft.Json\JsonReaderException.cs">
      <Link>Imports\Newtonsoft.Json\JsonReaderException.cs</Link>
    </Compile>
    <Compile Include="..\Imports\Newtonsoft.Json\Src\Newtonsoft.Json\JsonSerializationException.cs">
      <Link>Imports\Newtonsoft.Json\JsonSerializationException.cs</Link>
    </Compile>
    <Compile Include="..\Imports\Newtonsoft.Json\Src\Newtonsoft.Json\JsonSerializer.cs">
      <Link>Imports\Newtonsoft.Json\JsonSerializer.cs</Link>
    </Compile>
    <Compile Include="..\Imports\Newtonsoft.Json\Src\Newtonsoft.Json\JsonSerializerSettings.cs">
      <Link>Imports\Newtonsoft.Json\JsonSerializerSettings.cs</Link>
    </Compile>
    <Compile Include="..\Imports\Newtonsoft.Json\Src\Newtonsoft.Json\JsonTextReader.cs">
      <Link>Imports\Newtonsoft.Json\JsonTextReader.cs</Link>
    </Compile>
    <Compile Include="..\Imports\Newtonsoft.Json\Src\Newtonsoft.Json\JsonTextWriter.cs">
      <Link>Imports\Newtonsoft.Json\JsonTextWriter.cs</Link>
    </Compile>
    <Compile Include="..\Imports\Newtonsoft.Json\Src\Newtonsoft.Json\JsonToken.cs">
      <Link>Imports\Newtonsoft.Json\JsonToken.cs</Link>
    </Compile>
    <Compile Include="..\Imports\Newtonsoft.Json\Src\Newtonsoft.Json\JsonValidatingReader.cs">
      <Link>Imports\Newtonsoft.Json\JsonValidatingReader.cs</Link>
    </Compile>
    <Compile Include="..\Imports\Newtonsoft.Json\Src\Newtonsoft.Json\JsonWriter.cs">
      <Link>Imports\Newtonsoft.Json\JsonWriter.cs</Link>
    </Compile>
    <Compile Include="..\Imports\Newtonsoft.Json\Src\Newtonsoft.Json\JsonWriterException.cs">
      <Link>Imports\Newtonsoft.Json\JsonWriterException.cs</Link>
    </Compile>
    <Compile Include="..\Imports\Newtonsoft.Json\Src\Newtonsoft.Json\Linq\Extensions.cs">
      <Link>Imports\Newtonsoft.Json\Linq\Extensions.cs</Link>
    </Compile>
    <Compile Include="..\Imports\Newtonsoft.Json\Src\Newtonsoft.Json\Linq\IJEnumerable.cs">
      <Link>Imports\Newtonsoft.Json\Linq\IJEnumerable.cs</Link>
    </Compile>
    <Compile Include="..\Imports\Newtonsoft.Json\Src\Newtonsoft.Json\Linq\JArray.cs">
      <Link>Imports\Newtonsoft.Json\Linq\JArray.cs</Link>
    </Compile>
    <Compile Include="..\Imports\Newtonsoft.Json\Src\Newtonsoft.Json\Linq\JConstructor.cs">
      <Link>Imports\Newtonsoft.Json\Linq\JConstructor.cs</Link>
    </Compile>
    <Compile Include="..\Imports\Newtonsoft.Json\Src\Newtonsoft.Json\Linq\JContainer.cs">
      <Link>Imports\Newtonsoft.Json\Linq\JContainer.cs</Link>
    </Compile>
    <Compile Include="..\Imports\Newtonsoft.Json\Src\Newtonsoft.Json\Linq\JEnumerable.cs">
      <Link>Imports\Newtonsoft.Json\Linq\JEnumerable.cs</Link>
    </Compile>
    <Compile Include="..\Imports\Newtonsoft.Json\Src\Newtonsoft.Json\Linq\JObject.cs">
      <Link>Imports\Newtonsoft.Json\Linq\JObject.cs</Link>
    </Compile>
    <Compile Include="..\Imports\Newtonsoft.Json\Src\Newtonsoft.Json\Linq\JPath.cs">
      <Link>Imports\Newtonsoft.Json\Linq\JPath.cs</Link>
    </Compile>
    <Compile Include="..\Imports\Newtonsoft.Json\Src\Newtonsoft.Json\Linq\JProperty.cs">
      <Link>Imports\Newtonsoft.Json\Linq\JProperty.cs</Link>
    </Compile>
    <Compile Include="..\Imports\Newtonsoft.Json\Src\Newtonsoft.Json\Linq\JPropertyDescriptor.cs">
      <Link>Imports\Newtonsoft.Json\Linq\JPropertyDescriptor.cs</Link>
    </Compile>
    <Compile Include="..\Imports\Newtonsoft.Json\Src\Newtonsoft.Json\Linq\JPropertyKeyedCollection.cs">
      <Link>Imports\Newtonsoft.Json\Linq\JPropertyKeyedCollection.cs</Link>
    </Compile>
    <Compile Include="..\Imports\Newtonsoft.Json\Src\Newtonsoft.Json\Linq\JRaw.cs">
      <Link>Imports\Newtonsoft.Json\Linq\JRaw.cs</Link>
    </Compile>
    <Compile Include="..\Imports\Newtonsoft.Json\Src\Newtonsoft.Json\Linq\JToken.cs">
      <Link>Imports\Newtonsoft.Json\Linq\JToken.cs</Link>
    </Compile>
    <Compile Include="..\Imports\Newtonsoft.Json\Src\Newtonsoft.Json\Linq\JTokenEqualityComparer.cs">
      <Link>Imports\Newtonsoft.Json\Linq\JTokenEqualityComparer.cs</Link>
    </Compile>
    <Compile Include="..\Imports\Newtonsoft.Json\Src\Newtonsoft.Json\Linq\JTokenReader.cs">
      <Link>Imports\Newtonsoft.Json\Linq\JTokenReader.cs</Link>
    </Compile>
    <Compile Include="..\Imports\Newtonsoft.Json\Src\Newtonsoft.Json\Linq\JTokenType.cs">
      <Link>Imports\Newtonsoft.Json\Linq\JTokenType.cs</Link>
    </Compile>
    <Compile Include="..\Imports\Newtonsoft.Json\Src\Newtonsoft.Json\Linq\JTokenWriter.cs">
      <Link>Imports\Newtonsoft.Json\Linq\JTokenWriter.cs</Link>
    </Compile>
    <Compile Include="..\Imports\Newtonsoft.Json\Src\Newtonsoft.Json\Linq\JValue.cs">
      <Link>Imports\Newtonsoft.Json\Linq\JValue.cs</Link>
    </Compile>
    <Compile Include="..\Imports\Newtonsoft.Json\Src\Newtonsoft.Json\MemberSerialization.cs">
      <Link>Imports\Newtonsoft.Json\MemberSerialization.cs</Link>
    </Compile>
    <Compile Include="..\Imports\Newtonsoft.Json\Src\Newtonsoft.Json\MissingMemberHandling.cs">
      <Link>Imports\Newtonsoft.Json\MissingMemberHandling.cs</Link>
    </Compile>
    <Compile Include="..\Imports\Newtonsoft.Json\Src\Newtonsoft.Json\NullValueHandling.cs">
      <Link>Imports\Newtonsoft.Json\NullValueHandling.cs</Link>
    </Compile>
    <Compile Include="..\Imports\Newtonsoft.Json\Src\Newtonsoft.Json\ObjectCreationHandling.cs">
      <Link>Imports\Newtonsoft.Json\ObjectCreationHandling.cs</Link>
    </Compile>
    <Compile Include="..\Imports\Newtonsoft.Json\Src\Newtonsoft.Json\PreserveReferencesHandling.cs">
      <Link>Imports\Newtonsoft.Json\PreserveReferencesHandling.cs</Link>
    </Compile>
    <Compile Include="..\Imports\Newtonsoft.Json\Src\Newtonsoft.Json\ReferenceLoopHandling.cs">
      <Link>Imports\Newtonsoft.Json\ReferenceLoopHandling.cs</Link>
    </Compile>
    <Compile Include="..\Imports\Newtonsoft.Json\Src\Newtonsoft.Json\Required.cs">
      <Link>Imports\Newtonsoft.Json\Required.cs</Link>
    </Compile>
    <Compile Include="..\Imports\Newtonsoft.Json\Src\Newtonsoft.Json\Schema\Extensions.cs">
      <Link>Imports\Newtonsoft.Json\Schema\Extensions.cs</Link>
    </Compile>
    <Compile Include="..\Imports\Newtonsoft.Json\Src\Newtonsoft.Json\Schema\JsonSchema.cs">
      <Link>Imports\Newtonsoft.Json\Schema\JsonSchema.cs</Link>
    </Compile>
    <Compile Include="..\Imports\Newtonsoft.Json\Src\Newtonsoft.Json\Schema\JsonSchemaBuilder.cs">
      <Link>Imports\Newtonsoft.Json\Schema\JsonSchemaBuilder.cs</Link>
    </Compile>
    <Compile Include="..\Imports\Newtonsoft.Json\Src\Newtonsoft.Json\Schema\JsonSchemaConstants.cs">
      <Link>Imports\Newtonsoft.Json\Schema\JsonSchemaConstants.cs</Link>
    </Compile>
    <Compile Include="..\Imports\Newtonsoft.Json\Src\Newtonsoft.Json\Schema\JsonSchemaException.cs">
      <Link>Imports\Newtonsoft.Json\Schema\JsonSchemaException.cs</Link>
    </Compile>
    <Compile Include="..\Imports\Newtonsoft.Json\Src\Newtonsoft.Json\Schema\JsonSchemaGenerator.cs">
      <Link>Imports\Newtonsoft.Json\Schema\JsonSchemaGenerator.cs</Link>
    </Compile>
    <Compile Include="..\Imports\Newtonsoft.Json\Src\Newtonsoft.Json\Schema\JsonSchemaModel.cs">
      <Link>Imports\Newtonsoft.Json\Schema\JsonSchemaModel.cs</Link>
    </Compile>
    <Compile Include="..\Imports\Newtonsoft.Json\Src\Newtonsoft.Json\Schema\JsonSchemaModelBuilder.cs">
      <Link>Imports\Newtonsoft.Json\Schema\JsonSchemaModelBuilder.cs</Link>
    </Compile>
    <Compile Include="..\Imports\Newtonsoft.Json\Src\Newtonsoft.Json\Schema\JsonSchemaNode.cs">
      <Link>Imports\Newtonsoft.Json\Schema\JsonSchemaNode.cs</Link>
    </Compile>
    <Compile Include="..\Imports\Newtonsoft.Json\Src\Newtonsoft.Json\Schema\JsonSchemaNodeCollection.cs">
      <Link>Imports\Newtonsoft.Json\Schema\JsonSchemaNodeCollection.cs</Link>
    </Compile>
    <Compile Include="..\Imports\Newtonsoft.Json\Src\Newtonsoft.Json\Schema\JsonSchemaResolver.cs">
      <Link>Imports\Newtonsoft.Json\Schema\JsonSchemaResolver.cs</Link>
    </Compile>
    <Compile Include="..\Imports\Newtonsoft.Json\Src\Newtonsoft.Json\Schema\JsonSchemaType.cs">
      <Link>Imports\Newtonsoft.Json\Schema\JsonSchemaType.cs</Link>
    </Compile>
    <Compile Include="..\Imports\Newtonsoft.Json\Src\Newtonsoft.Json\Schema\JsonSchemaWriter.cs">
      <Link>Imports\Newtonsoft.Json\Schema\JsonSchemaWriter.cs</Link>
    </Compile>
    <Compile Include="..\Imports\Newtonsoft.Json\Src\Newtonsoft.Json\Schema\UndefinedSchemaIdHandling.cs">
      <Link>Imports\Newtonsoft.Json\Schema\UndefinedSchemaIdHandling.cs</Link>
    </Compile>
    <Compile Include="..\Imports\Newtonsoft.Json\Src\Newtonsoft.Json\Schema\ValidationEventArgs.cs">
      <Link>Imports\Newtonsoft.Json\Schema\ValidationEventArgs.cs</Link>
    </Compile>
    <Compile Include="..\Imports\Newtonsoft.Json\Src\Newtonsoft.Json\Schema\ValidationEventHandler.cs">
      <Link>Imports\Newtonsoft.Json\Schema\ValidationEventHandler.cs</Link>
    </Compile>
    <Compile Include="..\Imports\Newtonsoft.Json\Src\Newtonsoft.Json\SerializationBinder.cs">
      <Link>Imports\Newtonsoft.Json\SerializationBinder.cs</Link>
    </Compile>
    <Compile Include="..\Imports\Newtonsoft.Json\Src\Newtonsoft.Json\Serialization\CachedAttributeGetter.cs">
      <Link>Imports\Newtonsoft.Json\Serialization\CachedAttributeGetter.cs</Link>
    </Compile>
    <Compile Include="..\Imports\Newtonsoft.Json\Src\Newtonsoft.Json\Serialization\CamelCasePropertyNamesContractResolver.cs">
      <Link>Imports\Newtonsoft.Json\Serialization\CamelCasePropertyNamesContractResolver.cs</Link>
    </Compile>
    <Compile Include="..\Imports\Newtonsoft.Json\Src\Newtonsoft.Json\Serialization\DefaultContractResolver.cs">
      <Link>Imports\Newtonsoft.Json\Serialization\DefaultContractResolver.cs</Link>
    </Compile>
    <Compile Include="..\Imports\Newtonsoft.Json\Src\Newtonsoft.Json\Serialization\DefaultReferenceResolver.cs">
      <Link>Imports\Newtonsoft.Json\Serialization\DefaultReferenceResolver.cs</Link>
    </Compile>
    <Compile Include="..\Imports\Newtonsoft.Json\Src\Newtonsoft.Json\Serialization\DefaultSerializationBinder.cs">
      <Link>Imports\Newtonsoft.Json\Serialization\DefaultSerializationBinder.cs</Link>
    </Compile>
    <Compile Include="..\Imports\Newtonsoft.Json\Src\Newtonsoft.Json\Serialization\DynamicValueProvider.cs">
      <Link>Imports\Newtonsoft.Json\Serialization\DynamicValueProvider.cs</Link>
    </Compile>
    <Compile Include="..\Imports\Newtonsoft.Json\Src\Newtonsoft.Json\Serialization\ErrorContext.cs">
      <Link>Imports\Newtonsoft.Json\Serialization\ErrorContext.cs</Link>
    </Compile>
    <Compile Include="..\Imports\Newtonsoft.Json\Src\Newtonsoft.Json\Serialization\ErrorEventArgs.cs">
      <Link>Imports\Newtonsoft.Json\Serialization\ErrorEventArgs.cs</Link>
    </Compile>
    <Compile Include="..\Imports\Newtonsoft.Json\Src\Newtonsoft.Json\Serialization\IContractResolver.cs">
      <Link>Imports\Newtonsoft.Json\Serialization\IContractResolver.cs</Link>
    </Compile>
    <Compile Include="..\Imports\Newtonsoft.Json\Src\Newtonsoft.Json\Serialization\IReferenceResolver.cs">
      <Link>Imports\Newtonsoft.Json\Serialization\IReferenceResolver.cs</Link>
    </Compile>
    <Compile Include="..\Imports\Newtonsoft.Json\Src\Newtonsoft.Json\Serialization\IValueProvider.cs">
      <Link>Imports\Newtonsoft.Json\Serialization\IValueProvider.cs</Link>
    </Compile>
    <Compile Include="..\Imports\Newtonsoft.Json\Src\Newtonsoft.Json\Serialization\JsonArrayContract.cs">
      <Link>Imports\Newtonsoft.Json\Serialization\JsonArrayContract.cs</Link>
    </Compile>
    <Compile Include="..\Imports\Newtonsoft.Json\Src\Newtonsoft.Json\Serialization\JsonContainerContract.cs">
      <Link>Imports\Newtonsoft.Json\Serialization\JsonContainerContract.cs</Link>
    </Compile>
    <Compile Include="..\Imports\Newtonsoft.Json\Src\Newtonsoft.Json\Serialization\JsonContract.cs">
      <Link>Imports\Newtonsoft.Json\Serialization\JsonContract.cs</Link>
    </Compile>
    <Compile Include="..\Imports\Newtonsoft.Json\Src\Newtonsoft.Json\Serialization\JsonDictionaryContract.cs">
      <Link>Imports\Newtonsoft.Json\Serialization\JsonDictionaryContract.cs</Link>
    </Compile>
    <Compile Include="..\Imports\Newtonsoft.Json\Src\Newtonsoft.Json\Serialization\JsonDynamicContract.cs">
      <Link>Imports\Newtonsoft.Json\Serialization\JsonDynamicContract.cs</Link>
    </Compile>
    <Compile Include="..\Imports\Newtonsoft.Json\Src\Newtonsoft.Json\Serialization\JsonFormatterConverter.cs">
      <Link>Imports\Newtonsoft.Json\Serialization\JsonFormatterConverter.cs</Link>
    </Compile>
    <Compile Include="..\Imports\Newtonsoft.Json\Src\Newtonsoft.Json\Serialization\JsonISerializableContract.cs">
      <Link>Imports\Newtonsoft.Json\Serialization\JsonISerializableContract.cs</Link>
    </Compile>
    <Compile Include="..\Imports\Newtonsoft.Json\Src\Newtonsoft.Json\Serialization\JsonLinqContract.cs">
      <Link>Imports\Newtonsoft.Json\Serialization\JsonLinqContract.cs</Link>
    </Compile>
    <Compile Include="..\Imports\Newtonsoft.Json\Src\Newtonsoft.Json\Serialization\JsonObjectContract.cs">
      <Link>Imports\Newtonsoft.Json\Serialization\JsonObjectContract.cs</Link>
    </Compile>
    <Compile Include="..\Imports\Newtonsoft.Json\Src\Newtonsoft.Json\Serialization\JsonPrimitiveContract.cs">
      <Link>Imports\Newtonsoft.Json\Serialization\JsonPrimitiveContract.cs</Link>
    </Compile>
    <Compile Include="..\Imports\Newtonsoft.Json\Src\Newtonsoft.Json\Serialization\JsonProperty.cs">
      <Link>Imports\Newtonsoft.Json\Serialization\JsonProperty.cs</Link>
    </Compile>
    <Compile Include="..\Imports\Newtonsoft.Json\Src\Newtonsoft.Json\Serialization\JsonPropertyCollection.cs">
      <Link>Imports\Newtonsoft.Json\Serialization\JsonPropertyCollection.cs</Link>
    </Compile>
    <Compile Include="..\Imports\Newtonsoft.Json\Src\Newtonsoft.Json\Serialization\JsonSerializerInternalBase.cs">
      <Link>Imports\Newtonsoft.Json\Serialization\JsonSerializerInternalBase.cs</Link>
    </Compile>
    <Compile Include="..\Imports\Newtonsoft.Json\Src\Newtonsoft.Json\Serialization\JsonSerializerInternalReader.cs">
      <Link>Imports\Newtonsoft.Json\Serialization\JsonSerializerInternalReader.cs</Link>
    </Compile>
    <Compile Include="..\Imports\Newtonsoft.Json\Src\Newtonsoft.Json\Serialization\JsonSerializerInternalWriter.cs">
      <Link>Imports\Newtonsoft.Json\Serialization\JsonSerializerInternalWriter.cs</Link>
    </Compile>
    <Compile Include="..\Imports\Newtonsoft.Json\Src\Newtonsoft.Json\Serialization\JsonSerializerProxy.cs">
      <Link>Imports\Newtonsoft.Json\Serialization\JsonSerializerProxy.cs</Link>
    </Compile>
    <Compile Include="..\Imports\Newtonsoft.Json\Src\Newtonsoft.Json\Serialization\JsonStringContract.cs">
      <Link>Imports\Newtonsoft.Json\Serialization\JsonStringContract.cs</Link>
    </Compile>
    <Compile Include="..\Imports\Newtonsoft.Json\Src\Newtonsoft.Json\Serialization\JsonTypeReflector.cs">
      <Link>Imports\Newtonsoft.Json\Serialization\JsonTypeReflector.cs</Link>
    </Compile>
    <Compile Include="..\Imports\Newtonsoft.Json\Src\Newtonsoft.Json\Serialization\LateBoundMetadataTypeAttribute.cs">
      <Link>Imports\Newtonsoft.Json\Serialization\LateBoundMetadataTypeAttribute.cs</Link>
    </Compile>
    <Compile Include="..\Imports\Newtonsoft.Json\Src\Newtonsoft.Json\Serialization\ObjectConstructor.cs">
      <Link>Imports\Newtonsoft.Json\Serialization\ObjectConstructor.cs</Link>
    </Compile>
    <Compile Include="..\Imports\Newtonsoft.Json\Src\Newtonsoft.Json\Serialization\OnErrorAttribute.cs">
      <Link>Imports\Newtonsoft.Json\Serialization\OnErrorAttribute.cs</Link>
    </Compile>
    <Compile Include="..\Imports\Newtonsoft.Json\Src\Newtonsoft.Json\Serialization\ReflectionValueProvider.cs">
      <Link>Imports\Newtonsoft.Json\Serialization\ReflectionValueProvider.cs</Link>
    </Compile>
    <Compile Include="..\Imports\Newtonsoft.Json\Src\Newtonsoft.Json\StreamingContext.cs">
      <Link>Imports\Newtonsoft.Json\StreamingContext.cs</Link>
    </Compile>
    <Compile Include="..\Imports\Newtonsoft.Json\Src\Newtonsoft.Json\TypeNameHandling.cs">
      <Link>Imports\Newtonsoft.Json\TypeNameHandling.cs</Link>
    </Compile>
    <Compile Include="..\Imports\Newtonsoft.Json\Src\Newtonsoft.Json\Utilities\Base64Encoder.cs">
      <Link>Imports\Newtonsoft.Json\Utilities\Base64Encoder.cs</Link>
    </Compile>
    <Compile Include="..\Imports\Newtonsoft.Json\Src\Newtonsoft.Json\Utilities\BidirectionalDictionary.cs">
      <Link>Imports\Newtonsoft.Json\Utilities\BidirectionalDictionary.cs</Link>
    </Compile>
    <Compile Include="..\Imports\Newtonsoft.Json\Src\Newtonsoft.Json\Utilities\CollectionUtils.cs">
      <Link>Imports\Newtonsoft.Json\Utilities\CollectionUtils.cs</Link>
    </Compile>
    <Compile Include="..\Imports\Newtonsoft.Json\Src\Newtonsoft.Json\Utilities\CollectionWrapper.cs">
      <Link>Imports\Newtonsoft.Json\Utilities\CollectionWrapper.cs</Link>
    </Compile>
    <Compile Include="..\Imports\Newtonsoft.Json\Src\Newtonsoft.Json\Utilities\ConvertUtils.cs">
      <Link>Imports\Newtonsoft.Json\Utilities\ConvertUtils.cs</Link>
    </Compile>
    <Compile Include="..\Imports\Newtonsoft.Json\Src\Newtonsoft.Json\Utilities\DateTimeUtils.cs">
      <Link>Imports\Newtonsoft.Json\Utilities\DateTimeUtils.cs</Link>
    </Compile>
    <Compile Include="..\Imports\Newtonsoft.Json\Src\Newtonsoft.Json\Utilities\DictionaryWrapper.cs">
      <Link>Imports\Newtonsoft.Json\Utilities\DictionaryWrapper.cs</Link>
    </Compile>
    <Compile Include="..\Imports\Newtonsoft.Json\Src\Newtonsoft.Json\Utilities\DynamicProxy.cs">
      <Link>Imports\Newtonsoft.Json\Utilities\DynamicProxy.cs</Link>
    </Compile>
    <Compile Include="..\Imports\Newtonsoft.Json\Src\Newtonsoft.Json\Utilities\DynamicProxyMetaObject.cs">
      <Link>Imports\Newtonsoft.Json\Utilities\DynamicProxyMetaObject.cs</Link>
    </Compile>
    <Compile Include="..\Imports\Newtonsoft.Json\Src\Newtonsoft.Json\Utilities\DynamicReflectionDelegateFactory.cs">
      <Link>Imports\Newtonsoft.Json\Utilities\DynamicReflectionDelegateFactory.cs</Link>
    </Compile>
    <Compile Include="..\Imports\Newtonsoft.Json\Src\Newtonsoft.Json\Utilities\DynamicUtils.cs">
      <Link>Imports\Newtonsoft.Json\Utilities\DynamicUtils.cs</Link>
    </Compile>
    <Compile Include="..\Imports\Newtonsoft.Json\Src\Newtonsoft.Json\Utilities\DynamicWrapper.cs">
      <Link>Imports\Newtonsoft.Json\Utilities\DynamicWrapper.cs</Link>
    </Compile>
    <Compile Include="..\Imports\Newtonsoft.Json\Src\Newtonsoft.Json\Utilities\EnumUtils.cs">
      <Link>Imports\Newtonsoft.Json\Utilities\EnumUtils.cs</Link>
    </Compile>
    <Compile Include="..\Imports\Newtonsoft.Json\Src\Newtonsoft.Json\Utilities\EnumValue.cs">
      <Link>Imports\Newtonsoft.Json\Utilities\EnumValue.cs</Link>
    </Compile>
    <Compile Include="..\Imports\Newtonsoft.Json\Src\Newtonsoft.Json\Utilities\EnumValues.cs">
      <Link>Imports\Newtonsoft.Json\Utilities\EnumValues.cs</Link>
    </Compile>
    <Compile Include="..\Imports\Newtonsoft.Json\Src\Newtonsoft.Json\Utilities\ILGeneratorExtensions.cs">
      <Link>Imports\Newtonsoft.Json\Utilities\ILGeneratorExtensions.cs</Link>
    </Compile>
    <Compile Include="..\Imports\Newtonsoft.Json\Src\Newtonsoft.Json\Utilities\JavaScriptUtils.cs">
      <Link>Imports\Newtonsoft.Json\Utilities\JavaScriptUtils.cs</Link>
    </Compile>
    <Compile Include="..\Imports\Newtonsoft.Json\Src\Newtonsoft.Json\Utilities\LateBoundReflectionDelegateFactory.cs">
      <Link>Imports\Newtonsoft.Json\Utilities\LateBoundReflectionDelegateFactory.cs</Link>
    </Compile>
    <Compile Include="..\Imports\Newtonsoft.Json\Src\Newtonsoft.Json\Utilities\LinqBridge.cs">
      <Link>Imports\Newtonsoft.Json\Utilities\LinqBridge.cs</Link>
    </Compile>
    <Compile Include="..\Imports\Newtonsoft.Json\Src\Newtonsoft.Json\Utilities\ListWrapper.cs">
      <Link>Imports\Newtonsoft.Json\Utilities\ListWrapper.cs</Link>
    </Compile>
    <Compile Include="..\Imports\Newtonsoft.Json\Src\Newtonsoft.Json\Utilities\MathUtils.cs">
      <Link>Imports\Newtonsoft.Json\Utilities\MathUtils.cs</Link>
    </Compile>
    <Compile Include="..\Imports\Newtonsoft.Json\Src\Newtonsoft.Json\Utilities\MethodCall.cs">
      <Link>Imports\Newtonsoft.Json\Utilities\MethodCall.cs</Link>
    </Compile>
    <Compile Include="..\Imports\Newtonsoft.Json\Src\Newtonsoft.Json\Utilities\MiscellaneousUtils.cs">
      <Link>Imports\Newtonsoft.Json\Utilities\MiscellaneousUtils.cs</Link>
    </Compile>
    <Compile Include="..\Imports\Newtonsoft.Json\Src\Newtonsoft.Json\Utilities\ReflectionDelegateFactory.cs">
      <Link>Imports\Newtonsoft.Json\Utilities\ReflectionDelegateFactory.cs</Link>
    </Compile>
    <Compile Include="..\Imports\Newtonsoft.Json\Src\Newtonsoft.Json\Utilities\ReflectionUtils.cs">
      <Link>Imports\Newtonsoft.Json\Utilities\ReflectionUtils.cs</Link>
    </Compile>
    <Compile Include="..\Imports\Newtonsoft.Json\Src\Newtonsoft.Json\Utilities\StringBuffer.cs">
      <Link>Imports\Newtonsoft.Json\Utilities\StringBuffer.cs</Link>
    </Compile>
    <Compile Include="..\Imports\Newtonsoft.Json\Src\Newtonsoft.Json\Utilities\StringReference.cs">
      <Link>Imports\Newtonsoft.Json\Utilities\StringReference.cs</Link>
    </Compile>
    <Compile Include="..\Imports\Newtonsoft.Json\Src\Newtonsoft.Json\Utilities\StringUtils.cs">
      <Link>Imports\Newtonsoft.Json\Utilities\StringUtils.cs</Link>
    </Compile>
    <Compile Include="..\Imports\Newtonsoft.Json\Src\Newtonsoft.Json\Utilities\ThreadSafeStore.cs">
      <Link>Imports\Newtonsoft.Json\Utilities\ThreadSafeStore.cs</Link>
    </Compile>
    <Compile Include="..\Imports\Newtonsoft.Json\Src\Newtonsoft.Json\Utilities\TypeExtensions.cs">
      <Link>Imports\Newtonsoft.Json\Utilities\TypeExtensions.cs</Link>
    </Compile>
    <Compile Include="..\Imports\Newtonsoft.Json\Src\Newtonsoft.Json\Utilities\ValidationUtils.cs">
      <Link>Imports\Newtonsoft.Json\Utilities\ValidationUtils.cs</Link>
    </Compile>
    <Compile Include="..\Imports\Newtonsoft.Json\Src\Newtonsoft.Json\WriteState.cs">
      <Link>Imports\Newtonsoft.Json\WriteState.cs</Link>
    </Compile>
    <Compile Include="Commands\DeleteCommandData.cs" />
    <Compile Include="Commands\PatchCommandData.cs" />
    <Compile Include="Commands\PutCommandData.cs" />
    <Compile Include="Connection\CountingStream.cs" />
    <Compile Include="Connection\HttpRavenRequest.cs" />
    <Compile Include="Connection\HttpRavenRequestFactory.cs" />
    <Compile Include="Connection\HttpRequestHelper.cs" />
    <Compile Include="Connection\OAuthHelper.cs" />
    <Compile Include="Connection\WebRequestEventArgs.cs" />
    <Compile Include="Connection\WebResponseExtensions.cs" />
    <Compile Include="Data\AccessTokenBody.cs" />
    <Compile Include="Data\Alert.cs" />
    <Compile Include="Data\AlertsDocument.cs" />
    <Compile Include="Data\ApiKeyDefinition.cs" />
    <Compile Include="Data\HighlightedField.cs" />
    <Compile Include="Data\BulkInsertOptions.cs" />
    <Compile Include="Data\Etag.cs" />
    <Compile Include="Data\MoreLikeThisQueryResult.cs" />
    <Compile Include="Data\PeriodicBackupSetup.cs" />
    <Compile Include="Data\QueryHeaderInformation.cs" />
    <Compile Include="Data\RestoreStatus.cs" />
    <Compile Include="Data\ScriptedPatchRequest.cs" />
    <Compile Include="Data\AggregationOperation.cs" />
    <Compile Include="Data\AggregationOperationExtensions.cs" />
    <Compile Include="Data\Attachment.cs" />
    <Compile Include="Data\BackupStatus.cs" />
    <Compile Include="Data\BatchResult.cs" />
    <Compile Include="Data\BoostedValue.cs" />
    <Compile Include="Data\BuildNumber.cs" />
    <Compile Include="Data\ChangeNotification.cs" />
    <Compile Include="Data\ConnectionStringParser.cs" />
    <Compile Include="Data\Constants.cs" />
    <Compile Include="Data\FacetTermSortMode.cs" />
    <Compile Include="Data\FacetResults.cs" />
    <Compile Include="Data\FacetResult.cs" />
    <Compile Include="Data\DatabaseDocument.cs" />
    <Compile Include="Data\DatabaseStatistics.cs" />
    <Compile Include="Commands\ICommandData.cs" />
    <Compile Include="Data\EnumerableExtension.cs" />
    <Compile Include="Data\FacetMode.cs" />
    <Compile Include="Data\Facet.cs" />
    <Compile Include="Data\FacetSetup.cs" />
    <Compile Include="Data\FacetValue.cs" />
    <Compile Include="Data\GetRequest.cs" />
    <Compile Include="Data\GetResponse.cs" />
    <Compile Include="Data\IJsonDocumentMetadata.cs" />
    <Compile Include="Data\IndexStats.cs" />
    <Compile Include="Data\JsonDocument.cs" />
    <Compile Include="Data\JsonDocumentMetadata.cs" />
    <Compile Include="Data\LicensingStatus.cs" />
    <Compile Include="Data\LogItem.cs" />
    <Compile Include="Data\MoreLikeThisQuery.cs" />
    <Compile Include="Data\MultiLoadResult.cs" />
    <Compile Include="Data\PatchCommandType.cs" />
    <Compile Include="Data\PatchRequest.cs" />
    <Compile Include="Data\PatchResult.cs" />
    <Compile Include="Data\PutResult.cs" />
    <Compile Include="Data\ServerError.cs" />
    <Compile Include="Data\SetupDoc.cs" />
    <Compile Include="Data\SortedField.cs" />
    <Compile Include="Data\SpatialIndexQuery.cs" />
    <Compile Include="Data\StopWordsSetup.cs" />
    <Compile Include="Data\StreamResult.cs" />
    <Compile Include="Data\StringDistanceTypes.cs" />
    <Compile Include="Data\SuggestionQuery.cs" />
    <Compile Include="Data\SuggestionQueryResult.cs" />
    <Compile Include="Data\TransactionInformation.cs" />
    <Compile Include="Data\TransactionMode.cs" />
<<<<<<< HEAD
=======
    <Compile Include="Data\UserInfo.cs" />
>>>>>>> 34cc7820
    <Compile Include="Data\UuidType.cs" />
    <Compile Include="Extensions\AttachmentExtensions.cs" />
    <Compile Include="Extensions\CharExtensions.cs" />
    <Compile Include="Extensions\CryptoTransformExtensions.cs" />
    <Compile Include="Extensions\ExceptionExtensions.cs" />
    <Compile Include="Exceptions\ConcurrencyException.cs" />
    <Compile Include="Extensions\Buffers.cs" />
    <Compile Include="Extensions\ConcurrentDictionaryExtensions.cs" />
    <Compile Include="Extensions\Internal\DictionaryExtensions.cs" />
    <Compile Include="Extensions\DisposableAction.cs" />
    <Compile Include="Extensions\ExpressionExtensions.cs" />
    <Compile Include="Extensions\JsonDocumentExtensions.cs" />
    <Compile Include="Extensions\JsonExtensions.cs" />
    <Compile Include="Default.cs" />
    <Compile Include="Extensions\ListExtensions.cs" />
    <Compile Include="Extensions\TaskExtensions.cs" />
    <Compile Include="Imports\Newtonsoft.Json\JsonTextReaderAsync.cs" />
    <Compile Include="Indexing\FieldTermVector.cs" />
    <Compile Include="Indexing\SpatialOptions.cs" />
    <Compile Include="Indexing\SpatialOptionsFactory.cs" />
    <Compile Include="Indexing\SuggestionOptions.cs" />
    <Compile Include="Json\ConflictsResolver.cs" />
    <Compile Include="Json\JsonDictionaryDateTimeKeysConverter.cs" />
    <Compile Include="Json\JsonDateTimeISO8601Converter.cs" />
    <Compile Include="Json\Linq\DictionaryWithParentSnapshot.cs" />
    <Compile Include="Json\Linq\Extensions.cs" />
    <Compile Include="Json\Linq\RavenJArray.cs" />
    <Compile Include="Json\Linq\RavenJObject.cs" />
    <Compile Include="Json\Linq\RavenJPath.cs" />
    <Compile Include="Json\Linq\RavenJsonConvert.cs" />
    <Compile Include="Json\Linq\RavenJToken.cs" />
    <Compile Include="Json\Linq\RavenJTokenEqualityComparer.cs" />
    <Compile Include="Json\Linq\RavenJTokenReader.cs" />
    <Compile Include="Json\Linq\RavenJTokenWriter.cs" />
    <Compile Include="Json\Linq\RavenJValue.cs" />
    <Compile Include="Json\RavenJsonConverter.cs" />
    <Compile Include="Json\RavenJsonTextReader.cs" />
    <Compile Include="Json\Utilities\MathUtils.cs" />
    <Compile Include="Json\Utilities\MiscellaneousUtils.cs" />
    <Compile Include="Json\Utilities\StringUtils.cs" />
    <Compile Include="Linq\DynamicList.cs" />
    <Compile Include="Linq\DynamicNullObject.cs" />
    <Compile Include="Logging\ILog.cs" />
    <Compile Include="Logging\ILogExtensions.cs" />
    <Compile Include="Logging\ILogManager.cs" />
    <Compile Include="Logging\LoggerExecutionWrapper.cs" />
    <Compile Include="Logging\LogLevel.cs" />
    <Compile Include="Logging\LogManager.cs" />
    <Compile Include="Logging\LogProviders\Log4NetLogManager.cs" />
    <Compile Include="Logging\LogProviders\LogManagerBase.cs" />
    <Compile Include="Logging\LogProviders\NLogLogManager.cs" />
    <Compile Include="MEF\IPartMetadata.cs" />
    <Compile Include="MEF\OrderedPartCollection.cs" />
    <Compile Include="Json\JsonDateTimeOffsetConverter.cs" />
    <Compile Include="Json\JsonMultiDimensionalArrayConverter.cs" />
    <Compile Include="Json\JsonToJsonConverter.cs" />
    <Compile Include="Extensions\MetadataExtensions.cs" />
    <Compile Include="Extensions\Reference.cs" />
    <Compile Include="Extensions\StreamExtensions.cs" />
    <Compile Include="Indexing\FieldIndexing.cs" />
    <Compile Include="Indexing\FieldStorage.cs" />
    <Compile Include="Indexing\IndexDefinition.cs" />
    <Compile Include="Indexing\NumberUtil.cs" />
    <Compile Include="Data\IndexQuery.cs" />
    <Compile Include="Json\DynamicUtil.cs" />
    <Compile Include="Json\JsonDynamicConverter.cs" />
    <Compile Include="Json\JsonEnumConverter.cs" />
    <Compile Include="Json\JsonNumericConverter.cs" />
    <Compile Include="Json\JTokenExtensions.cs" />
    <Compile Include="Linq\DateTools.cs" />
    <Compile Include="Linq\DynamicJsonObject.cs" />
    <Compile Include="MEF\PartMetadata.cs" />
    <Compile Include="Data\QueryResult.cs" />
    <Compile Include="Indexing\SortOptions.cs" />
    <Compile Include="MissingFromBCL\WinRTCompetability.cs" />
    <Compile Include="OAuth\AbstractAuthenticator.cs" />
    <Compile Include="OAuth\BasicAuthenticator.cs" />
    <Compile Include="OAuth\SecuredAuthenticator.cs" />
    <Compile Include="Replication\ReplicationDestination.cs" />
    <Compile Include="Replication\ReplicationDocument.cs" />
    <Compile Include="Replication\ReplicationStatistics.cs" />
    <Compile Include="Smuggler\ISmugglerApi.cs" />
    <Compile Include="Smuggler\SmugglerAction.cs" />
    <Compile Include="Smuggler\SmugglerApiBase.cs" />
    <Compile Include="Smuggler\SmugglerOptions.cs" />
    <Compile Include="Spatial\AbstractShapeConverter.cs" />
    <Compile Include="Spatial\GeoJsonWktConverter.cs" />
    <Compile Include="SystemTime.cs" />
    <Compile Include="Util\AtomicDictionary.cs" />
    <Compile Include="Util\Base62Util.cs" />
    <Compile Include="Util\ComparableByteArray.cs" />
    <Compile Include="Util\CompletedTask.cs" />
    <Compile Include="Util\ConcurrentSet.cs" />
    <Compile Include="Util\EasyReaderWriterLock.cs" />
    <Compile Include="Util\EtagUtil.cs" />
<<<<<<< HEAD
=======
    <Compile Include="Util\IAsyncEnumerator.cs" />
>>>>>>> 34cc7820
    <Compile Include="Util\IncludesUtil.cs" />
    <Compile Include="Util\RavenQuery.cs" />
    <Compile Include="Util\SizeLimitedConcurrentDictionary.cs" />
    <Compile Include="Util\SizeLimitedConcurrentSet.cs" />
  </ItemGroup>
  <ItemGroup>
    <None Include="..\Raven.Database\RavenDB.snk">
      <Link>RavenDB.snk</Link>
    </None>
    <EmbeddedResource Include="Imports\Newtonsoft.Json\Dynamic.snk" />
<<<<<<< HEAD
=======
    <None Include="packages.config" />
>>>>>>> 34cc7820
  </ItemGroup>
  <Import Project="$(MSBuildToolsPath)\Microsoft.CSharp.targets" />
  <Import Project="$(SolutionDir)\.nuget\nuget.targets" />
  <!-- <Import Project="$(MSBuildProjectDirectory)\..\Tools\StyleCop\StyleCop.Targets" /> -->
  <!-- To modify your build process, add your task inside one of the targets below and uncomment it. 
       Other similar extension points exist, see Microsoft.Common.targets.
  <Target Name="BeforeBuild">
  </Target>
  <Target Name="AfterBuild">
  </Target>
  -->
</Project><|MERGE_RESOLUTION|>--- conflicted
+++ resolved
@@ -640,10 +640,7 @@
     <Compile Include="Data\SuggestionQueryResult.cs" />
     <Compile Include="Data\TransactionInformation.cs" />
     <Compile Include="Data\TransactionMode.cs" />
-<<<<<<< HEAD
-=======
     <Compile Include="Data\UserInfo.cs" />
->>>>>>> 34cc7820
     <Compile Include="Data\UuidType.cs" />
     <Compile Include="Extensions\AttachmentExtensions.cs" />
     <Compile Include="Extensions\CharExtensions.cs" />
@@ -739,10 +736,7 @@
     <Compile Include="Util\ConcurrentSet.cs" />
     <Compile Include="Util\EasyReaderWriterLock.cs" />
     <Compile Include="Util\EtagUtil.cs" />
-<<<<<<< HEAD
-=======
     <Compile Include="Util\IAsyncEnumerator.cs" />
->>>>>>> 34cc7820
     <Compile Include="Util\IncludesUtil.cs" />
     <Compile Include="Util\RavenQuery.cs" />
     <Compile Include="Util\SizeLimitedConcurrentDictionary.cs" />
@@ -753,10 +747,7 @@
       <Link>RavenDB.snk</Link>
     </None>
     <EmbeddedResource Include="Imports\Newtonsoft.Json\Dynamic.snk" />
-<<<<<<< HEAD
-=======
     <None Include="packages.config" />
->>>>>>> 34cc7820
   </ItemGroup>
   <Import Project="$(MSBuildToolsPath)\Microsoft.CSharp.targets" />
   <Import Project="$(SolutionDir)\.nuget\nuget.targets" />
