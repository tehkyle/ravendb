namespace Raven.Abstractions.Data
{
<<<<<<< HEAD
    public enum BulkInsertCompression
    {
        None = 0,
        GZip = 1,        
    }

    public enum BulkInsertFormat
    {
        Bson = 0, 
        Json = 1,        
    }

	/// <summary>
	/// Options used during BulkInsert execution.
	/// </summary>
	public class BulkInsertOptions
	{
		public BulkInsertOptions()
		{
			BatchSize = 512;
			WriteTimeoutMilliseconds = 15 * 1000;
            Compression = BulkInsertCompression.GZip;
            Format = BulkInsertFormat.Bson;
			ChunkedBulkInsertOptions = new ChunkedBulkInsertOptions
			{
				MaxDocumentsPerChunk = BatchSize*4,
				MaxChunkVolumeInBytes = 8 * 1024 * 1024
				
			};
		}
=======
    /// <summary>
    /// Options used during BulkInsert execution.
    /// </summary>
    public class BulkInsertOptions
    {
        public BulkInsertOptions()
        {
            BatchSize = 512;
            WriteTimeoutMilliseconds = 15 * 1000;
            ChunkedBulkInsertOptions = new ChunkedBulkInsertOptions
            {
                MaxDocumentsPerChunk = BatchSize*4,
                MaxChunkVolumeInBytes = 8 * 1024 * 1024
                
            };
        }
>>>>>>> b19bf61a

        /// <summary>
        /// Indicates in existing documents should be overwritten. If not, exception will be thrown.
        /// </summary>
        public bool OverwriteExisting { get; set; }

        /// <summary>
        /// Indicates if referenced documents should be checked in indexes.
        /// </summary>
        public bool CheckReferencesInIndexes { get; set; }

        /// <summary>
        /// Determines whether should skip to overwrite a document when it is updated by exactly the same document (by comparing a content and metadata as well).
        /// </summary>
        public bool SkipOverwriteIfUnchanged { get; set; }

        /// <summary>
        /// Number of documents to send in each bulk insert batch.
        /// <para>Value:</para>
        /// <para>512 by default</para>
        /// </summary>
        /// <value>512 by default</value>
        public int BatchSize { get; set; }

        /// <summary>
        /// Maximum timeout in milliseconds to wait for document write. Exception will be thrown when timeout is elapsed.
        /// <para>Value:</para>
        /// <para>15000 milliseconds by default</para>
        /// </summary>
        /// <value>15000 milliseconds by default</value>
        public int WriteTimeoutMilliseconds { get; set; }

        /// <summary>
<<<<<<< HEAD
        /// This specify which compression format we will use. Some are better than others and/or special purpose. 
        /// You can also disable compression altogether.
        /// </summary>
        /// <remarks>Pre v3.5 bulk inserts only support GZip compression.</remarks>
        public BulkInsertCompression Compression { get; set; }

        /// <summary>
        /// Will specify which type of format you will send the bulk insert request. While the default is most of the
        /// times enough for you. Selecting the proper encoding for bulk inserts based on you data assumptions could give 
        /// your code a performance push and/or smaller network requirements.
        /// </summary>
        /// <remarks>Pre v3.5 bulk inserts only support BSON format.</remarks>
        public BulkInsertFormat Format { get; set; }

		/// <summary>
		/// Represents options of the chunked functionality of the bulk insert operation, 
		/// which allows opening new connection for each chunk by amount of documents and total size. 
		/// If Set to null, bulk insert will be performed in a not chunked manner.
		/// <para>Value:</para>
		/// <para>Initialize by default</para>
		/// </summary>
		/// <value>Initialized by default</value>
		public ChunkedBulkInsertOptions ChunkedBulkInsertOptions { get; set; }
	}

	/// <summary>
	/// Options for the chunked bulk insert operation
	/// </summary>
	public class ChunkedBulkInsertOptions
	{
		public ChunkedBulkInsertOptions()
		{
			MaxDocumentsPerChunk = 2048;
			MaxChunkVolumeInBytes = 8 * 1024 * 1024;
}		/// <summary>
		/// Number of documents to send in each bulk insert sub operation (Default: 2048)
		/// <para>Value:</para>
		/// <para>2048 documents by default</para>
		/// </summary>
		/// <value>2048 documents by default</value>
		public int MaxDocumentsPerChunk { get; set; }
=======
        /// Represents options of the chunked functionality of the bulk insert operation, 
        /// which allows opening new connection for each chunk by amount of documents and total size. 
        /// If Set to null, bulk insert will be performed in a not chunked manner.
        /// <para>Value:</para>
        /// <para>Initialize by default</para>
        /// </summary>
        /// <value>Initialized by default</value>
        public ChunkedBulkInsertOptions ChunkedBulkInsertOptions { get; set; }
    }

    /// <summary>
    /// Options for the chunked bulk insert operation
    /// </summary>
    public class ChunkedBulkInsertOptions
    {
        public ChunkedBulkInsertOptions()
        {
            MaxDocumentsPerChunk = 2048;
            MaxChunkVolumeInBytes = 8 * 1024 * 1024;
        }
        /// <summary>
        /// Number of documents to send in each bulk insert sub operation (Default: 2048)
        /// <para>Value:</para>
        /// <para>2048 documents by default</para>
        /// </summary>
        /// <value>2048 documents by default</value>
        public int MaxDocumentsPerChunk { get; set; }
>>>>>>> b19bf61a

        /// <summary>
        /// Max volume of all the documents could be sent in each bulk insert sub operation (Default: 8MB)
        /// <para>Value:</para>
        /// <para>8MB by default</para>
        /// </summary>
        /// <value>8MB by default</value>
        public long MaxChunkVolumeInBytes { get; set; }
    }
}<|MERGE_RESOLUTION|>--- conflicted
+++ resolved
@@ -1,6 +1,5 @@
 namespace Raven.Abstractions.Data
 {
-<<<<<<< HEAD
     public enum BulkInsertCompression
     {
         None = 0,
@@ -31,24 +30,6 @@
 				
 			};
 		}
-=======
-    /// <summary>
-    /// Options used during BulkInsert execution.
-    /// </summary>
-    public class BulkInsertOptions
-    {
-        public BulkInsertOptions()
-        {
-            BatchSize = 512;
-            WriteTimeoutMilliseconds = 15 * 1000;
-            ChunkedBulkInsertOptions = new ChunkedBulkInsertOptions
-            {
-                MaxDocumentsPerChunk = BatchSize*4,
-                MaxChunkVolumeInBytes = 8 * 1024 * 1024
-                
-            };
-        }
->>>>>>> b19bf61a
 
         /// <summary>
         /// Indicates in existing documents should be overwritten. If not, exception will be thrown.
@@ -82,7 +63,6 @@
         public int WriteTimeoutMilliseconds { get; set; }
 
         /// <summary>
-<<<<<<< HEAD
         /// This specify which compression format we will use. Some are better than others and/or special purpose. 
         /// You can also disable compression altogether.
         /// </summary>
@@ -124,35 +104,6 @@
 		/// </summary>
 		/// <value>2048 documents by default</value>
 		public int MaxDocumentsPerChunk { get; set; }
-=======
-        /// Represents options of the chunked functionality of the bulk insert operation, 
-        /// which allows opening new connection for each chunk by amount of documents and total size. 
-        /// If Set to null, bulk insert will be performed in a not chunked manner.
-        /// <para>Value:</para>
-        /// <para>Initialize by default</para>
-        /// </summary>
-        /// <value>Initialized by default</value>
-        public ChunkedBulkInsertOptions ChunkedBulkInsertOptions { get; set; }
-    }
-
-    /// <summary>
-    /// Options for the chunked bulk insert operation
-    /// </summary>
-    public class ChunkedBulkInsertOptions
-    {
-        public ChunkedBulkInsertOptions()
-        {
-            MaxDocumentsPerChunk = 2048;
-            MaxChunkVolumeInBytes = 8 * 1024 * 1024;
-        }
-        /// <summary>
-        /// Number of documents to send in each bulk insert sub operation (Default: 2048)
-        /// <para>Value:</para>
-        /// <para>2048 documents by default</para>
-        /// </summary>
-        /// <value>2048 documents by default</value>
-        public int MaxDocumentsPerChunk { get; set; }
->>>>>>> b19bf61a
 
         /// <summary>
         /// Max volume of all the documents could be sent in each bulk insert sub operation (Default: 8MB)
