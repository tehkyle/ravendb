﻿namespace Raven.Abstractions.Data
{
	public class FacetValue
	{
		public string Range { get; set; }
<<<<<<< HEAD
		public int Count { get; set; }
=======
		public int Hits { get; set; }
>>>>>>> 10df3ab2
	}
}<|MERGE_RESOLUTION|>--- conflicted
+++ resolved
@@ -3,10 +3,6 @@
 	public class FacetValue
 	{
 		public string Range { get; set; }
-<<<<<<< HEAD
-		public int Count { get; set; }
-=======
 		public int Hits { get; set; }
->>>>>>> 10df3ab2
 	}
 }