using System;
using Raven.Abstractions;
using Raven.Client;
using Raven.Tests.Common;
using Raven.Tests.Helpers;

using Xunit;
using Xunit.Extensions;

namespace Raven.Tests.Issues
{
<<<<<<< HEAD
	public class RavenDB845 : RavenTest
	{
		public override void Dispose()
		{
			SystemTime.UtcDateTime = null;
			base.Dispose();
		}
=======
    public class RavenDB845 : RavenTestBase
    {
        public override void Dispose()
        {
            SystemTime.UtcDateTime = null;
            base.Dispose();
        }
>>>>>>> 68f1ca50

        public class Foo
        {
            public string Id { get; set; }
            public string Name { get; set; }
        }

<<<<<<< HEAD
        [Theory]
        [PropertyData("Storages")]
        public void LastModifiedDate_IsUpdated_Local(string storage)
		{
            using (var documentStore = NewDocumentStore(requestedStorage: storage))
			{
				DoTest(documentStore);
			}
		}

        [Theory]
        [PropertyData("Storages")]
        public void LastModifiedDate_IsUpdated_Remote(string storage)
		{
            using (var documentStore = NewRemoteDocumentStore(requestedStorage: storage))
			{
				DoTest(documentStore);
			}
		}
=======
        [Fact]
        public void LastModifiedDate_IsUpdated_Local()
        {
            using (var documentStore = NewDocumentStore(requestedStorage: "esent"))
            {
                DoTest(documentStore);
            }
        }

        [Fact]
        public void LastModifiedDate_IsUpdated_Remote()
        {
            using (var documentStore = NewRemoteDocumentStore())
            {
                DoTest(documentStore);
            }
        }
>>>>>>> 68f1ca50

        private void DoTest(IDocumentStore documentStore)
        {
            using (var session = documentStore.OpenSession())
            {
                session.Store(new Foo { Id = "foos/1", Name = "A" });
                session.SaveChanges();
            }

            DateTime firstDate;
            using (var session = documentStore.OpenSession())
            {
                var foo = session.Load<Foo>("foos/1");
                var metadata = session.Advanced.GetMetadataFor(foo);
                firstDate = metadata.Value<DateTime>("Last-Modified");
            }

            SystemTime.UtcDateTime = () => DateTime.UtcNow.AddDays(1);
            using (var session = documentStore.OpenSession())
            {
                var foo = session.Load<Foo>("foos/1");
                foo.Name = "B";
                session.SaveChanges();
            }
            DateTime secondDate;
            using (var session = documentStore.OpenSession())
            {
                var foo = session.Load<Foo>("foos/1");
                var metadata = session.Advanced.GetMetadataFor(foo);
                secondDate = metadata.Value<DateTime>("Last-Modified");
            }

            Assert.NotEqual(secondDate, firstDate);
        }
    }
}<|MERGE_RESOLUTION|>--- conflicted
+++ resolved
@@ -9,23 +9,13 @@
 
 namespace Raven.Tests.Issues
 {
-<<<<<<< HEAD
-	public class RavenDB845 : RavenTest
-	{
-		public override void Dispose()
-		{
-			SystemTime.UtcDateTime = null;
-			base.Dispose();
-		}
-=======
-    public class RavenDB845 : RavenTestBase
+    public class RavenDB845 : RavenTest
     {
         public override void Dispose()
         {
             SystemTime.UtcDateTime = null;
             base.Dispose();
         }
->>>>>>> 68f1ca50
 
         public class Foo
         {
@@ -33,45 +23,25 @@
             public string Name { get; set; }
         }
 
-<<<<<<< HEAD
         [Theory]
         [PropertyData("Storages")]
         public void LastModifiedDate_IsUpdated_Local(string storage)
-		{
+        {
             using (var documentStore = NewDocumentStore(requestedStorage: storage))
-			{
-				DoTest(documentStore);
-			}
-		}
-
-        [Theory]
-        [PropertyData("Storages")]
-        public void LastModifiedDate_IsUpdated_Remote(string storage)
-		{
-            using (var documentStore = NewRemoteDocumentStore(requestedStorage: storage))
-			{
-				DoTest(documentStore);
-			}
-		}
-=======
-        [Fact]
-        public void LastModifiedDate_IsUpdated_Local()
-        {
-            using (var documentStore = NewDocumentStore(requestedStorage: "esent"))
             {
                 DoTest(documentStore);
             }
         }
 
-        [Fact]
-        public void LastModifiedDate_IsUpdated_Remote()
+        [Theory]
+        [PropertyData("Storages")]
+        public void LastModifiedDate_IsUpdated_Remote(string storage)
         {
-            using (var documentStore = NewRemoteDocumentStore())
+            using (var documentStore = NewRemoteDocumentStore(requestedStorage: storage))
             {
                 DoTest(documentStore);
             }
         }
->>>>>>> 68f1ca50
 
         private void DoTest(IDocumentStore documentStore)
         {
