--- conflicted
+++ resolved
@@ -218,7 +218,7 @@
 
             configurationComparer.Assert(expected => expected.Indexing.DisableIndexingFreeSpaceThreshold.Value, actual => actual.Indexing.DisableIndexingFreeSpaceThreshold);
             configurationComparer.Assert(expected => expected.Indexing.DisableMapReduceInMemoryTracking.Value, actual => actual.Indexing.DisableMapReduceInMemoryTracking);
-            
+
             configurationComparer.Assert(expected => expected.Monitoring.Snmp.Port.Value, actual => actual.Monitoring.Snmp.Port);
             configurationComparer.Assert(expected => expected.Monitoring.Snmp.Community.Value, actual => actual.Monitoring.Snmp.Community);
             configurationComparer.Assert(expected => expected.Monitoring.Snmp.Enabled.Value, actual => actual.Monitoring.Snmp.Enabled);
@@ -304,17 +304,14 @@
             configurationComparer.Assert(expected => expected.FileSystem.PreventSchemaUpdate.Value, actual => actual.Storage.PreventSchemaUpdate);
             configurationComparer.Assert(expected => FilePathTools.MakeSureEndsWithSlash(expected.WorkingDir.Value.ToFullPath(null)), actual => actual.WorkingDirectory);
             configurationComparer.Assert(expected => expected.MaxClauseCount.Value, actual => actual.MaxClauseCount);
-<<<<<<< HEAD
             configurationComparer.Assert(expected => expected.Cluster.HeartbeatTimeout.Value, actual => actual.Cluster.HeartbeatTimeout);
             configurationComparer.Assert(expected => expected.Cluster.ElectionTimeout.Value, actual => actual.Cluster.ElectionTimeout);
             configurationComparer.Assert(expected => expected.Cluster.MaxEntriesPerRequest.Value, actual => actual.Cluster.MaxEntriesPerRequest);
             configurationComparer.Assert(expected => expected.Cluster.MaxStepDownDrainTime.Value, actual => actual.Cluster.MaxStepDownDrainTime);
             configurationComparer.Assert(expected => expected.Cluster.MaxLogLengthBeforeCompaction.Value, actual => actual.Cluster.MaxLogLengthBeforeCompaction);
-            configurationComparer.Assert(expected => expected.TempPath.Value, actual => actual.TempPath);
+            configurationComparer.Assert(expected => expected.TempPath.Value, actual => actual.TempPath);    
+            configurationComparer.Assert(expected => expected.Http.AuthenticationSchemes.Value, actual => actual.Http.AuthenticationSchemes);
             
-=======
-            configurationComparer.Assert(expected => expected.Http.AuthenticationSchemes.Value, actual => actual.Http.AuthenticationSchemes);
->>>>>>> 829ee3b6
             configurationComparer.Ignore(x => x.Storage.Esent.JournalsStoragePath);
             configurationComparer.Ignore(x => x.Storage.Voron.JournalsStoragePath);
             configurationComparer.Ignore(x => x.IgnoreSslCertificateErrors);
