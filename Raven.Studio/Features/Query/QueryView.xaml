﻿<Infrastructure:PageView x:Name="this"
                         x:Class="Raven.Studio.Features.Query.QueryView"
                         xmlns="http://schemas.microsoft.com/winfx/2006/xaml/presentation"
                         xmlns:x="http://schemas.microsoft.com/winfx/2006/xaml"
                         xmlns:Infrastructure="clr-namespace:Raven.Studio.Infrastructure"
                         xmlns:toolkit="http://schemas.microsoft.com/winfx/2006/xaml/presentation/toolkit"
                         xmlns:i="http://schemas.microsoft.com/expression/2010/interactivity"
                         xmlns:Documents="clr-namespace:Raven.Studio.Features.Documents"
                         xmlns:Editors="clr-namespace:Raven.Studio.Controls.Editors"
                         xmlns:ei="http://schemas.microsoft.com/expression/2010/interactions"
                         xmlns:sdk="http://schemas.microsoft.com/winfx/2006/xaml/presentation/sdk"
                         xmlns:mc="http://schemas.openxmlformats.org/markup-compatibility/2006"
                         xmlns:d="http://schemas.microsoft.com/expression/blend/2008"
                         xmlns:Models="clr-namespace:Raven.Studio.Models"
                         xmlns:Behaviors="clr-namespace:Raven.Studio.Behaviors"
                         xmlns:Controls1="clr-namespace:Raven.Studio.Controls"
                         xmlns:ContextMenu="clr-namespace:Raven.Studio.Infrastructure.ContextMenu"
                         mc:Ignorable="d" d:DataContext="{d:DesignInstance Models:QueryModel}">
	<Infrastructure:PageView.Resources>
		<Storyboard x:Key="ShowErrorPanel">
			<DoubleAnimation Storyboard.TargetName="QueryErrorPanel" Storyboard.TargetProperty="Height" To="50" Duration="0:0:0.1"/>
		</Storyboard>
		<Storyboard x:Key="HideErrorPanel">
			<DoubleAnimation Storyboard.TargetName="QueryErrorPanel" Storyboard.TargetProperty="Height" To="0" Duration="0:0:0.1"/>
		</Storyboard>
	</Infrastructure:PageView.Resources>
	<i:Interaction.Triggers>
		<i:EventTrigger EventName="Loaded">
			<Behaviors:FocusElementAction TargetName="QueryEditor"/>
		</i:EventTrigger>
	</i:Interaction.Triggers>
	
	<Grid Margin="{StaticResource Margin_ContentPage}">
		<Grid.RowDefinitions>
			<RowDefinition Height="Auto"/>
			<RowDefinition Height="Auto"/>
			<RowDefinition Height="*"/>
		</Grid.RowDefinitions>
		<Border Background="{StaticResource Brush_HeaderBackground}"
				BorderBrush="{StaticResource Brush_HeaderBorder}"
				Margin="0,0,0,0"
				CornerRadius="4,4,0,0"
				BorderThickness="1,1,1,0"
				Grid.Row="0"/>
			<StackPanel Orientation="Horizontal" UseLayoutRounding="True">
				<Image Style="{StaticResource Style_Image_IndexPageHeader}"/>
				<HyperlinkButton Content="Indexes"
                                 Style="{StaticResource Style_Link_Breadcrumb_Header}"
                                 Command="{StaticResource NavigateToCommand}"
                                 CommandParameter="/Indexes"
                                 VerticalAlignment="Center" />
			<Controls1:NavTriangle/>

			<StackPanel Orientation="Horizontal"
                            Visibility="{Binding IsDynamicQuery, Converter={StaticResource BooleanToVisibility}}">
					<TextBlock Text="Dynamic/"
                               Margin="0,0,0,0"
                               VerticalAlignment="Center"
                               Style="{StaticResource Style_TextBlock_Breadcrumb_Initial}" />
					<ComboBox ItemsSource="{Binding DynamicOptions}"
                              SelectedItem="{Binding DynamicSelectedOption, Mode=TwoWay}"
                              Width="300"
                              Style="{StaticResource Style_ComboBox_MutedChrome_Breadcrumb}" />
				</StackPanel>

				<StackPanel Orientation="Horizontal"
                            Visibility="{Binding IsDynamicQuery, Converter={StaticResource BooleanToOppositeVisibility}}">
                <ComboBox ItemsSource="{Binding AvailableIndexes}"
                              SelectedItem="{Binding IndexName, Mode=TwoWay}"
                          Width="300"
                              Style="{StaticResource Style_ComboBox_MutedChrome_Breadcrumb}" />
            </StackPanel>

			<Controls1:NavTriangle/>
			<TextBlock Text="Query"
                           Style="{StaticResource Style_TextBlock_Breadcrumb}"
                           VerticalAlignment="Center" />
			</StackPanel>

		<Border Background="{StaticResource Brush_ToolbarBackground}"
                Grid.Row="1">
			<StackPanel Orientation="Horizontal"
						Margin="0,4,4,4"
						VerticalAlignment="Center">

				<Button Command="{Binding Execute}"
                        Style="{StaticResource Style_Button_MouseOverChrome}"
                        ToolTipService.ToolTip="Show the Results of the Query (Ctrl+Enter)">
					<Button.Content>
						<StackPanel Orientation="Horizontal">
							<Image Source="{StaticResource Image_ExecuteQuery_Small}"
                                   Stretch="None"
								   />
							<TextBlock Text="Execute" Margin="2,0,0,0" />
						</StackPanel>
					</Button.Content>
				</Button>
                
                <ContextMenu:Separator Style="{StaticResource Style_Separator_Toolbar}"/>

                <Controls1:RecentQueriesButton/>

                <ContextMenu:Separator Style="{StaticResource Style_Separator_Toolbar}"/>

				<Button x:Name="AddSortBy"
                        Style="{StaticResource Style_Button_MouseOverChrome}"
                        ToolTipService.ToolTip="Add sort by option for this query"
                        VerticalAlignment="Center"
                        Margin="0,0,6,0"
                        Command="{Binding AddSortBy}"
                        Visibility="{Binding Path=SortByOptions.Count, Converter={StaticResource HiddenWhenEmpty}}"
                        VerticalContentAlignment="Center">
					<Button.Content>
						<StackPanel Orientation="Horizontal"
                                    VerticalAlignment="Center">
							<Image Source="{StaticResource Image_Add_Tiny}"
                                   Stretch="None"
                                   VerticalAlignment="Center" />
							<TextBlock Text="Add Sort By"
                                       VerticalAlignment="Center"
                                       Margin="2,0,0,0" />
						</StackPanel>
					</Button.Content>
				</Button>

                <Button x:Name="AddTransformer"
                        Style="{StaticResource Style_Button_MouseOverChrome}"
                        ToolTipService.ToolTip="Add Transformer to this query"
                        VerticalAlignment="Center"
                        Margin="0,0,6,0"
                        Command="{Binding AddTransformer}"
                        IsEnabled="{Binding UseTransformer, Converter={StaticResource NegatingBool}}"
                        VerticalContentAlignment="Center">
                    <Button.Content>
                        <StackPanel Orientation="Horizontal"
                                    VerticalAlignment="Center">
                            <Image Source="{StaticResource Image_Add_Tiny}"
                                   Stretch="None"
                                   VerticalAlignment="Center" />
                            <TextBlock Text="Add Transformer"
                                       VerticalAlignment="Center"
                                       Margin="2,0,0,0" />
                        </StackPanel>
                    </Button.Content>
                </Button>

                <Controls1:QueryOptionsButton/>

                <ContextMenu:Separator Style="{StaticResource Style_Separator_Toolbar}" Visibility="{Binding IsDynamicQuery, Converter={StaticResource BooleanToOppositeVisibility}}"/>

				<Button x:Name="IndexStats"
                        Style="{StaticResource Style_Button_MouseOverChrome}"
                        ToolTipService.ToolTip="Index Statistics"
                        VerticalAlignment="Center"
                        Margin="0,0,6,0"
                        Command="{StaticResource NavigateToCommand}"
                        CommandParameter="{Binding IndexName, StringFormat='/status?index=\{0\}'}"
                        Visibility="{Binding IsDynamicQuery, Converter={StaticResource BooleanToOppositeVisibility}}"
                        VerticalContentAlignment="Center">
					<Button.Content>
						<StackPanel Orientation="Horizontal"
                                    VerticalAlignment="Center">
                            <Image Source="{StaticResource Image_ChangeView_Tiny}"
                                   Stretch="None"
                                   VerticalAlignment="Center" />
							<TextBlock Text="Index Statistics"
                                       VerticalAlignment="Center"
                                       Margin="2,0,0,0" />
						</StackPanel>
					</Button.Content>
				</Button>

                <Button x:Name="EditIndex"
                        Style="{StaticResource Style_Button_MouseOverChrome}"
                        ToolTipService.ToolTip="Edit Index"
                        VerticalAlignment="Center"
                        Margin="0,0,6,0"
                        Command="{StaticResource NavigateToCommand}"
                        CommandParameter="{Binding IndexName, StringFormat=/indexes/\{0\}}"
                        Visibility="{Binding IsDynamicQuery, Converter={StaticResource BooleanToOppositeVisibility}}"
                        VerticalContentAlignment="Center">
                    <Button.Content>
                        <StackPanel Orientation="Horizontal"
                                    VerticalAlignment="Center">
                            <Image Source="{StaticResource Image_Edit_Small}"
                                   Stretch="None"
                                   VerticalAlignment="Center" />
                            <TextBlock Text="Edit Index"
                                       VerticalAlignment="Center"
                                       Margin="2,0,0,0" />
                        </StackPanel>
                    </Button.Content>
                </Button>
                
                <ContextMenu:Separator Style="{StaticResource Style_Separator_Toolbar}" Visibility="{Binding IsDynamicQuery, Converter={StaticResource BooleanToOppositeVisibility}}"/>
                
                <Button Command="{Binding DeleteMatchingResults}"
                        Style="{StaticResource Style_Button_MouseOverChrome}"
                        ToolTipService.ToolTip="Delete all documents resulting from the query"
                         Visibility="{Binding IsDynamicQuery, Converter={StaticResource BooleanToOppositeVisibility}}">
                    <Button.Content>
                        <StackPanel Orientation="Horizontal">
                            <Image Source="{StaticResource Image_DeleteByQuery_Tiny}"
                                   Stretch="None"/>
                        </StackPanel>
                    </Button.Content>
                </Button>
            </StackPanel>
		</Border>

		<Grid Grid.Row="2">
			<Grid.RowDefinitions>
				<RowDefinition Height="*"/>
				<RowDefinition Height="Auto" />
				<RowDefinition Height="3*" />
			</Grid.RowDefinitions>

			<Grid>
				<Grid.RowDefinitions>
					<RowDefinition Height="Auto" />
					<RowDefinition Height="*" />
					<RowDefinition Height="Auto" />
					<RowDefinition Height="Auto" />
					<RowDefinition Height="Auto" />
				</Grid.RowDefinitions>

                <StackPanel Orientation="Horizontal" VerticalAlignment="Top" Margin="0,5,0,0">
				<TextBlock Text="Query"
						   Margin="0,0,5,0"
						   Style="{StaticResource Style_TextBlock_PagePartHeader}" VerticalAlignment="Center"/>
                    <Image Source="{StaticResource Image_Info_Tiny}" Stretch="Uniform" Width="14" VerticalAlignment="Center">
                        <i:Interaction.Behaviors>
                            <Behaviors:ShowPopupWhilstMouseOver>
                                <Behaviors:ShowPopupWhilstMouseOver.Popup>
                                    <Popup>
                                        <ContentControl Style="{StaticResource Style_InfoToolTip}">
                                            <RichTextBlock MaxWidth="370" Margin="5">
                                                <Paragraph>Queries use Lucene syntax.</Paragraph>
                                                <Paragraph>Examples:
                                                    <LineBreak/>
                                                    <Span FontFamily="Consolas">
                                                        <LineBreak/><Span Foreground="Blue">Name</Span>:Hi?berna*
                                                        <LineBreak/>
                                                        <LineBreak/>
                                                        <Span Foreground="Blue">Count</Span>:[0 TO 10]
                                                        <LineBreak/>
                                                        <LineBreak/>
                                                        <Span Foreground="Blue">Title</Span>:&quot;RavenDb Queries 101&quot; AND
                                                        <Span Foreground="Blue">Price</Span>:[10.99 TO *]
                                                    </Span>
                                                    <LineBreak/>
                                                </Paragraph>
                                                <Paragraph>Press
                                                    <Span FontStyle="Italic">Ctrl-Space</Span> to get hints on field names or values.</Paragraph>
                                            </RichTextBlock>
                                        </ContentControl>
                                    </Popup>
                                </Behaviors:ShowPopupWhilstMouseOver.Popup>
                            </Behaviors:ShowPopupWhilstMouseOver>
                        </i:Interaction.Behaviors>
                    </Image>

					<StackPanel Orientation="Horizontal" Margin="5">
<<<<<<< HEAD
						<!--<TextBlock>For more information about lucene syntax </TextBlock>-->
=======
>>>>>>> 1abb6c64
						<HyperlinkButton Command="{StaticResource NavigateToExternalUrlCommand}"
								 CommandParameter="http://lucene.apache.org/core/2_9_4/queryparsersyntax.html"
								 TargetName="_blank">
							Query syntax online
						</HyperlinkButton>
					</StackPanel>


				</StackPanel>
                <Editors:QueryEditor x:Name="QueryEditor"
									 Grid.Row="1"
                                     IsTextDataBindingEnabled="False"
                                     BoundDocument="{Binding QueryDocument}">
					<i:Interaction.Triggers>
						<Behaviors:StudioKeyTrigger Key="Enter"
									   Modifiers="Control">
							<i:InvokeCommandAction Command="{Binding Execute}" />
						</Behaviors:StudioKeyTrigger>
					</i:Interaction.Triggers>
				</Editors:QueryEditor>

				<Border Background="{StaticResource Brush_ErrorBackground}"
						Grid.Row="1" Height="0"
						VerticalAlignment="Bottom"
						x:Name="QueryErrorPanel">
					<i:Interaction.Triggers>
						<ei:DataTrigger Binding="{Binding IsErrorVisible.Value}" Value="True" Comparison="Equal">
							<ei:ControlStoryboardAction Storyboard="{StaticResource ShowErrorPanel}" ControlStoryboardOption="Play"/>
						</ei:DataTrigger>
						<ei:DataTrigger Binding="{Binding IsErrorVisible.Value}" Value="False" Comparison="Equal">
							<ei:ControlStoryboardAction Storyboard="{StaticResource HideErrorPanel}" ControlStoryboardOption="Play"/>
						</ei:DataTrigger>
					</i:Interaction.Triggers>
					<TextBlock Text="{Binding QueryErrorMessage.Value}" Foreground="White" Margin="5" VerticalAlignment="Top" 
							   TextWrapping="Wrap"
							   Behaviors:FadeTrimming.IsEnabled="True"
							   Behaviors:FadeTrimming.ShowTextInToolTipWhenTrimmed="True">
						 <ContextMenu:ContextMenuService.ContextMenu>
                        <ContextMenu:ContextMenu x:Name="DocumentsContextMenu">
                            <ContextMenu:MenuItem Header="Copy Error to Clipboard"
                                                  Command="{Binding CopyErrorTextToClipboard}">
                                <ContextMenu:MenuItem.Icon>
                                    <Image Source="{StaticResource Image_CopyToClipboard_Tiny}"/>
                                </ContextMenu:MenuItem.Icon>
                            </ContextMenu:MenuItem>
                        </ContextMenu:ContextMenu>
                    </ContextMenu:ContextMenuService.ContextMenu>
					</TextBlock>
				</Border>

				<Grid Grid.Row="2">
					<Grid.ColumnDefinitions>
						<ColumnDefinition Width="*" />
						<ColumnDefinition Width="Auto" />
					</Grid.ColumnDefinitions>

					<StackPanel Visibility="{Binding IsSpatialQuerySupported, Converter={StaticResource BooleanToVisibility}}"
								Margin="0,5">

						<i:Interaction.Triggers>
							<Behaviors:StudioKeyTrigger Key="Enter"
									   Modifiers="Control">
								<i:InvokeCommandAction Command="{Binding Execute}" />
							</Behaviors:StudioKeyTrigger>
                        </i:Interaction.Triggers>

                        <CheckBox Content="Spatial query"
								  Foreground="{StaticResource Brush_ContrastColor}"
								  IsChecked="{Binding IsSpatialQuery, Mode=TwoWay}" />

                        <StackPanel Orientation="Horizontal"
									Visibility="{Binding IsSpatialQuery, Mode=TwoWay, Converter={StaticResource BooleanToVisibility}}"
									Margin="0,3">

                            <TextBlock Text="Field:"
									   VerticalAlignment="Center" />
                            <ComboBox Margin="5,0,5,0"
                                      MinWidth="100"
                                      ItemsSource="{Binding SpatialQuery.Fields}" SelectedValue="{Binding SpatialQuery.FieldName, Mode=TwoWay}"
                                      VerticalAlignment="Center"/>

                            <TextBlock Text="X:"
									   Visibility="{Binding SpatialQuery.IsGeographical, Mode=TwoWay, Converter={StaticResource BooleanToOppositeVisibility}}"
									   VerticalAlignment="Center" />
                            <TextBox Margin="5,0,5,0"
									 Width="100"
									 Text="{Binding SpatialQuery.X, Mode=TwoWay, UpdateSourceTrigger=PropertyChanged}"
									 Visibility="{Binding SpatialQuery.IsGeographical, Mode=TwoWay, Converter={StaticResource BooleanToOppositeVisibility}}"
									 VerticalAlignment="Center" />

                            <TextBlock Text="Y:"
									   Visibility="{Binding SpatialQuery.IsGeographical, Mode=TwoWay, Converter={StaticResource BooleanToOppositeVisibility}}"
									   VerticalAlignment="Center" />
                            <TextBox Margin="5,0,5,0"
									 Width="100"
									 Text="{Binding SpatialQuery.Y, Mode=TwoWay, UpdateSourceTrigger=PropertyChanged}"
									 Visibility="{Binding SpatialQuery.IsGeographical, Mode=TwoWay, Converter={StaticResource BooleanToOppositeVisibility}}"
									 VerticalAlignment="Center" />

                            <TextBlock Text="Latitude:"
									   Visibility="{Binding SpatialQuery.IsGeographical, Mode=TwoWay, Converter={StaticResource BooleanToVisibility}}"
									   VerticalAlignment="Center" />
                            <TextBox Margin="5,0,5,0"
									 Width="100"
									 Text="{Binding SpatialQuery.Y, Mode=TwoWay, UpdateSourceTrigger=PropertyChanged}"
									 Visibility="{Binding SpatialQuery.IsGeographical, Mode=TwoWay, Converter={StaticResource BooleanToVisibility}}"
									 VerticalAlignment="Center" />

                            <TextBlock Text="Longitude:"
									   Visibility="{Binding SpatialQuery.IsGeographical, Mode=TwoWay, Converter={StaticResource BooleanToVisibility}}"
									   VerticalAlignment="Center" />
                            <TextBox Margin="5,0,5,0"
									 Width="100"
									 Text="{Binding SpatialQuery.X, Mode=TwoWay, UpdateSourceTrigger=PropertyChanged}"
									 Visibility="{Binding SpatialQuery.IsGeographical, Mode=TwoWay, Converter={StaticResource BooleanToVisibility}}"
									 VerticalAlignment="Center" />

                            <TextBlock Text="Radius:"
									   VerticalAlignment="Center" />
                            <TextBox Margin="5,0,5,0"
									 Width="100"
									 Text="{Binding SpatialQuery.Radius, Mode=TwoWay, UpdateSourceTrigger=PropertyChanged}"
									 VerticalAlignment="Center" />
                            
                            <ComboBox ItemsSource="{Binding SpatialQuery.RadiusUnits, Converter={StaticResource enumerationFromValue}}"
									  SelectedValue="{Binding SpatialQuery.RadiusUnits, Mode=TwoWay, Converter={StaticResource enumeratedValue}}"
                                      Visibility="{Binding SpatialQuery.IsGeographical, Mode=TwoWay, Converter={StaticResource BooleanToVisibility}}"
									  />

                            <TextBlock Margin="50,0,0,0"
									   Visibility="{Binding SpatialQuery.IsGeographical, Mode=TwoWay, Converter={StaticResource BooleanToVisibility}}"
									   Text="Address:"
									   VerticalAlignment="Center" />
                            <sdk:AutoCompleteBox Text="{Binding SpatialQuery.Address, Mode=TwoWay, UpdateSourceTrigger=PropertyChanged}"
									 Visibility="{Binding SpatialQuery.IsGeographical, Mode=TwoWay, Converter={StaticResource BooleanToVisibility}}"
									 MinimumPrefixLength="1"
									 IsTextCompletionEnabled="True"
									 Margin="5" 
									 Width="350">
                                <i:Interaction.Behaviors>
                                    <Behaviors:BindSuggestionsProvider SuggestionProvider="{Binding}"/>
                                </i:Interaction.Behaviors>
                            </sdk:AutoCompleteBox>

                            <HyperlinkButton Content="Calculate from address"
											 Visibility="{Binding SpatialQuery.IsGeographical, Mode=TwoWay, Converter={StaticResource BooleanToVisibility}}"
									         Command="{Binding SpatialQuery.CalculateFromAddress}" VerticalAlignment="Center"/>
                        </StackPanel>
                    </StackPanel>
				</Grid>

				<StackPanel Visibility="{Binding Path=SortBy.Count, Converter={StaticResource HiddenWhenEmpty}}"
							Grid.Row="3"
							Margin="0,5">
					<TextBlock Text="Sort By"
							   Style="{StaticResource Style_TextBlock_PagePartHeader}" />
					<ItemsControl ItemsSource="{Binding SortBy}"
								  Style="{StaticResource Style_ItemsControl_QuerySortBy}">
						<ItemsControl.ItemTemplate>
							<DataTemplate>
								<StackPanel Orientation="Horizontal"
											Margin="0,4,12,4">
									<ComboBox x:Name="SortByOptions"
											  ItemsSource="{Binding Path=DataContext.SortByOptions, ElementName=this}"
											  MinWidth="200"
											  SelectedItem="{Binding Path=Value, Mode=TwoWay}" />
									<Button x:Name="RemoveSortBy"
											ToolTipService.ToolTip="Remove this Sort By option"
											Margin="3,0,0,0"
											VerticalAlignment="Center"
											Command="{Binding Path=DataContext.RemoveSortBy, ElementName=this}"
											CommandParameter="{Binding ElementName=SortByOptions, Path=SelectedItem}"
											Style="{StaticResource Style_Button_MouseOverChrome}">
										<Button.Content>
											<Image Source="{StaticResource Image_Remove_Tiny}"
												   Stretch="Fill"
												   VerticalAlignment="Center"
												   Width="12"
												   Height="12" />
										</Button.Content>
									</Button>
								</StackPanel>
							</DataTemplate>
						</ItemsControl.ItemTemplate>
					</ItemsControl>
				</StackPanel>
                
                <StackPanel Visibility="{Binding UseTransformer, Converter={StaticResource BooleanToVisibility}}"
                                   Margin="0,5"
                                   Grid.Row="4">
                    <TextBlock Text="Transformer"
							   Style="{StaticResource Style_TextBlock_PagePartHeader}" />


                    <StackPanel Orientation="Horizontal">
                        <ComboBox SelectedValue="{Binding SelectedTransformer.Value, Mode=TwoWay}"
							      ItemsSource="{Binding Transformers}"
                                  Width="400"
							      Margin="0,4"/>
                    
                        <Button Command="{Binding RemoveTransformer}" 
							      HorizontalAlignment="Left"
							      ToolTipService.ToolTip="Remove Transformer"
							      Margin="4"
                                Style="{StaticResource Style_Button_MouseOverChrome}">
                            <Image Source="{StaticResource Image_Delete_Tiny}"  Stretch="Fill"
												       VerticalAlignment="Center"
												       Width="12"
												       Height="12" />
                        </Button>
                    </StackPanel>
                    
                </StackPanel>
			</Grid>

			<sdk:GridSplitter Grid.Row="1"
							  Background="Transparent"
							  HorizontalAlignment="Stretch" />

			<Grid Grid.Row="2">
				<Grid.RowDefinitions>
					<RowDefinition Height="*" />
					<RowDefinition Height="Auto" />
				</Grid.RowDefinitions>

				<Grid>
					<Grid.RowDefinitions>
						<RowDefinition Height="Auto"/>
						<RowDefinition Height="Auto"/>
						<RowDefinition Height="*"/>
						<RowDefinition Height="Auto"/>
					</Grid.RowDefinitions>

					<Grid Grid.Row="2">
						<Grid.RowDefinitions>
							<RowDefinition Height="Auto"/>
							<RowDefinition Height="*"/>
						</Grid.RowDefinitions>

						<Documents:DocumentsView DataContext="{Binding DocumentsResult}" Grid.RowSpan="2"/>

						<TextBlock Visibility="{Binding Path=DocumentsResult.Documents.Count, Converter={StaticResource HiddenWhenGreaterThen}, ConverterParameter=0}"
								   Text="There are no results for this query." VerticalAlignment="Top" HorizontalAlignment="Center"
								   Margin="0,80,0,0"
								   Grid.RowSpan="2"/>

						<ItemsControl Grid.RowSpan="2"
                                      VerticalAlignment="Top" 
                                      HorizontalAlignment="Center"
                                      Margin="0,120,0,0"
                                      ItemsSource="{Binding Suggestions}"
                                      Visibility="{Binding Path=DocumentsResult.Documents.Count, Converter={StaticResource HiddenWhenGreaterThen}, ConverterParameter=0}">
							<ItemsControl.ItemTemplate>
								<DataTemplate>
									<StackPanel Orientation="Horizontal">
										<TextBlock Text="Did you mean " />
										<HyperlinkButton Content="{Binding SuggestedTerm}"
                                                         FontStyle="Italic"
                                                         Command="{Binding Path=DataContext.RepairTermInQuery, ElementName=this}"
                                                         CommandParameter="{Binding}" />
										<TextBlock Text=" for the field " />
										<TextBlock Text="{Binding Field}"
                                                   FontStyle="Italic" />
										<TextBlock Text=" ?" />
									</StackPanel>
								</DataTemplate>
							</ItemsControl.ItemTemplate>
						</ItemsControl>
					</Grid>
				</Grid>

				<Border Grid.Row="1"
                        VerticalAlignment="Bottom"
						Background="{StaticResource Brush_HeaderBackground}"
						BorderBrush="{StaticResource Brush_HeaderBorder}"
						BorderThickness="1"
						CornerRadius="2"
						Margin="0,5,0,0">
					<Grid>
						<Grid.RowDefinitions>
							<RowDefinition Height="Auto"/>
							<RowDefinition Height="Auto"/>
						</Grid.RowDefinitions>
						<toolkit:WrapPanel Margin="3" Grid.Row="0">
							<toolkit:WrapPanel.Resources>
								<Style TargetType="TextBlock">
									<Setter Property="Margin" Value="0,2,25,2"/>
								</Style>
							</toolkit:WrapPanel.Resources>
							<TextBlock>
					    <Run Text="Total results: " />
					    <Run Text="{Binding Results.TotalResults, StringFormat='#,#'}" />
							</TextBlock>
							<TextBlock>
					    <Run Text="Status: " />
					    <Run Text="{Binding Results.IsStale, Converter={StaticResource BooleanToStaleStatConverter},StringFormat='\{0\}'}" />
							</TextBlock>
							<TextBlock ToolTipService.ToolTip="{Binding Results.IndexTimestamp,Converter={StaticResource UtcToLocalConverter}, StringFormat='Last document change was at {0}'}" >
					    <Run Text="Last update of document: " />
					    <Run Text="{Binding Results.IndexTimestamp, Converter={StaticResource TimeToLongAgoConverter}}"/>
							</TextBlock>
							<TextBlock>
					    <Run Text="Duration (query+network+parsing): " />
					    <Run Text="{Binding QueryTime.TotalMilliseconds, StringFormat='\{0:#,#\} ms'}" />
							</TextBlock>
							<StackPanel Orientation="Horizontal" Margin="0,2,25,2" VerticalAlignment="Center">
								<TextBlock Text="Index: " Margin="0"/>
								<HyperlinkButton Content="{Binding Results.IndexName, Converter={StaticResource TrimmedString}, ConverterParameter=50}"
                                                 ToolTipService.ToolTip="{Binding Results.IndexName}"
                                                 Command="{StaticResource NavigateToCommand}"
                                                 CommandParameter="{Binding Results.IndexName, StringFormat=/indexes/\{0\}}"
                                                 VerticalAlignment="Center" />
							</StackPanel>
							<TextBlock>
					    <Run Text="Etag: " />
					    <Run Text="{Binding Results.IndexEtag}" />
							</TextBlock>
						</toolkit:WrapPanel>
                        
                        <RichTextBlock Grid.Row="1" Margin="3" VerticalAlignment="Center">
                            <ContextMenu:ContextMenuService.ContextMenu>
                                <ContextMenu:ContextMenu>
                                    <ContextMenu:MenuItem Header="Copy Url to Clipboard">
                                        <i:Interaction.Triggers>
                                            <i:EventTrigger EventName="Click">
                                                <Behaviors:CopyValueToClipboardAction Value="{Binding FullQueryUrl}"/>
                                            </i:EventTrigger>
                                        </i:Interaction.Triggers>
                                    </ContextMenu:MenuItem> 
                                </ContextMenu:ContextMenu>
                            </ContextMenu:ContextMenuService.ContextMenu>
                            <Paragraph>
                            <Run Text="Url: "/>
                            <Hyperlink Command="{StaticResource NavigateToExternalUrlCommand}"
                                    CommandParameter="{Binding FullQueryUrl}"><Run Text="{Binding QueryUrl}"/></Hyperlink>
                            </Paragraph>
                        </RichTextBlock>
					</Grid>
				</Border>
			</Grid>
		</Grid>
	</Grid>
</Infrastructure:PageView><|MERGE_RESOLUTION|>--- conflicted
+++ resolved
@@ -261,10 +261,6 @@
                     </Image>
 
 					<StackPanel Orientation="Horizontal" Margin="5">
-<<<<<<< HEAD
-						<!--<TextBlock>For more information about lucene syntax </TextBlock>-->
-=======
->>>>>>> 1abb6c64
 						<HyperlinkButton Command="{StaticResource NavigateToExternalUrlCommand}"
 								 CommandParameter="http://lucene.apache.org/core/2_9_4/queryparsersyntax.html"
 								 TargetName="_blank">
