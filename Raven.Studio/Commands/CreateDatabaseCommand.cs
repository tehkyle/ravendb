--- conflicted
+++ resolved
@@ -4,7 +4,6 @@
 using System.Globalization;
 using System.IO;
 using System.Text.RegularExpressions;
-using System.Threading.Tasks;
 using System.Windows.Controls;
 using System.Windows.Input;
 using Raven.Abstractions.Data;
@@ -26,79 +25,11 @@
 {
 	public class CreateDatabaseCommand : Command
 	{
-		protected override async Task ExecuteAsync(object parameter)
-		{
-			var newDatabase = await new NewDatabase().ShowAsync();
-			var databaseName = newDatabase.DbName.Text;
-
-			if (Path.GetInvalidPathChars().Any(databaseName.Contains))
-				throw new ArgumentException("Cannot create a database with invalid path characters: " + databaseName);
-			if (ApplicationModel.Current.Server.Value.Databases.Count(s => s == databaseName) != 0)
-				throw new ArgumentException("A database with the name " + databaseName + " already exists");
-
-			AssertValidName(databaseName);
-
-			var bundlesModel = new CreateSettingsModel();
-			var bundlesSettings = new List<ChildWindow>();
-			if (newDatabase.Encryption.IsChecked == true)
-				bundlesSettings.Add(new EncryptionSettings());
-			if (newDatabase.Quotas.IsChecked == true || newDatabase.Versioning.IsChecked == true)
-			{
-				bundlesModel = ConfigureSettingsModel(newDatabase);
-
-				var bundleView = new SettingsDialog()
-				{
-					DataContext = bundlesModel
-				};
-
-				var bundlesSettingsWindow = new ChildWindow()
-				{
-					Title = "Setup bundles",
-					Content = bundleView,
-				};
-
-				bundlesSettingsWindow.KeyDown += (sender, args) =>
-				{
-<<<<<<< HEAD
-					if (args.Key == Key.Escape)
-						bundlesSettingsWindow.DialogResult = false;
-				};
-
-				bundlesSettings.Add(bundlesSettingsWindow);
-			}
-
-			var bundlesData = await new Wizard(bundlesSettings).StartAsync();
-			ApplicationModel.Current.AddNotification(
-				new Notification("Creating database: " + databaseName));
-			var settings = UpdateSettings(newDatabase, newDatabase, bundlesModel);
-			var securedSettings = UpdateSecuredSettings(bundlesData);
-
-			var databaseDocument = new DatabaseDocument
-			{
-				Id = newDatabase.DbName.Text,
-				Settings = settings,
-				SecuredSettings = securedSettings
-			};
-
-			string encryptionKey = null;
-			var encryptionSettings =
-				bundlesData.FirstOrDefault(window => window is EncryptionSettings) as EncryptionSettings;
-			if (encryptionSettings != null)
-				encryptionKey = encryptionSettings.EncryptionKey.Text;
-
-			await DatabaseCommands.CreateDatabaseAsync(databaseDocument);
-			await DatabaseCommands.ForDatabase(databaseName).EnsureSilverlightStartUpAsync();
-
-			var model = parameter as DatabasesListModel;
-			if (model != null)
-				model.ForceTimerTicked();
-			ApplicationModel.Current.AddNotification(
-				new Notification("Database " + databaseName + " created"));
-
-			HandleBundleAfterCreation(bundlesModel, databaseName, encryptionKey);
-
-			ExecuteCommand(new ChangeDatabaseCommand(), databaseName);
-=======
+		public override void Execute(object parameter)
+		{
+			new NewDatabase().ShowAsync()
+				.ContinueOnSuccessInTheUIThread(newDatabase =>
+				{
 					var databaseName = newDatabase.DbName.Text;
 
 					if (Path.GetInvalidPathChars().Any(databaseName.Contains))
@@ -173,7 +104,6 @@
 						});
 				})
 				.Catch();
->>>>>>> fe9c5be4
 		}
 
 		private static CreateSettingsModel ConfigureSettingsModel(NewDatabase newDatabase)
@@ -292,7 +222,7 @@
 		{
 			foreach (var data in versioningData)
 			{
-				if (data.Id.StartsWith("Raven/Versioning/", StringComparison.OrdinalIgnoreCase) == false)
+				if (data.Id.StartsWith("Raven/Versioning/", StringComparison.InvariantCultureIgnoreCase) == false)
 					data.Id = "Raven/Versioning/" + data.Id;
 				session.Store(data);
 			}
