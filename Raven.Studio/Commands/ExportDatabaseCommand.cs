--- conflicted
+++ resolved
@@ -24,11 +24,7 @@
 		private StreamWriter streamWriter;
 		private JsonTextWriter jsonWriter;
 		private TaskModel taskModel;
-<<<<<<< HEAD
-	    private bool includeAttachments;
-=======
 		private bool includeAttachments, includeDocuments, includeIndexes;
->>>>>>> 34cc7820
 
 		public ExportDatabaseCommand(TaskModel taskModel, Action<string> output)
 		{
@@ -38,10 +34,6 @@
 
 		public override void Execute(object parameter)
 		{
-<<<<<<< HEAD
-            TaskCheckBox attachmentUI = taskModel.TaskInputs.FirstOrDefault(x => x.Name == "Include Attachments") as TaskCheckBox;
-            includeAttachments = attachmentUI != null && (bool)attachmentUI.Value;
-=======
 			var attachmentUi = taskModel.TaskInputs.FirstOrDefault(x => x.Name == "Include Attachments") as TaskCheckBox;
 			includeAttachments = attachmentUi != null && (bool)attachmentUi.Value;
 
@@ -50,7 +42,6 @@
 
 			var indexesUi = taskModel.TaskInputs.FirstOrDefault(x => x.Name == "Include Indexes") as TaskCheckBox;
 			includeIndexes = indexesUi != null && (bool)indexesUi.Value;
->>>>>>> 34cc7820
 
 			var saveFile = new SaveFileDialog
 			{
@@ -80,7 +71,6 @@
 				Formatting = Formatting.Indented
 			};
 			taskModel.TaskStatus = TaskStatus.Started;
-<<<<<<< HEAD
 
 			output(String.Format("Exporting to {0}", saveFile.SafeFileName));
 			jsonWriter.WriteStartObject();
@@ -92,21 +82,7 @@
 		    };
 
 		    Action readAttachments = () => ReadAttachments(Guid.Empty, 0, callback: finalized);
-		    Action readDocuments = () => ReadDocuments(Guid.Empty, 0, callback: includeAttachments ? readAttachments : finalized);
-=======
-
-			output(String.Format("Exporting to {0}", saveFile.SafeFileName));
-			jsonWriter.WriteStartObject();
-
-		    Action finalized = () => 
-            {
-                jsonWriter.WriteEndObject();
-                Infrastructure.Execute.OnTheUI(() => Finish(null));
-		    };
-
-		    Action readAttachments = () => ReadAttachments(Guid.Empty, 0, callback: finalized);
 		    Action readDocuments = () => ReadDocuments(Guid.Empty, 0, callback: readAttachments);
->>>>>>> 34cc7820
 
             try
             {
@@ -121,15 +97,12 @@
 
 		private void ReadIndexes(int totalCount, Action callback)
 		{
-<<<<<<< HEAD
-=======
 			if (includeIndexes == false)
 			{
 				callback();
 				return;
 			}
 
->>>>>>> 34cc7820
             if (totalCount == 0)
             {
                 output("Begin reading indexes");
@@ -167,15 +140,12 @@
 
 		private void ReadDocuments(Guid lastEtag, int totalCount, Action callback)
 		{
-<<<<<<< HEAD
-=======
 			if (includeDocuments == false)
 			{
 				callback();
 				return;
 			}
 
->>>>>>> 34cc7820
             if (totalCount == 0)
             {
                 output("Begin reading documents");
@@ -213,9 +183,6 @@
 		           });
 		}
 
-<<<<<<< HEAD
-        private void ReadAttachments(Guid lastEtag, int totalCount, Action callback) {
-=======
         private void ReadAttachments(Guid lastEtag, int totalCount, Action callback) 
 		{
 			if (includeAttachments == false)
@@ -224,7 +191,6 @@
 				return;
 			}
 
->>>>>>> 34cc7820
             if (totalCount == 0)
             {
                 output("Begin reading attachments");
