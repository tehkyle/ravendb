--- conflicted
+++ resolved
@@ -105,18 +105,11 @@
 		{
 			Indexes.Clear();
 			if(string.IsNullOrWhiteSpace(SearchText.Value))
-<<<<<<< HEAD
-				Indexes.AddRange(statistics.Indexes.Select(stats => new IndexItem { Name = stats.Name, GroupName = GetIndexGroup(stats), IndexStats = stats }));
-			else
-				Indexes.AddRange(statistics.Indexes
-					.Where(stats => stats.Name.IndexOf(SearchText.Value, StringComparison.InvariantCultureIgnoreCase) != -1)
-=======
 				Indexes.AddRange(statistics.Indexes.Where(stats => stats != null)
 					.Select(stats => new IndexItem { Name = stats.Name, GroupName = GetIndexGroup(stats), IndexStats = stats }));
 			else
 				Indexes.AddRange(statistics.Indexes
 					.Where(stats => stats != null && stats.Name.IndexOf(SearchText.Value, StringComparison.InvariantCultureIgnoreCase) != -1)
->>>>>>> 1abb6c64
 					.Select(stats => new IndexItem { Name = stats.Name, GroupName = GetIndexGroup(stats), IndexStats = stats }));
 			
 			CleanGroupIndexes();
