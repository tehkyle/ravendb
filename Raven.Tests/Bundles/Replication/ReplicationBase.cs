//-----------------------------------------------------------------------
// <copyright file="ReplicationBase.cs" company="Hibernating Rhinos LTD">
//     Copyright (c) Hibernating Rhinos LTD. All rights reserved.
// </copyright>
//-----------------------------------------------------------------------

using System;
using System.Collections.Generic;
using System.ComponentModel.Composition.Hosting;
using System.Diagnostics;
using System.Threading;
using Raven.Abstractions.Data;
using Raven.Abstractions.Replication;
using Raven.Bundles.Tests.Versioning;
using Raven.Client;
using Raven.Client.Connection;
using Raven.Client.Document;
using Raven.Json.Linq;
using Raven.Server;
using Raven.Tests;
using Xunit;
using IOExtensions = Raven.Database.Extensions.IOExtensions;
using System.Linq;

namespace Raven.Bundles.Tests.Replication
{
	public class ReplicationBase : IDisposable
	{
		private readonly List<IDocumentStore> stores = new List<IDocumentStore>();
		protected readonly List<RavenDbServer> servers = new List<RavenDbServer>();

		private const int PortRangeStart = 8079;
		protected const int RetriesCount = 500;

		public IDocumentStore CreateStore(bool enableCompressionBundle = false, Action<DocumentStore> configureStore = null)
		{
			var port = PortRangeStart - servers.Count;
<<<<<<< HEAD
			return CreateStoreAtPort(port, enableCompressionBundle, configureStore);
		}

		private IDocumentStore CreateStoreAtPort(int port, bool enableCompressionBundle = false, Action<DocumentStore> configureStore = null)
=======
			return CreateStoreAtPort(port, true, configureStore);
		}

		private IDocumentStore CreateStoreAtPort(int port, bool removeDataDirectory = true, Action<DocumentStore> configureStore = null)
>>>>>>> 146edd08
		{
			Raven.Database.Server.NonAdminHttp.EnsureCanListenToWhenInNonAdminContext(port);
			var serverConfiguration = new Raven.Database.Config.RavenConfiguration
			{
				Settings = { { "Raven/ActiveBundles", "replication" + (enableCompressionBundle ? ";compression" : string.Empty) } },
				AnonymousUserAccessMode = Raven.Database.Server.AnonymousUserAccessMode.All,
				DataDirectory = "Data #" + servers.Count,
				RunInUnreliableYetFastModeThatIsNotSuitableForProduction = true,
				RunInMemory = true,
				Port = port,
				DefaultStorageTypeName = RavenTest.GetDefaultStorageType()
			};
			ConfigureServer(serverConfiguration);
			if(removeDataDirectory)
			{
				IOExtensions.DeleteDirectory(serverConfiguration.DataDirectory);
			}

			serverConfiguration.PostInit();
			var ravenDbServer = new RavenDbServer(serverConfiguration);
			servers.Add(ravenDbServer);

			var documentStore = new DocumentStore {Url = ravenDbServer.Database.Configuration.ServerUrl};
			ConfigureStore(documentStore);
			if (configureStore != null)
				configureStore(documentStore);
			documentStore.Initialize();

			stores.Add(documentStore);
			return documentStore;
		}

		protected virtual void ConfigureServer(Raven.Database.Config.RavenConfiguration serverConfiguration)
		{
		}

		protected virtual void ConfigureStore(DocumentStore documentStore)
		{
		}

		public virtual void Dispose()
		{
			var err = new List<Exception>();
			foreach (var documentStore in stores)
			{
				try
				{
					documentStore.Dispose();
				}
				catch (Exception e)
				{
					err.Add(e);
				}
			}

			foreach (var ravenDbServer in servers)
			{
				try
				{
					ravenDbServer.Dispose();
					IOExtensions.DeleteDirectory(ravenDbServer.Database.Configuration.DataDirectory);
				}
				catch (Exception e)
				{
					err.Add(e);
				}
			}

			if (err.Count > 0)
				throw new AggregateException(err);
		}

		public void StopDatabase(int index)
		{
			var previousServer = servers[index];
			previousServer.Dispose();
		}

		public void StartDatabase(int index)
		{
			var previousServer = servers[index];

			Raven.Database.Server.NonAdminHttp.EnsureCanListenToWhenInNonAdminContext(previousServer.Database.Configuration.Port);
			var serverConfiguration = new Raven.Database.Config.RavenConfiguration
			{
				Settings = { { "Raven/ActiveBundles", "replication" } },
				AnonymousUserAccessMode = Raven.Database.Server.AnonymousUserAccessMode.All,
				DataDirectory = previousServer.Database.Configuration.DataDirectory,
				RunInUnreliableYetFastModeThatIsNotSuitableForProduction = true,
				RunInMemory = previousServer.Database.Configuration.RunInMemory,
				Port = previousServer.Database.Configuration.Port,
				DefaultStorageTypeName = RavenTest.GetDefaultStorageType()
			};
			ConfigureServer(serverConfiguration);

			serverConfiguration.PostInit();
			var ravenDbServer = new RavenDbServer(serverConfiguration);

			servers[index] = ravenDbServer;
		}

		public IDocumentStore ResetDatabase(int index)
		{
			stores[index].Dispose();

			var previousServer = servers[index];
			previousServer.Dispose();
			IOExtensions.DeleteDirectory(previousServer.Database.Configuration.DataDirectory);

			return CreateStoreAtPort(previousServer.Database.Configuration.Port);
		}

		protected void TellFirstInstanceToReplicateToSecondInstance()
		{
			TellInstanceToReplicateToAnotherInstance(0, 1);
		}

		protected void TellSecondInstanceToReplicateToFirstInstance()
		{
			TellInstanceToReplicateToAnotherInstance(1, 0);
		}

		protected void TellInstanceToReplicateToAnotherInstance(int src, int dest)
		{
			RunReplication(stores[src], stores[dest]);
		}

		protected void RunReplication(IDocumentStore source, IDocumentStore destination,
			TransitiveReplicationOptions transitiveReplicationBehavior = TransitiveReplicationOptions.None,
			bool disabled = false,
			bool ignoredClient = false)
		{
			Console.WriteLine("Replicating from {0} to {1}.", source.Url, destination.Url);
			using (var session = source.OpenSession())
			{
				var replicationDestination = new ReplicationDestination
				{
					Url = destination.Url.Replace("localhost", "ipv4.fiddler"),
					TransitiveReplicationBehavior = transitiveReplicationBehavior,
					Disabled = disabled,
					IgnoredClient = ignoredClient
				};
				SetupDestination(replicationDestination);
				session.Store(new ReplicationDocument
				{
					Destinations = {replicationDestination}
				}, "Raven/Replication/Destinations");
				session.SaveChanges();
			}
		}

		protected virtual void SetupDestination(ReplicationDestination replicationDestination)
		{

		}

		protected void SetupReplication(IDatabaseCommands source, params string[] urls)
		{
			Assert.NotEmpty(urls);
			source.Put(Constants.RavenReplicationDestinations,
						null, new RavenJObject
						{
							{
								"Destinations", new RavenJArray(urls.Select(url => new RavenJObject
								{
									{"Url", url}
								}))
							}
						}, new RavenJObject());
		}

		protected TDocument WaitForDocument<TDocument>(IDocumentStore store2, string expectedId) where TDocument : class
		{
			TDocument document = null;

			for (int i = 0; i < RetriesCount; i++)
			{
				using (var session = store2.OpenSession())
				{
					document = session.Load<TDocument>(expectedId);
					if (document != null)
						break;
					Thread.Sleep(100);
				}
			}
			try
			{
				Assert.NotNull(document);
			}
			catch (Exception ex)
			{
				using (var session = store2.OpenSession())
				{
					Thread.Sleep(TimeSpan.FromSeconds(10));

					document = session.Load<TDocument>(expectedId);
					if (document == null)
						throw;

					throw new Exception("WaitForDocument failed, but after waiting 10 seconds more, WaitForDocument succeed. Do we have a race condition here?", ex);
				}
			}
			return document;
		}

		protected void WaitForDocument(IDatabaseCommands commands, string expectedId)
		{
			for (int i = 0; i < RetriesCount; i++)
			{
				if (commands.Head(expectedId) != null)
					break;
				Thread.Sleep(100);
			}

			var jsonDocumentMetadata = commands.Head(expectedId);

			Assert.NotNull(jsonDocumentMetadata);
		}

		protected void WaitForReplication(IDocumentStore store2, string id)
		{
			for (int i = 0; i < RetriesCount; i++)
			{
				using (var session = store2.OpenSession())
				{
					var company = session.Load<object>(id);
					if (company != null)
						break;
					Thread.Sleep(100);
				}
			}
		}
	}
}<|MERGE_RESOLUTION|>--- conflicted
+++ resolved
@@ -35,39 +35,32 @@
 		public IDocumentStore CreateStore(bool enableCompressionBundle = false, Action<DocumentStore> configureStore = null)
 		{
 			var port = PortRangeStart - servers.Count;
-<<<<<<< HEAD
 			return CreateStoreAtPort(port, enableCompressionBundle, configureStore);
 		}
 
 		private IDocumentStore CreateStoreAtPort(int port, bool enableCompressionBundle = false, Action<DocumentStore> configureStore = null)
-=======
-			return CreateStoreAtPort(port, true, configureStore);
-		}
-
-		private IDocumentStore CreateStoreAtPort(int port, bool removeDataDirectory = true, Action<DocumentStore> configureStore = null)
->>>>>>> 146edd08
 		{
 			Raven.Database.Server.NonAdminHttp.EnsureCanListenToWhenInNonAdminContext(port);
 			var serverConfiguration = new Raven.Database.Config.RavenConfiguration
-			{
+			                          {
 				Settings = { { "Raven/ActiveBundles", "replication" + (enableCompressionBundle ? ";compression" : string.Empty) } },
-				AnonymousUserAccessMode = Raven.Database.Server.AnonymousUserAccessMode.All,
-				DataDirectory = "Data #" + servers.Count,
-				RunInUnreliableYetFastModeThatIsNotSuitableForProduction = true,
-				RunInMemory = true,
-				Port = port,
-				DefaultStorageTypeName = RavenTest.GetDefaultStorageType()
-			};
+			                          	AnonymousUserAccessMode = Raven.Database.Server.AnonymousUserAccessMode.All,
+			                          	DataDirectory = "Data #" + servers.Count,
+			                          	RunInUnreliableYetFastModeThatIsNotSuitableForProduction = true,
+			                          	RunInMemory = true,
+			                          	Port = port,
+										DefaultStorageTypeName = RavenTest.GetDefaultStorageType()
+			                          };
 			ConfigureServer(serverConfiguration);
 			if(removeDataDirectory)
 			{
-				IOExtensions.DeleteDirectory(serverConfiguration.DataDirectory);
+			IOExtensions.DeleteDirectory(serverConfiguration.DataDirectory);
 			}
 
 			serverConfiguration.PostInit();
 			var ravenDbServer = new RavenDbServer(serverConfiguration);
 			servers.Add(ravenDbServer);
-
+			
 			var documentStore = new DocumentStore {Url = ravenDbServer.Database.Configuration.ServerUrl};
 			ConfigureStore(documentStore);
 			if (configureStore != null)
@@ -97,7 +90,7 @@
 				}
 				catch (Exception e)
 				{
-					err.Add(e);
+					err.Add(e);	
 				}
 			}
 
@@ -199,22 +192,22 @@
 
 		protected virtual void SetupDestination(ReplicationDestination replicationDestination)
 		{
-
+			
 		}
 
 		protected void SetupReplication(IDatabaseCommands source, params string[] urls)
 		{
 			Assert.NotEmpty(urls);
 			source.Put(Constants.RavenReplicationDestinations,
-						null, new RavenJObject
-						{
-							{
-								"Destinations", new RavenJArray(urls.Select(url => new RavenJObject
-								{
-									{"Url", url}
-								}))
-							}
-						}, new RavenJObject());
+			           null, new RavenJObject
+			           {
+			           	{
+			           		"Destinations", new RavenJArray(urls.Select(url => new RavenJObject
+			           		{
+			           			{"Url", url}
+			           		}))
+			           		}
+			           }, new RavenJObject());
 		}
 
 		protected TDocument WaitForDocument<TDocument>(IDocumentStore store2, string expectedId) where TDocument : class
@@ -261,7 +254,7 @@
 			}
 
 			var jsonDocumentMetadata = commands.Head(expectedId);
-
+			
 			Assert.NotNull(jsonDocumentMetadata);
 		}
 
