--- conflicted
+++ resolved
@@ -8,17 +8,10 @@
 	public class IisQueryLengthIssues : IisExpressTestClient
 	{
 		private readonly string[] errorOptions = new[]
-<<<<<<< HEAD
-		                                {
-		                                	"Verify the configuration/system.webServer/security/requestFiltering/requestLimits@maxQueryString setting in the applicationhost.config or web.config file.",
-		                                	"The length of the query string for this request exceeds the configured maxQueryStringLength value"
-		                                };
-=======
 										{
 											"configuration/system.webServer/security/requestFiltering/requestLimits@maxQueryString",
 											"maxQueryStringLength"
 										};
->>>>>>> f2a050be
 
 		[IISExpressInstalledFact]
 		public void ShouldFailGracefully()
