﻿// -----------------------------------------------------------------------
//  <copyright file="ReplicationAlerts.cs" company="Hibernating Rhinos LTD">
//      Copyright (c) Hibernating Rhinos LTD. All rights reserved.
//  </copyright>
// -----------------------------------------------------------------------
<<<<<<< HEAD
using System;
using System.IO;
using System.Linq;
using Raven.Abstractions.Data;
using Raven.Abstractions.Smuggler;
using Raven.Json.Linq;
using Raven.Smuggler;
using Raven.Tests.Bundles.Replication;
using Xunit;
=======
using System.Threading;
>>>>>>> c9de28cb

namespace Raven.Tests.Issues
{
    public class ReplicationAlerts : ReplicationBase
    {
		protected string DumpFile = "dump.ravendump";

        public ReplicationAlerts()
        {
            if (File.Exists(DumpFile))
                File.Delete(DumpFile);
        }

        protected override void ModifyConfiguration(Database.Config.InMemoryRavenConfiguration configuration)
        {
            configuration.DefaultStorageTypeName = GetDefaultStorageType("esent");
            configuration.RunInMemory = false;
        }

        [Fact]
        public void ImportingReplicationDestinationsDocumentWithInvalidSourceShouldReportOneAlertOnly()
        {
            var store1 = CreateStore();
            var store2 = CreateStore();
            var store3 = CreateStore();

            TellFirstInstanceToReplicateToSecondInstance();

            store2.Dispose();

            store1.DatabaseCommands.Put("1", null, new RavenJObject(), new RavenJObject());
            store1.DatabaseCommands.Put("2", null, new RavenJObject(), new RavenJObject());

	        var smuggler = new SmugglerApi(new RavenConnectionStringOptions
	        {
		        Url = store1.Url
	        });

            smuggler.ExportData(new SmugglerExportOptions { ToFile = DumpFile }, new SmugglerOptions()).Wait(TimeSpan.FromSeconds(15));
            Assert.True(File.Exists(DumpFile));

	        smuggler = new SmugglerApi(new RavenConnectionStringOptions
	        {
		        Url = store3.Url
	        });
            smuggler.ImportData(new SmugglerImportOptions { FromFile = DumpFile }, new SmugglerOptions()).Wait(TimeSpan.FromSeconds(15));

            Assert.NotNull(store3.DatabaseCommands.Get("1"));
            Assert.NotNull(store3.DatabaseCommands.Get("2"));

	        int retries = 5;
	        JsonDocument container = null;
			while (container == null && retries-- >0)
	        {
		        container = store3.DatabaseCommands.Get("Raven/Alerts");
				if(container == null)
					Thread.Sleep(100);
	        }
	        Assert.NotNull(container);

            var alerts = container.DataAsJson["Alerts"].Values<RavenJObject>()
                .ToList();
            Assert.Equal(1, alerts.Count);

            var alert = alerts.First();
            Assert.True(alert["Title"].ToString().StartsWith("Wrong replication source:"));
        }
    }
}<|MERGE_RESOLUTION|>--- conflicted
+++ resolved
@@ -3,7 +3,6 @@
 //      Copyright (c) Hibernating Rhinos LTD. All rights reserved.
 //  </copyright>
 // -----------------------------------------------------------------------
-<<<<<<< HEAD
 using System;
 using System.IO;
 using System.Linq;
@@ -13,9 +12,6 @@
 using Raven.Smuggler;
 using Raven.Tests.Bundles.Replication;
 using Xunit;
-=======
-using System.Threading;
->>>>>>> c9de28cb
 
 namespace Raven.Tests.Issues
 {
