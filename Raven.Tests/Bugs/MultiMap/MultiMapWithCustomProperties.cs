﻿using System.Linq;
using Raven.Client.Indexes;
using Xunit;

namespace Raven.Tests.Bugs.MultiMap
{
	public class MultiMapWithCustomProperties : RavenTest
	{
		[Fact]
		public void Can_create_index()
		{
			using (var store = NewDocumentStore())
			{
				using (var session = store.OpenSession())
				{
<<<<<<< HEAD
					session.Store(new Cat { Name = "Tom", CatsOnlyProperty = "Miau"});
=======
					session.Store(new Cat { Name = "Tom", CatsOnlyProperty = "Miau" });
>>>>>>> dc455514
					session.Store(new Dog { Name = "Oscar" });

					session.SaveChanges();
				}

				new CatsAndDogs().Execute(store);

				WaitForIndexing(store);

				Assert.Empty(store.DocumentDatabase.Statistics.Errors);

				using (var s = store.OpenSession())
				{
					Assert.NotEmpty(s.Query<Cat, CatsAndDogs>()
										.Where(x => x.CatsOnlyProperty == "Miau")
										.ToList());

					Assert.NotEmpty(s.Query<Dog, CatsAndDogs>()
										.Where(x => x.Name == "Oscar")
										.ToList());

				}
			}
		}

		public class CatsAndDogs : AbstractMultiMapIndexCreationTask
		{
			public CatsAndDogs()
			{
				AddMap<Cat>(cats => from cat in cats
									select new { cat.Name, cat.CatsOnlyProperty });

				AddMap<Dog>(dogs => from dog in dogs
									select new { dog.Name, CatsOnlyProperty = (string)null });
			}
		}

		public interface IHaveName
		{
			string Name { get; }
		}

		public class Cat : IHaveName
		{
			public string Name { get; set; }
			public string CatsOnlyProperty { get; set; }
		}

		public class Dog : IHaveName
		{
			public string Name { get; set; }
		}
	}
}<|MERGE_RESOLUTION|>--- conflicted
+++ resolved
@@ -13,11 +13,7 @@
 			{
 				using (var session = store.OpenSession())
 				{
-<<<<<<< HEAD
-					session.Store(new Cat { Name = "Tom", CatsOnlyProperty = "Miau"});
-=======
 					session.Store(new Cat { Name = "Tom", CatsOnlyProperty = "Miau" });
->>>>>>> dc455514
 					session.Store(new Dog { Name = "Oscar" });
 
 					session.SaveChanges();
