﻿using System;
using System.IO;
using Raven.Client;
using Raven.Database.Extensions;

namespace Raven.Tests
{
	public class IISDeploymentUtil
	{
		protected const string WebDirectory = @".\RavenIISTestWeb\";

		public static string DeployWebProjectToTestDirectory()
		{
			var fullPath = Path.GetFullPath(WebDirectory);
			if (Directory.Exists(fullPath))
			{
				IOExtensions.DeleteDirectory(fullPath);
			}

			IOExtensions.CopyDirectory(GetRavenWebSource(), WebDirectory);
			
			return fullPath;
		}

<<<<<<< HEAD
		private static string GetRavenWebSource()
		{
			foreach (var path in new[] { @".\..\..\..\Raven.Web", @".\_PublishedWebsites\Raven.Web" })
			{
				var fullPath = Path.GetFullPath(path);
				
				if (Directory.Exists(fullPath) && File.Exists(Path.Combine(fullPath, "web.config")))
				{
					var combine = Path.Combine(fullPath, "bin");
					if (!Directory.Exists(combine) || Directory.GetFiles(combine, "Raven.Web.dll").Length == 0)
						throw new Exception("Raven.Web\bin at " + fullPath + " was nonexistant or empty, you need to build Raven.Web.");
=======
        private static string GetRavenWebSource()
        {
            foreach (var path in new[] { @".\..\..\..\Raven.Web", @".\_PublishedWebsites\Raven.Web" })
            {
                var fullPath = Path.GetFullPath(path);
                
                if (Directory.Exists(fullPath) && File.Exists(Path.Combine(fullPath, "web.config")))
                {
                    var combine = Path.Combine(fullPath, "bin");
                    if (!Directory.Exists(combine) || Directory.GetFiles(combine, "Raven.Web.dll").Length == 0)
                        throw new Exception("Raven.Web\\bin at " + fullPath + " was nonexistant or empty, you need to build Raven.Web.");
>>>>>>> 457120ac

					return fullPath;
				}
			}

			throw new FileNotFoundException("Could not find source directory for Raven.Web");
		}
	}
}<|MERGE_RESOLUTION|>--- conflicted
+++ resolved
@@ -1,58 +1,44 @@
-﻿using System;
-using System.IO;
-using Raven.Client;
-using Raven.Database.Extensions;
-
-namespace Raven.Tests
-{
-	public class IISDeploymentUtil
-	{
-		protected const string WebDirectory = @".\RavenIISTestWeb\";
-
-		public static string DeployWebProjectToTestDirectory()
-		{
-			var fullPath = Path.GetFullPath(WebDirectory);
-			if (Directory.Exists(fullPath))
-			{
-				IOExtensions.DeleteDirectory(fullPath);
-			}
-
-			IOExtensions.CopyDirectory(GetRavenWebSource(), WebDirectory);
-			
-			return fullPath;
-		}
-
-<<<<<<< HEAD
-		private static string GetRavenWebSource()
-		{
-			foreach (var path in new[] { @".\..\..\..\Raven.Web", @".\_PublishedWebsites\Raven.Web" })
-			{
-				var fullPath = Path.GetFullPath(path);
-				
-				if (Directory.Exists(fullPath) && File.Exists(Path.Combine(fullPath, "web.config")))
-				{
-					var combine = Path.Combine(fullPath, "bin");
-					if (!Directory.Exists(combine) || Directory.GetFiles(combine, "Raven.Web.dll").Length == 0)
-						throw new Exception("Raven.Web\bin at " + fullPath + " was nonexistant or empty, you need to build Raven.Web.");
-=======
-        private static string GetRavenWebSource()
-        {
-            foreach (var path in new[] { @".\..\..\..\Raven.Web", @".\_PublishedWebsites\Raven.Web" })
-            {
-                var fullPath = Path.GetFullPath(path);
-                
-                if (Directory.Exists(fullPath) && File.Exists(Path.Combine(fullPath, "web.config")))
-                {
-                    var combine = Path.Combine(fullPath, "bin");
-                    if (!Directory.Exists(combine) || Directory.GetFiles(combine, "Raven.Web.dll").Length == 0)
-                        throw new Exception("Raven.Web\\bin at " + fullPath + " was nonexistant or empty, you need to build Raven.Web.");
->>>>>>> 457120ac
-
-					return fullPath;
-				}
-			}
-
-			throw new FileNotFoundException("Could not find source directory for Raven.Web");
-		}
-	}
+﻿using System;
+using System.IO;
+using Raven.Client;
+using Raven.Database.Extensions;
+
+namespace Raven.Tests
+{
+	public class IISDeploymentUtil
+	{
+		protected const string WebDirectory = @".\RavenIISTestWeb\";
+
+		public static string DeployWebProjectToTestDirectory()
+		{
+			var fullPath = Path.GetFullPath(WebDirectory);
+			if (Directory.Exists(fullPath))
+			{
+				IOExtensions.DeleteDirectory(fullPath);
+			}
+
+			IOExtensions.CopyDirectory(GetRavenWebSource(), WebDirectory);
+			
+			return fullPath;
+		}
+
+        private static string GetRavenWebSource()
+        {
+            foreach (var path in new[] { @".\..\..\..\Raven.Web", @".\_PublishedWebsites\Raven.Web" })
+            {
+                var fullPath = Path.GetFullPath(path);
+                
+                if (Directory.Exists(fullPath) && File.Exists(Path.Combine(fullPath, "web.config")))
+                {
+                    var combine = Path.Combine(fullPath, "bin");
+                    if (!Directory.Exists(combine) || Directory.GetFiles(combine, "Raven.Web.dll").Length == 0)
+                        throw new Exception("Raven.Web\\bin at " + fullPath + " was nonexistant or empty, you need to build Raven.Web.");
+
+					return fullPath;
+				}
+			}
+
+			throw new FileNotFoundException("Could not find source directory for Raven.Web");
+		}
+	}
 }