﻿using System;
using System.Threading;
using Voron.Tests.Backups;
using System.IO;
using Voron.Platform.Posix;
using Mono.Unix.Native;
using System.Runtime.InteropServices;
using System.Diagnostics;
using Voron.Tests.ScratchBuffer;
using Voron.Impl.Paging;
using Voron.Tests.Journal;
<<<<<<< HEAD
=======
using System.Linq;
using Voron.Tests;
using Xunit;
using System.Threading.Tasks;
>>>>>>> c60d9b12
using Voron.Tests.Bugs;

namespace Voron.Tryout
{
	public unsafe class Program
	{
		public static void Main()
		{
			Console.WriteLine ("pid = " + Process.GetCurrentProcess ().Id);
<<<<<<< HEAD
			using (var test = new LargeValues ()) {
				test.ShouldProperlyRecover ();
			}
			Console.WriteLine ("done..");

			//ScratchBufferGrowthTest ();

			//TestMemoryPager ();
			//TestPageFileBacked ();

=======
	
			Console.WriteLine ("done..");
			Console.WriteLine ("press any key");
			Console.ReadKey ();

		    RunAllTests ();

		}

		static void RunAllTests ()
		{
			using (var fileWriter = new StreamWriter ("unit-tests.txt", append: false)) {
				var testAssembly = typeof(StorageTest).Assembly;
				var allTestClassTypes = testAssembly.GetTypes ().Where (t => t.IsSubclassOf (typeof(StorageTest))).ToList ();
				var allTestMethods = allTestClassTypes.SelectMany (t => t.GetMethods ().Where (mt => mt.GetCustomAttributes (true).OfType<FactAttribute> ().Any ())).ToList ();
				var total = allTestMethods.Count;
				var failed = 0;
				Console.Clear ();
				fileWriter.WriteLine ("found " + total + " tests to run..");
				Console.WriteLine ("found " + total + " tests to run..");
				foreach (var classType in allTestClassTypes) {
					foreach (var testMethod in classType.GetMethods ()
					         							.Where (mt => 
					        								mt.GetCustomAttributes (true).OfType<FactAttribute> ().Any())
					         							.ToList())
					{
						Console.Write ("Running test: " + testMethod.Name + "...");
						bool isFailed = false;
						//create new test class instance for each unit test method - just like unit test runner does
						var testClassInstance = classType.GetConstructor (Type.EmptyTypes).Invoke (null);
						try{
						var sw = Stopwatch.StartNew ();
						fileWriter.Write ("Running test: " + testMethod.Name + "...");
						try {
								var testMethodTask = Task.Run (() => testMethod.Invoke (testClassInstance, null));
							if (!testMethodTask.Wait (10000)) {
								throw new TimeoutException ("The test " + testMethod + " has timed-out. Aborting execution");
							}
						} catch (Exception e) {
							fileWriter.WriteLine ("Test failed. \n Reason: " + e);
							failed++;
								isFailed = true;
						}
						fileWriter.WriteLine ("done. " + sw.ElapsedMilliseconds + "ms");
						fileWriter.WriteLine ("-----------------------------------------------------------");
						}
						finally{
							classType.GetMethod ("Dispose").Invoke (testClassInstance, null);
						}
						if (isFailed)
							Console.WriteLine ("failed");
						else
							Console.WriteLine ("succeeded");
					}
				}
				fileWriter.WriteLine ("------------------------------------------------");
				fileWriter.WriteLine ("------------------------------------------------");
				fileWriter.WriteLine ("Out of total " + total + ", failed: " + failed);
				fileWriter.Close ();
			}
			Console.WriteLine ("done");
		}

		static void TestEdgeCases ()
		{
			using (var test = new EdgeCases ()) {
				test.TransactionCommitShouldSetCurrentLogFileToNullIfItIsFull ();
			}
			Console.WriteLine ("done..");
>>>>>>> c60d9b12
		}

		static void TestPageFileBacked ()
		{
			if (File.Exists ("test.map"))
				File.Delete ("test.map");
			long initial = 4096;
			using (var pager = new PosixPageFileBackedMemoryMapPager ("test.map", initial)) {
				for (long size = initial; size < initial * 10000; size += 4096) {
					Console.WriteLine (size);
					pager.AllocateMorePages (null, size);
					pager.EnsureContinuous (null, 0, (int)size / AbstractPager.PageSize);
					var p = pager.AcquirePagePointer (0);
					for (int i = 0; i < size; i++) {
						*(p + i) = 1;
					}
				}
			}
		}

		static void ScratchBufferGrowthTest ()
		{
			using (var test = new MutipleScratchBuffersUsage ()) {
				test.CanAddContinuallyGrowingValue ();
			}
			Console.WriteLine ("done..");
		}

		static void TestMemoryPager ()
		{
			if (File.Exists ("test.p"))
				File.Delete ("test.p");
			var pager = new PosixMemoryMapPager ("test.p");
			pager.EnsureContinuous (null, 0, 150);
			var p = pager.AcquirePagePointer (0);
			for (int i = 0; i < 4096 * 150; i++) {
				*(p + i) = 1;
			}
			Console.WriteLine ("don");
		}
	}
}<|MERGE_RESOLUTION|>--- conflicted
+++ resolved
@@ -9,13 +9,10 @@
 using Voron.Tests.ScratchBuffer;
 using Voron.Impl.Paging;
 using Voron.Tests.Journal;
-<<<<<<< HEAD
-=======
 using System.Linq;
 using Voron.Tests;
 using Xunit;
 using System.Threading.Tasks;
->>>>>>> c60d9b12
 using Voron.Tests.Bugs;
 
 namespace Voron.Tryout
@@ -25,18 +22,6 @@
 		public static void Main()
 		{
 			Console.WriteLine ("pid = " + Process.GetCurrentProcess ().Id);
-<<<<<<< HEAD
-			using (var test = new LargeValues ()) {
-				test.ShouldProperlyRecover ();
-			}
-			Console.WriteLine ("done..");
-
-			//ScratchBufferGrowthTest ();
-
-			//TestMemoryPager ();
-			//TestPageFileBacked ();
-
-=======
 	
 			Console.WriteLine ("done..");
 			Console.WriteLine ("press any key");
@@ -106,7 +91,6 @@
 				test.TransactionCommitShouldSetCurrentLogFileToNullIfItIsFull ();
 			}
 			Console.WriteLine ("done..");
->>>>>>> c60d9b12
 		}
 
 		static void TestPageFileBacked ()
