﻿// -----------------------------------------------------------------------
//  <copyright file="T1.cs" company="Hibernating Rhinos LTD">
//      Copyright (c) Hibernating Rhinos LTD. All rights reserved.
//  </copyright>
// -----------------------------------------------------------------------
using Voron.Debugging;
using Xunit;

namespace Voron.Tests.Bugs
{
	public class FreeSpaceAndOverflowPages : StorageTest
	{
		protected override void Configure(StorageEnvironmentOptions options)
		{
			options.ManualFlushing = true;
		}

		[PrefixesFact]
		public void ShouldCorrectlyFindSmallValueMergingByTwoSectionsInFreeSpaceHandling()
		{
			var dataSize = 905048; // never change this

			const int itemsCount = 10;

			for (int i = 0; i < itemsCount; i++)
			{
				using (var tx = Env.NewTransaction(TransactionFlags.ReadWrite))
				{
					tx.Root.Add			("items/" + i, new byte[dataSize]);
					tx.Commit();
				}

				if(i % (itemsCount / 3) == 0 || i % (itemsCount / 2) == 0)
					Env.FlushLogToDataFile();
			}

			using (var tx = Env.NewTransaction(TransactionFlags.Read))
			{

				for (int i = 0; i < itemsCount; i++)
				{
					var readResult = tx.Root.Read("items/" + i);

					Assert.Equal(dataSize, readResult.Reader.Length);
				}
			}

			for (int i = 0; i < itemsCount; i++)
			{
				using (var tx = Env.NewTransaction(TransactionFlags.ReadWrite))
				{
					tx.Root.Delete("items/" + i);
					tx.Commit();
				}

				if (i % (itemsCount / 3) == 0 || i % (itemsCount / 2) == 0)
					Env.FlushLogToDataFile();
			}

			for (int i = 0; i < itemsCount; i++)
			{
				using (var tx = Env.NewTransaction(TransactionFlags.ReadWrite))
				{
					tx.Root.Add			("items/" + i, new byte[dataSize]);

<<<<<<< HEAD
					DebugStuff.RenderAndShow(tx, tx.State.Root.State.RootPageNumber);
=======
					DebugStuff.RenderAndShow(tx, tx.Root.State.RootPageNumber);
>>>>>>> 799bb2f8

					tx.Commit();
				}

				if (i % (itemsCount / 3) == 0 || i % (itemsCount / 2) == 0)
					Env.FlushLogToDataFile();
			}

			using (var tx = Env.NewTransaction(TransactionFlags.Read))
			{
				for (int i = 0; i < itemsCount; i++)
				{
					var readResult = tx.Root.Read("items/" + i);

					Assert.Equal(dataSize, readResult.Reader.Length);
				}
			}
		}
	}
}<|MERGE_RESOLUTION|>--- conflicted
+++ resolved
@@ -63,11 +63,7 @@
 				{
 					tx.Root.Add			("items/" + i, new byte[dataSize]);
 
-<<<<<<< HEAD
-					DebugStuff.RenderAndShow(tx, tx.State.Root.State.RootPageNumber);
-=======
 					DebugStuff.RenderAndShow(tx, tx.Root.State.RootPageNumber);
->>>>>>> 799bb2f8
 
 					tx.Commit();
 				}
