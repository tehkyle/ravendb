﻿using System;
using System.Collections;
using System.Collections.Generic;
using System.IO;
using Voron.Impl;

namespace Voron.Trees
{
	public unsafe class TreeIterator : IIterator
	{
		private readonly Tree _tree;
		private readonly Transaction _tx;
		private Cursor _cursor;
		private Page _currentPage;
		private Slice _currentKey = new Slice(SliceOptions.Key);

		public TreeIterator(Tree tree, Transaction tx)
		{
			_tree = tree;
			_tx = tx;
		}

		public int GetCurrentDataSize()
		{
			return NodeHeader.GetDataSize(_tx, Current);
		}

		public bool Seek(Slice key)
		{
			Lazy<Cursor> lazy;
			_currentPage = _tree.FindPageFor(key, out lazy);
			_cursor = lazy.Value;
			_cursor.Pop();
<<<<<<< HEAD
			var node = _currentPage.Search(key, _cmp);
			if (node == null)
			{
				return false;
			}
			_currentKey = _currentPage.GetFullNodeKey(node);
			return this.ValidateCurrentKey(Current, _cmp, _currentPage);
=======
			var node = _currentPage.Search(key);
		    if (node != null)
		    {
                _currentKey.Set(node);
                return this.ValidateCurrentKey(Current);
		    }
		    
            // The key is not found in the db, but we are Seek()ing for equals or starts with.
		    // We know that the exact value isn't there, but it is possible that the next page has values 
		    // that is actually greater than the key, so we need to check it as well.

		    _currentPage.LastSearchPosition = _currentPage.NumberOfEntries; // force next MoveNext to move to the next _page_.
		    return MoveNext();
>>>>>>> a58f0316
		}

		public Slice CurrentKey
		{
			get
			{
				if (_currentPage == null)
					throw new InvalidOperationException("No current page was set");

				if (_currentPage.LastSearchPosition >= _currentPage.NumberOfEntries)
					throw new InvalidOperationException(string.Format("Current page is invalid. Search position ({0}) exceeds number of entries ({1}). Page: {2}.", _currentPage.LastSearchPosition, _currentPage.NumberOfEntries, _currentPage));
					
				return _currentKey;
			}
		}

		/// <summary>
		/// Deletes the current key/value pair and returns true if there is 
		/// another key after it
		/// </summary>
		public bool DeleteCurrentAndMoveNext()
		{
			_tree.Delete(CurrentKey);
			return MovePrev() && MoveNext();
		}

		public NodeHeader* Current
		{
			get
			{
				if (_currentPage == null)
					throw new InvalidOperationException("No current page was set");

				if (_currentPage.LastSearchPosition >= _currentPage.NumberOfEntries)
					throw new InvalidOperationException(string.Format("Current page is invalid. Search position ({0}) exceeds number of entries ({1}). Page: {2}.", _currentPage.LastSearchPosition, _currentPage.NumberOfEntries, _currentPage));
					
				return _currentPage.GetNode(_currentPage.LastSearchPosition);
			}
		}

		public bool MovePrev()
		{
			while (true)
			{
				_currentPage.LastSearchPosition--;
				if (_currentPage.LastSearchPosition >= 0)
				{
					// run out of entries, need to select the next page...
					while (_currentPage.IsBranch)
					{
						_cursor.Push(_currentPage);
						var node = _currentPage.GetNode(_currentPage.LastSearchPosition);
						_currentPage = _tx.GetReadOnlyPage(node->PageNumber);
						_currentPage.LastSearchPosition = _currentPage.NumberOfEntries - 1;
					}
					var current = _currentPage.GetNode(_currentPage.LastSearchPosition);
<<<<<<< HEAD
					if (this.ValidateCurrentKey(current, _cmp, _currentPage) == false)
=======
					if (this.ValidateCurrentKey(current) == false)
>>>>>>> a58f0316
						return false;
					_currentKey = _currentPage.GetFullNodeKey(current);
					return true;// there is another entry in this page
				}
				if (_cursor.PageCount == 0)
					break;
				_currentPage = _cursor.Pop();
			}
			_currentPage = null;
			return false;
		}

		public bool MoveNext()
		{
			while (true)
			{
				_currentPage.LastSearchPosition++;
				if (_currentPage.LastSearchPosition < _currentPage.NumberOfEntries)
				{
					// run out of entries, need to select the next page...
					while (_currentPage.IsBranch)
					{
						_cursor.Push(_currentPage);
						var node = _currentPage.GetNode(_currentPage.LastSearchPosition);
						_currentPage = _tx.GetReadOnlyPage(node->PageNumber);

						_currentPage.LastSearchPosition = 0;
					}
					var current = _currentPage.GetNode(_currentPage.LastSearchPosition);
<<<<<<< HEAD
					if (this.ValidateCurrentKey(current, _cmp, _currentPage) == false)
=======
					if (this.ValidateCurrentKey(current) == false)
>>>>>>> a58f0316
						return false;
					_currentKey = _currentPage.GetFullNodeKey(current);
					return true;// there is another entry in this page
				}
				if (_cursor.PageCount == 0)
					break;
				_currentPage = _cursor.Pop();
			}
			_currentPage = null;
			return false;
		}

		public bool Skip(int count)
		{
			if (count != 0)
			{
				var moveMethod = (count > 0) ? (Func<bool>)MoveNext : MovePrev;

				for (int i = 0; i < Math.Abs(count); i++)
				{
					if (!moveMethod()) break;
				}
			}

<<<<<<< HEAD
			return _currentPage != null && this.ValidateCurrentKey(Current, _cmp, _currentPage);
=======
			return _currentPage != null && this.ValidateCurrentKey(Current);
>>>>>>> a58f0316
		}

		public ValueReader CreateReaderForCurrent()
		{
			return NodeHeader.Reader(_tx, Current);
		}

		public void Dispose()
		{
		}

		public Slice RequiredPrefix { get; set; }

		public Slice MaxKey { get; set; }

	    public long TreeRootPage
	    {
            get { return  this._tree.State.RootPageNumber; }
	    }
	}

	public static class IteratorExtensions
	{
		public static IEnumerable<string> DumpValues(this IIterator self)
		{
			if (self.Seek(Slice.BeforeAllKeys) == false)
				yield break;

			do
			{
				yield return self.CurrentKey.ToString();
			} while (self.MoveNext());
		}

<<<<<<< HEAD
		public unsafe static bool ValidateCurrentKey(this IIterator self, NodeHeader* node, SliceComparer cmp, Page page)
		{
			if (self.RequiredPrefix != null)
			{
				var currentKey = page.GetFullNodeKey(node);
				if (currentKey.StartsWith(self.RequiredPrefix, cmp) == false)
=======
		public unsafe static bool ValidateCurrentKey(this IIterator self, NodeHeader* node)
		{
			if (self.RequiredPrefix != null)
			{
				var currentKey = new Slice(node);
				if (currentKey.StartsWith(self.RequiredPrefix) == false)
>>>>>>> a58f0316
					return false;
			}
			if (self.MaxKey != null)
			{
<<<<<<< HEAD
				var currentKey = page.GetFullNodeKey(node);
				if (currentKey.Compare(self.MaxKey, cmp) >= 0)
=======
				var currentKey = new Slice(node);
				if (currentKey.Compare(self.MaxKey) >= 0)
>>>>>>> a58f0316
					return false;
			}
			return true;
		}
	}
}<|MERGE_RESOLUTION|>--- conflicted
+++ resolved
@@ -31,29 +31,20 @@
 			_currentPage = _tree.FindPageFor(key, out lazy);
 			_cursor = lazy.Value;
 			_cursor.Pop();
-<<<<<<< HEAD
-			var node = _currentPage.Search(key, _cmp);
-			if (node == null)
-			{
-				return false;
-			}
-			_currentKey = _currentPage.GetFullNodeKey(node);
-			return this.ValidateCurrentKey(Current, _cmp, _currentPage);
-=======
+
 			var node = _currentPage.Search(key);
-		    if (node != null)
-		    {
-                _currentKey.Set(node);
-                return this.ValidateCurrentKey(Current);
-		    }
-		    
-            // The key is not found in the db, but we are Seek()ing for equals or starts with.
-		    // We know that the exact value isn't there, but it is possible that the next page has values 
-		    // that is actually greater than the key, so we need to check it as well.
-
-		    _currentPage.LastSearchPosition = _currentPage.NumberOfEntries; // force next MoveNext to move to the next _page_.
-		    return MoveNext();
->>>>>>> a58f0316
+			if (node != null)
+			{
+				_currentKey = _currentPage.GetFullNodeKey(node);
+				return this.ValidateCurrentKey(Current, _currentPage);
+			}
+
+			// The key is not found in the db, but we are Seek()ing for equals or starts with.
+			// We know that the exact value isn't there, but it is possible that the next page has values 
+			// that is actually greater than the key, so we need to check it as well.
+
+			_currentPage.LastSearchPosition = _currentPage.NumberOfEntries; // force next MoveNext to move to the next _page_.
+			return MoveNext();
 		}
 
 		public Slice CurrentKey
@@ -110,11 +101,7 @@
 						_currentPage.LastSearchPosition = _currentPage.NumberOfEntries - 1;
 					}
 					var current = _currentPage.GetNode(_currentPage.LastSearchPosition);
-<<<<<<< HEAD
-					if (this.ValidateCurrentKey(current, _cmp, _currentPage) == false)
-=======
-					if (this.ValidateCurrentKey(current) == false)
->>>>>>> a58f0316
+					if (this.ValidateCurrentKey(current, _currentPage) == false)
 						return false;
 					_currentKey = _currentPage.GetFullNodeKey(current);
 					return true;// there is another entry in this page
@@ -144,11 +131,7 @@
 						_currentPage.LastSearchPosition = 0;
 					}
 					var current = _currentPage.GetNode(_currentPage.LastSearchPosition);
-<<<<<<< HEAD
-					if (this.ValidateCurrentKey(current, _cmp, _currentPage) == false)
-=======
-					if (this.ValidateCurrentKey(current) == false)
->>>>>>> a58f0316
+					if (this.ValidateCurrentKey(current, _currentPage) == false)
 						return false;
 					_currentKey = _currentPage.GetFullNodeKey(current);
 					return true;// there is another entry in this page
@@ -173,11 +156,7 @@
 				}
 			}
 
-<<<<<<< HEAD
-			return _currentPage != null && this.ValidateCurrentKey(Current, _cmp, _currentPage);
-=======
-			return _currentPage != null && this.ValidateCurrentKey(Current);
->>>>>>> a58f0316
+			return _currentPage != null && this.ValidateCurrentKey(Current, _currentPage);
 		}
 
 		public ValueReader CreateReaderForCurrent()
@@ -212,32 +191,18 @@
 			} while (self.MoveNext());
 		}
 
-<<<<<<< HEAD
-		public unsafe static bool ValidateCurrentKey(this IIterator self, NodeHeader* node, SliceComparer cmp, Page page)
+		public unsafe static bool ValidateCurrentKey(this IIterator self, NodeHeader* node, Page page)
 		{
 			if (self.RequiredPrefix != null)
 			{
 				var currentKey = page.GetFullNodeKey(node);
-				if (currentKey.StartsWith(self.RequiredPrefix, cmp) == false)
-=======
-		public unsafe static bool ValidateCurrentKey(this IIterator self, NodeHeader* node)
-		{
-			if (self.RequiredPrefix != null)
-			{
-				var currentKey = new Slice(node);
 				if (currentKey.StartsWith(self.RequiredPrefix) == false)
->>>>>>> a58f0316
 					return false;
 			}
 			if (self.MaxKey != null)
 			{
-<<<<<<< HEAD
 				var currentKey = page.GetFullNodeKey(node);
-				if (currentKey.Compare(self.MaxKey, cmp) >= 0)
-=======
-				var currentKey = new Slice(node);
 				if (currentKey.Compare(self.MaxKey) >= 0)
->>>>>>> a58f0316
 					return false;
 			}
 			return true;
