--- conflicted
+++ resolved
@@ -7,11 +7,8 @@
 using FastTests.Server.Documents.Notifications;
 using Raven.Server.Utils;
 using Raven.Client.Documents;
-<<<<<<< HEAD
-=======
 using RachisTests;
 using Raven.Client.Util;
->>>>>>> 17c2cdd9
 
 namespace Tryouts
 {
@@ -24,26 +21,6 @@
 
         public static void Main(string[] args)
         {
-<<<<<<< HEAD
-            using (var store = new DocumentStore
-            {
-                Urls = new[] { "http://localhost:8080" },
-                Database = "test"
-            }.Initialize())
-            {
-                var sub = store.Subscriptions.Open(new Raven.Client.Documents.Subscriptions.SubscriptionConnectionOptions("subscriptions/test/7")
-                {
-
-                });
-
-                sub.Subscribe(Console.WriteLine);
-                
-                sub.Start();
-
-                Console.ReadLine();
-
-
-=======
            for (var i=0; i<1000; i++)
             {
                 try
@@ -64,22 +41,7 @@
 
                     Console.WriteLine($"Errrrrorrrrrr::::::::::::::{e}");
                 }
->>>>>>> 17c2cdd9
             }
-            //MiscUtils.DisableLongTimespan = true;
-            //LoggingSource.Instance.SetupLogMode(LogMode.Information, @"c:\work\debug\ravendb");
-
-            //Console.WriteLine(Process.GetCurrentProcess().Id);
-            //Console.WriteLine();
-
-            //for (int i = 0; i < 100; i++)
-            //{
-            //    Console.WriteLine(i);
-            //    using (var a = new AttachmentFailover())
-            //    {
-            //        a.PutAttachmentsWithFailover(false, 512 * 1024, "BfKA8g/BJuHOTHYJ+A6sOt9jmFSVEDzCM3EcLLKCRMU=").Wait();
-            //    }
-            //}
         }
     }
 }