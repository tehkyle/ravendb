﻿using System;
using System.Threading.Tasks;
using FastTests.Voron;
using Voron;
using Voron.Global;
using Voron.Impl.Scratch;
using Xunit;
using Sparrow.Platform;
using System.Linq;
using FastTests.Blittable;
using FastTests.Issues;
using FastTests.Server.Documents.Queries;
using FastTests.Voron.RawData;
using SlowTests.Tests;

namespace Tryouts
{
    public class Program
    {
        public static void Main(string[] args)
        {
<<<<<<< HEAD
            using (var a = new RavenDB_6064())
            {
                a.CanIndexWithThreeCompressedProperties();
=======
            using (var a = new FastTests.Server.Replication.ReplicationTombstoneTests())
            {
                a.Tombstones_replication_should_delete_document_at_multiple_destinations_fan();
>>>>>>> 8ef787af
            }
        }
    }
}
<|MERGE_RESOLUTION|>--- conflicted
+++ resolved
@@ -19,15 +19,9 @@
     {
         public static void Main(string[] args)
         {
-<<<<<<< HEAD
-            using (var a = new RavenDB_6064())
-            {
-                a.CanIndexWithThreeCompressedProperties();
-=======
             using (var a = new FastTests.Server.Replication.ReplicationTombstoneTests())
             {
                 a.Tombstones_replication_should_delete_document_at_multiple_destinations_fan();
->>>>>>> 8ef787af
             }
         }
     }
