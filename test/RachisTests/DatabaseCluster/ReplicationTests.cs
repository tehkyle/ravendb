--- conflicted
+++ resolved
@@ -25,13 +25,7 @@
         {
             var clusterSize = 5;
             var databaseName = "ReplicationTestDB";
-<<<<<<< HEAD
-            var leader = await CreateRaftClusterAndGetLeader(clusterSize,false);
-            WaitForUserToContinueTheTest(leader.WebUrls[0]);
-=======
-
             var leader = await CreateRaftClusterAndGetLeader(clusterSize, false, useSsl: useSsl);
->>>>>>> 21a879c2
             CreateDatabaseResult databaseResult;
             using (var store = new DocumentStore()
             {
