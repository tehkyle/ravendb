--- conflicted
+++ resolved
@@ -117,7 +117,6 @@
 
 	        var temporary = definition.Temporary;
 
-<<<<<<< HEAD
 	        if (temporary)
 	        {
 		        definition.TransfomerId = Database.Transformers.GetNextTemporaryTransformerIndex();
@@ -141,16 +140,6 @@
 					Type = TransformerChangeTypes.TransformerAdded,
 				}));
 	        }
-=======
-            IndexDefinitionStorage.CreateAndPersistTransform(definition, generator);
-            IndexDefinitionStorage.AddTransform(definition.TransfomerId, definition);
-
-            TransactionalStorage.ExecuteImmediatelyOrRegisterForSynchronization(() => Database.Notifications.RaiseNotifications(new TransformerChangeNotification()
-            {
-                Name = name,
-                Type = TransformerChangeTypes.TransformerAdded,
-            }));
->>>>>>> b19bf61a
 
             return name;
         }
