--- conflicted
+++ resolved
@@ -90,11 +90,7 @@
 			var statsByKey = new Dictionary<string, int>();
 			foreach (var reduceKeyAndBucket in removed)
 			{
-<<<<<<< HEAD
-				statsByKey[reduceKeyAndBucket.ReduceKey] = statsByKey.GetOrDefault(reduceKeyAndBucket.ReduceKey) - 1;
-=======
 				statsByKey[reduceKeyAndBucket.Key.ReduceKey] = statsByKey.GetOrDefault(reduceKeyAndBucket.Key.ReduceKey) - reduceKeyAndBucket.Value;
->>>>>>> 34cc7820
 			}
 
 			foreach (var reduceKeyStat in statsByKey)
@@ -159,8 +155,6 @@
 			return hasResult ? result : null;
 		}
 
-<<<<<<< HEAD
-=======
 		public void DeleteScheduledReduction(string indexName, int level, string reduceKey)
 		{
 			var keyCriteria = new RavenJObject
@@ -187,7 +181,6 @@
 			}
 		}
 
->>>>>>> 34cc7820
 		public IEnumerable<MappedResultInfo> GetItemsToReduce(GetItemsToReduceParams getItemsToReduceParams)
 		{
 			var seenLocally = new HashSet<Tuple<string, int>>();
