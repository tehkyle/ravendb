﻿// -----------------------------------------------------------------------
//  <copyright file="TableStorage.cs" company="Hibernating Rhinos LTD">
//      Copyright (c) Hibernating Rhinos LTD. All rights reserved.
//  </copyright>
// -----------------------------------------------------------------------
using System.Collections.Generic;
using System.IO;
using System.Web.Management;
using Raven.Database.Server.Responders;

namespace Raven.Database.Storage.Voron.Impl
{
	using System;

	using global::Voron;
	using global::Voron.Impl;

	public class TableStorage : IDisposable
	{
		private readonly IPersistanceSource persistanceSource;

		private readonly StorageEnvironment env;

		public TableStorage(IPersistanceSource persistanceSource)
		{
			this.persistanceSource = persistanceSource;
			env = new StorageEnvironment(persistanceSource.Pager, ownsPager: false);
            
			Initialize();
			CreateSchema();
		}

	    public void ExecuteBackup(Stream outputStream)
	    {
	        if (outputStream == null) throw new ArgumentNullException("outputStream");
            if (!outputStream.CanWrite) throw new ArgumentException("must be writable stream","outputStream");

	        env.Backup(outputStream);
<<<<<<< HEAD
	    }

	    public long StorageSizeInBytes
	    {
	        get
	        {//TODO : check with Oren if this is supposed to be not supported
		        throw new NotSupportedException("fetching storage size in bytes is not supported in Voron");
	        }
	    }
=======
	    }	  
>>>>>>> 42397533

	    internal Dictionary<string, object> GenerateReportOnStorage()
	    {
	        var reportData = new Dictionary<string, object>
	        {
	            {"MaxNodeSize", persistanceSource.Pager.MaxNodeSize},
	            {"NumberOfAllocatedPages", persistanceSource.Pager.NumberOfAllocatedPages},
	            {"PageMaxSpace", persistanceSource.Pager.PageMaxSpace},
	            {"PageMinSpace", persistanceSource.Pager.PageMinSpace},
	            {"PageSize", persistanceSource.Pager.PageSize},
                {"Documents", GetEntriesCount(Documents)},
                {"Indexes", GetEntriesCount(IndexingStats)},
                {"Attachments", GetEntriesCount(Attachments)},

	        };

	        return reportData;
	    }

		public SnapshotReader CreateSnapshot()
		{
			return env.CreateSnapshot();
		}

		public Table Details { get; private set; }

		public Table Documents { get; private set; }

		public Table IndexingStats { get; private set; }

		public Table LastIndexedEtags { get; private set; }

		public Table DocumentReferences { get; private set; }

		public Table Queues { get; private set; }

		public Table Lists { get; private set; }

		public Table Tasks { get; private set; }

		public Table ScheduledReductions { get; private set; }

		public Table MappedResults { get; private set; }

		public Table ReduceResults { get; private set; }

		public Table Attachments { get; private set; }

		public Table ReduceKeyCounts { get; private set; }

		public Table ReduceKeyTypes { get; private set; }

        public Table General { get; private set; }

		public void Write(WriteBatch writeBatch)
		{
			env.Writer.Write(writeBatch);
		}

		public long GetEntriesCount(TableBase table)
		{
			using (var tx = env.NewTransaction(TransactionFlags.Read))
			{
				return env.GetTree(tx, table.TableName).State.EntriesCount;
			}
		}

		public void Dispose()
		{
			if (persistanceSource != null)
				persistanceSource.Dispose();

			if (env != null)
				env.Dispose();
		}

		//create all relevant storage trees in one place
		private void CreateSchema()
		{
			using (var tx = env.NewTransaction(TransactionFlags.ReadWrite))
			{
				CreateDetailsSchema(tx);
				CreateDocumentsSchema(tx);
				CreateIndexingStatsSchema(tx);
				CreateLastIndexedEtagsSchema(tx);
				CreateDocumentReferencesSchema(tx);
				CreateQueuesSchema(tx);
				CreateListsSchema(tx);
				CreateTasksSchema(tx);
				CreateStalenessSchema(tx);
				CreateScheduledReductionsSchema(tx);
				CreateMappedResultsSchema(tx);
				CreateAttachmentsSchema(tx);
				CreateReduceKeyCountsSchema(tx);
				CreateReduceKeyTypesSchema(tx);
				CreateReduceResultsSchema(tx);
                CreateGeneralSchema(tx);

				tx.Commit();
			}
		}

		private void CreateReduceResultsSchema(Transaction tx)
		{
			env.CreateTree(tx, Tables.ReduceResults.TableName);
		}

		private void CreateReduceKeyCountsSchema(Transaction tx)
		{
			env.CreateTree(tx, Tables.ReduceKeyCounts.TableName);
			env.CreateTree(tx, ReduceKeyCounts.GetIndexKey(Tables.ReduceKeyCounts.Indices.ByView));
		}

		private void CreateReduceKeyTypesSchema(Transaction tx)
		{
			env.CreateTree(tx, Tables.ReduceKeyTypes.TableName);
			env.CreateTree(tx, ReduceKeyTypes.GetIndexKey(Tables.ReduceKeyCounts.Indices.ByView));
		}

		private void CreateAttachmentsSchema(Transaction tx)
		{
			env.CreateTree(tx, Tables.Attachments.TableName);
			env.CreateTree(tx, Attachments.GetIndexKey(Tables.Attachments.Indices.ByEtag));
		}

		private void CreateMappedResultsSchema(Transaction tx)
		{
			env.CreateTree(tx, Tables.MappedResults.TableName);
		}

		private void CreateScheduledReductionsSchema(Transaction tx)
		{
			env.CreateTree(tx, Tables.ScheduledReductions.TableName);
			env.CreateTree(tx, ScheduledReductions.GetIndexKey(Tables.ScheduledReductions.Indices.ByView));
			env.CreateTree(tx, ScheduledReductions.GetIndexKey(Tables.ScheduledReductions.Indices.ByViewAndLevelAndReduceKey));
		}

		private void CreateStalenessSchema(Transaction tx)
		{
		}

		private void CreateTasksSchema(Transaction tx)
		{
			env.CreateTree(tx, Tables.Tasks.TableName);
			env.CreateTree(tx, Tasks.GetIndexKey(Tables.Tasks.Indices.ByIndexAndType));
			env.CreateTree(tx, Tasks.GetIndexKey(Tables.Tasks.Indices.ByType));
			env.CreateTree(tx, Tasks.GetIndexKey(Tables.Tasks.Indices.ByIndex));
		}

		private void CreateListsSchema(Transaction tx)
		{
			env.CreateTree(tx, Tables.Lists.TableName);
			env.CreateTree(tx, Lists.GetIndexKey(Tables.Lists.Indices.ByName));
			env.CreateTree(tx, Lists.GetIndexKey(Tables.Lists.Indices.ByNameAndKey));
		}

		private void CreateQueuesSchema(Transaction tx)
		{
			env.CreateTree(tx, Tables.Queues.TableName);
			env.CreateTree(tx, Queues.GetIndexKey(Tables.Queues.Indices.ByName));
			env.CreateTree(tx, Queues.GetIndexKey(Tables.Queues.Indices.Data));
		}

		private void CreateDocumentReferencesSchema(Transaction tx)
		{
			env.CreateTree(tx, Tables.DocumentReferences.TableName);
			env.CreateTree(tx, DocumentReferences.GetIndexKey(Tables.DocumentReferences.Indices.ByRef));
			env.CreateTree(tx, DocumentReferences.GetIndexKey(Tables.DocumentReferences.Indices.ByView));
			env.CreateTree(tx, DocumentReferences.GetIndexKey(Tables.DocumentReferences.Indices.ByViewAndKey));
			env.CreateTree(tx, DocumentReferences.GetIndexKey(Tables.DocumentReferences.Indices.ByKey));
		}

		private void CreateLastIndexedEtagsSchema(Transaction tx)
		{
			env.CreateTree(tx, Tables.LastIndexedEtags.TableName);
		}

		private void CreateIndexingStatsSchema(Transaction tx)
		{
			env.CreateTree(tx, Tables.IndexingStats.TableName);
		}

		private void CreateDetailsSchema(Transaction tx)
		{
			env.CreateTree(tx, Tables.Details.TableName);
		}

		private void CreateDocumentsSchema(Transaction tx)
		{
			env.CreateTree(tx, Tables.Documents.TableName);
			env.CreateTree(tx, Documents.GetIndexKey(Tables.Documents.Indices.KeyByEtag));
		}

	    private void CreateGeneralSchema(Transaction tx)
	    {
	        env.CreateTree(tx, Tables.General.TableName);
	    }

		private void Initialize()
		{
			Documents = new Table(Tables.Documents.TableName, Tables.Documents.Indices.KeyByEtag);
			Details = new Table(Tables.Details.TableName);
			IndexingStats = new Table(Tables.IndexingStats.TableName);
			LastIndexedEtags = new Table(Tables.LastIndexedEtags.TableName);
			DocumentReferences = new Table(Tables.DocumentReferences.TableName, Tables.DocumentReferences.Indices.ByRef, Tables.DocumentReferences.Indices.ByView, Tables.DocumentReferences.Indices.ByViewAndKey, Tables.DocumentReferences.Indices.ByKey);
			Queues = new Table(Tables.Queues.TableName, Tables.Queues.Indices.ByName, Tables.Queues.Indices.Data);
			Lists = new Table(Tables.Lists.TableName, Tables.Lists.Indices.ByName, Tables.Lists.Indices.ByNameAndKey);
			Tasks = new Table(Tables.Tasks.TableName, Tables.Tasks.Indices.ByIndexAndType, Tables.Tasks.Indices.ByType, Tables.Tasks.Indices.ByIndex);
			ScheduledReductions = new Table(Tables.ScheduledReductions.TableName, Tables.ScheduledReductions.Indices.ByView, Tables.ScheduledReductions.Indices.ByViewAndLevelAndReduceKey);
			MappedResults = new Table(Tables.MappedResults.TableName);
			ReduceKeyCounts = new Table(Tables.ReduceKeyCounts.TableName, Tables.ReduceKeyCounts.Indices.ByView);
			ReduceKeyTypes = new Table(Tables.ReduceKeyTypes.TableName, Tables.ReduceKeyTypes.Indices.ByView);
			Attachments = new Table(Tables.Attachments.TableName,Tables.Attachments.Indices.ByEtag); 
			ReduceResults = new Table(Tables.ReduceResults.TableName);
            General = new Table(Tables.General.TableName);
		}
	}
}<|MERGE_RESOLUTION|>--- conflicted
+++ resolved
@@ -36,19 +36,7 @@
             if (!outputStream.CanWrite) throw new ArgumentException("must be writable stream","outputStream");
 
 	        env.Backup(outputStream);
-<<<<<<< HEAD
-	    }
-
-	    public long StorageSizeInBytes
-	    {
-	        get
-	        {//TODO : check with Oren if this is supposed to be not supported
-		        throw new NotSupportedException("fetching storage size in bytes is not supported in Voron");
-	        }
-	    }
-=======
 	    }	  
->>>>>>> 42397533
 
 	    internal Dictionary<string, object> GenerateReportOnStorage()
 	    {
