--- conflicted
+++ resolved
@@ -9,53 +9,6 @@
 
 namespace Raven.Database.Plugins
 {
-<<<<<<< HEAD
-	[InheritedExport]
-	public abstract class AbstractDeleteTrigger : IRequiresDocumentDatabaseInitialization
-	{
-		/// <summary>
-		///  Ask the trigger whatever the DELETE should be vetoed.
-		///  If the trigger vote to veto the DELETE, it needs to provide a human readable 
-		///  explanation why the DELETE was rejected.
-		///  </summary><remarks>
-		///  This method SHOULD NOT modify either the document or the metadata.
-		///  </remarks>
-		/// <param name="key">The document key</param>
-		/// <param name="transactionInformation">The current transaction, if any</param>
-		/// <returns>Whatever the delete was vetoed or not</returns>
-		public virtual VetoResult AllowDelete(string key)
-		{
-			return VetoResult.Allowed;
-		}
-
-		/// <summary>
-		///  Allow the trigger to perform any logic just before the document is deleted.
-		///  </summary><remarks>
-		///  If the trigger need to access the previous state of the document, the trigger should
-		///  implement <seealso cref="IRequiresDocumentDatabaseInitialization" /> and use the provided
-		///  <seealso cref="DocumentDatabase" /> instance to Get it. The returned result would be the old
-		///  document (if it exists) or null.
-		///  Any call to the provided <seealso cref="DocumentDatabase" /> instance will be done under the
-		///  same transaction as the DELETE operation.
-		///  </remarks><param name="transactionInformation">The current transaction, if any</param><param name="key">The document key</param>
-		public virtual void OnDelete(string key)
-		{
-			
-		}
-
-		/// <summary>
-		///  Allow the trigger to perform any logic after the document was deleted but still in the 
-		///  same transaction as the delete.
-		///  This method is called only if a row was actually deleted
-		///  </summary><remarks>
-		///  Any call to the provided <seealso cref="DocumentDatabase" /> instance will be done under the
-		///  same transaction as the DELETE operation.
-		///  </remarks><param name="transactionInformation">The current transaction, if any</param><param name="key">The document key</param>
-		public virtual void AfterDelete(string key)
-		{
-			
-		}
-=======
     [InheritedExport]
     public abstract class AbstractDeleteTrigger : IRequiresDocumentDatabaseInitialization
     {
@@ -69,7 +22,7 @@
         /// <param name="key">The document key</param>
         /// <param name="transactionInformation">The current transaction, if any</param>
         /// <returns>Whatever the delete was vetoed or not</returns>
-        public virtual VetoResult AllowDelete(string key, TransactionInformation transactionInformation)
+        public virtual VetoResult AllowDelete(string key)
         {
             return VetoResult.Allowed;
         }
@@ -84,7 +37,7 @@
         ///  Any call to the provided <seealso cref="DocumentDatabase" /> instance will be done under the
         ///  same transaction as the DELETE operation.
         ///  </remarks><param name="transactionInformation">The current transaction, if any</param><param name="key">The document key</param>
-        public virtual void OnDelete(string key, TransactionInformation transactionInformation)
+        public virtual void OnDelete(string key)
         {
             
         }
@@ -97,11 +50,10 @@
         ///  Any call to the provided <seealso cref="DocumentDatabase" /> instance will be done under the
         ///  same transaction as the DELETE operation.
         ///  </remarks><param name="transactionInformation">The current transaction, if any</param><param name="key">The document key</param>
-        public virtual void AfterDelete(string key, TransactionInformation transactionInformation)
+        public virtual void AfterDelete(string key)
         {
             
         }
->>>>>>> 68f1ca50
 
         /// <summary>
         ///  Allow the trigger to perform any logic _after_ the transaction was committed.
