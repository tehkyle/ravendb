//-----------------------------------------------------------------------
// <copyright file="DeleteRemovedIndexes.cs" company="Hibernating Rhinos LTD">
//     Copyright (c) Hibernating Rhinos LTD. All rights reserved.
// </copyright>
//-----------------------------------------------------------------------

using System.Collections.Generic;
using System.Linq;
<<<<<<< HEAD
using System.Threading.Tasks;
using Raven.Abstractions.Data;
using Raven.Database.Indexing;
=======
using System.Threading;
>>>>>>> 5dd9b125

namespace Raven.Database.Plugins.Builtins
{
	public class DeleteRemovedIndexes : IStartupTask
	{
		#region IStartupTask Members

		public void Execute(DocumentDatabase database)
		{
			database.TransactionalStorage.Batch(actions =>
			{
			    foreach (var result in actions.Lists.Read("Raven/Indexes/PendingDeletion", Etag.Empty, null, 100))
			    {
			        database.StartDeletingIndexData(result.Data.Value<int>("IndexId"));
			    }
			           
                List<int> indexIds = actions.Indexing.GetIndexesStats().Select(x => x.Id).ToList();
                foreach (int id in indexIds)
                {
                    var index = database.IndexDefinitionStorage.GetIndexDefinition(id);
                    if (index != null)
                        continue;

<<<<<<< HEAD
                    // index is not found on disk, better kill for good
                    // Even though technically we are running into a situation that is considered to be corrupt data
                    // we can safely recover from it by removing the other parts of the index.
                    database.IndexStorage.DeleteIndex(id);
                    actions.Indexing.DeleteIndex(id, database.WorkContext.CancellationToken);
                }
=======
					// index is not found on disk, better kill for good
					// Even though technically we are running into a situation that is considered to be corrupt data
					// we can safely recover from it by removing the other parts of the index.
					database.IndexStorage.DeleteIndex(indexName);
					actions.Indexing.DeleteIndex(indexName, new CancellationToken());
				}
>>>>>>> 5dd9b125
			});
		}

		#endregion
	}
}<|MERGE_RESOLUTION|>--- conflicted
+++ resolved
@@ -6,13 +6,9 @@
 
 using System.Collections.Generic;
 using System.Linq;
-<<<<<<< HEAD
 using System.Threading.Tasks;
 using Raven.Abstractions.Data;
 using Raven.Database.Indexing;
-=======
-using System.Threading;
->>>>>>> 5dd9b125
 
 namespace Raven.Database.Plugins.Builtins
 {
@@ -31,26 +27,17 @@
 			           
                 List<int> indexIds = actions.Indexing.GetIndexesStats().Select(x => x.Id).ToList();
                 foreach (int id in indexIds)
-                {
+				{
                     var index = database.IndexDefinitionStorage.GetIndexDefinition(id);
                     if (index != null)
-                        continue;
+						continue;
 
-<<<<<<< HEAD
-                    // index is not found on disk, better kill for good
-                    // Even though technically we are running into a situation that is considered to be corrupt data
-                    // we can safely recover from it by removing the other parts of the index.
-                    database.IndexStorage.DeleteIndex(id);
-                    actions.Indexing.DeleteIndex(id, database.WorkContext.CancellationToken);
-                }
-=======
 					// index is not found on disk, better kill for good
 					// Even though technically we are running into a situation that is considered to be corrupt data
 					// we can safely recover from it by removing the other parts of the index.
-					database.IndexStorage.DeleteIndex(indexName);
-					actions.Indexing.DeleteIndex(indexName, new CancellationToken());
+                    database.IndexStorage.DeleteIndex(id);
+                    actions.Indexing.DeleteIndex(id, database.WorkContext.CancellationToken);
 				}
->>>>>>> 5dd9b125
 			});
 		}
 
