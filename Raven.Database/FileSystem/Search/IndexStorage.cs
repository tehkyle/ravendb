using System.Text.RegularExpressions;
using Lucene.Net.Documents;
using Lucene.Net.Index;
using Lucene.Net.Search;
using Lucene.Net.Store;
using Raven.Abstractions.Data;
using Raven.Abstractions.FileSystem;
using Raven.Abstractions.Logging;
using Raven.Abstractions.Util;
using Raven.Database.Config;
using Raven.Database.Extensions;
using Raven.Database.FileSystem.Bundles.Versioning;
using Raven.Database.FileSystem.Plugins;
using Raven.Database.FileSystem.Util;
using Raven.Database.Impl;
using Raven.Database.Indexing;
using Raven.Database.Plugins;
using Raven.Json.Linq;
using System;
using System.Collections.Generic;
using System.Diagnostics;
using System.Diagnostics.Contracts;
using System.Globalization;
using System.IO;
using System.Linq;
using System.Runtime.ConstrainedExecution;
using Raven.Abstractions.Extensions;
using Constants = Raven.Abstractions.Data.Constants;
using Directory = System.IO.Directory;
using LuceneDirectory = Lucene.Net.Store.Directory;

namespace Raven.Database.FileSystem.Search
{
    /// <summary>
    /// 	Thread safe, single instance for the entire application
    /// </summary>
    public class IndexStorage : CriticalFinalizerObject, IDisposable
    {
        private const string IndexVersion = "1.0.0.2";

        private static readonly ILog Log = LogManager.GetCurrentClassLogger();
        private static readonly ILog StartupLog = LogManager.GetLogger(typeof(IndexStorage).FullName + ".Startup");

        private const string DateIndexFormat = "yyyy-MM-dd_HH-mm-ss";

        public static Regex IsNumeric = new Regex(@"^-?(\d*\.?\d*)$", RegexOptions.Compiled & RegexOptions.CultureInvariant);

        private static readonly string[] ExcludeNumericFields =
        {
            Constants.FileSystem.RavenFsSize,
            "Content-Length",
            SynchronizationConstants.RavenSynchronizationVersion,
            VersioningUtil.RavenFileRevision,
            VersioningUtil.RavenFileParentRevision,
        };

        private readonly string name;
        private readonly InMemoryRavenConfiguration configuration; 
        private readonly object writerLock = new object();
        private readonly IndexSearcherHolder currentIndexSearcherHolder = new IndexSearcherHolder();

        private string indexDirectory;
        private LuceneDirectory directory;
        private RavenFileSystem filesystem;
        
        private LowerCaseKeywordAnalyzer analyzer;		
        private SnapshotDeletionPolicy snapshotter;
        private IndexWriter writer;
        
        private FileStream crashMarker;
        private bool resetIndexOnUncleanShutdown = false;

        public IndexStorage(string name, InMemoryRavenConfiguration configuration)
        {
            if (configuration == null)
                throw new ArgumentNullException("configuration");
            if (string.IsNullOrWhiteSpace(name))
                throw new ArgumentException("name");

            this.name = name;
            this.configuration = configuration;   
        }

        public void Initialize(RavenFileSystem filesystem)
        {
            try
            {
                this.filesystem = filesystem;                                
                indexDirectory = configuration.FileSystem.IndexStoragePath;         
       
                // Skip crash markers setup when running in memory.
                if ( configuration.RunInMemory == false )
                {
                    var filesystemDirectory = configuration.FileSystem.DataDirectory;
                    if (!Directory.Exists(filesystemDirectory))
                        Directory.CreateDirectory(filesystemDirectory);

                    var crashMarkerPath = Path.Combine(filesystemDirectory, "indexing.crash-marker");

                    if (File.Exists(crashMarkerPath))
                    {
                        // the only way this can happen is if we crashed because of a power outage
                        // in this case, we consider open indexes to be corrupt and force them
                        // to be reset. This is because to get better perf, we don't flush the files to disk,
                        // so in the case of a power outage, we can't be sure that there wasn't still stuff in
                        // the OS buffer that wasn't written yet.

                        resetIndexOnUncleanShutdown = true;
                    }

                    // The delete on close ensures that the only way this file will exists is if there was
                    // a power outage while the server was running.
                    crashMarker = File.Create(crashMarkerPath, 16, FileOptions.DeleteOnClose);
                }
                                
                OpenIndexOnStartup();
            }
            catch
            {
                Dispose();
                throw;
            }           
        }

        private void OpenIndexOnStartup()
        {            
            analyzer = new LowerCaseKeywordAnalyzer();
            snapshotter = new SnapshotDeletionPolicy(new KeepOnlyLastCommitDeletionPolicy());          

            bool resetTried = false;
            bool recoveryTried = false;
            while (true)
            {
                LuceneDirectory luceneDirectory = null;
                try
                {
                    luceneDirectory = OpenOrCreateLuceneDirectory(indexDirectory);

                    // Skip sanity test if we are running in memory. Index will not exist anyways.
                    if (!configuration.RunInMemory && !IsIndexStateValid(luceneDirectory))
                        throw new InvalidOperationException("Sanity check on the index failed.");

                    directory = luceneDirectory;
                    writer = new IndexWriter(directory, analyzer, snapshotter, IndexWriter.MaxFieldLength.UNLIMITED);
                    writer.SetMergeScheduler(new ErrorLoggingConcurrentMergeScheduler());

                    currentIndexSearcherHolder.SetIndexSearcher(new IndexSearcher(directory, true));

                    break;
                }
                catch (Exception e)
                {
                    if (resetTried)
                        throw new InvalidOperationException("Could not open / create index for file system '" + name + "', reset already tried", e);

                    if (recoveryTried == false && luceneDirectory != null)
                    {
                        recoveryTried = true;
                        StartupLog.WarnException("Could not open index for file system '" + name + "'. Trying to recover index", e);
                        StartupLog.Info("Recover functionality is still not implemented. Skipping.");
                    }
                    else
                    {
                        resetTried = true;
                        StartupLog.WarnException("Could not open index for file system '" + name + "'. Recovery operation failed, forcibly resetting index", e);

                        TryResettingIndex();                        
                    }
                }
            }          
        }

        private bool IsIndexStateValid(LuceneDirectory luceneDirectory)
        {
            // 1. If commitData is null it means that there were no commits, so just in case we are resetting to Etag.Empty
            // 2. If no 'LastEtag' in commitData then we consider it an invalid index
            // 3. If 'LastEtag' is present (and valid), then resetting to it (if it is lower than lastStoredEtag)

            var commitData = IndexReader.GetCommitUserData(luceneDirectory);            

            string value;
            Etag lastEtag = null;
            if (commitData != null && commitData.TryGetValue("LastEtag", out value))
                Etag.TryParse(value, out lastEtag); // etag will be null if parsing will fail

            var lastStoredEtag = GetLastEtagForIndex() ?? Etag.Empty;
            lastEtag = lastEtag ?? Etag.Empty;

            if (EtagUtil.IsGreaterThan(lastEtag, lastStoredEtag))
                return false;

            var checkIndex = new CheckIndex(luceneDirectory);
            var status = checkIndex.CheckIndex_Renamed_Method();
            return status.clean;
        }

        protected Etag GetLastEtagForIndex()
        {
            Etag etag = null;
            filesystem.Storage.Batch(accessor => etag = accessor.GetLastEtag());
            return etag != null ? etag : Etag.Empty;
        }

         public void ForceIndexReset()
         {
             try
             {
                 if (analyzer != null)
                     analyzer.Close();
                 if (currentIndexSearcherHolder != null)
                     currentIndexSearcherHolder.SetIndexSearcher(null);
 
                 SafeDispose(crashMarker);
                 SafeDispose(writer);
                 SafeDispose(directory);
 
                 IOExtensions.DeleteDirectory(indexDirectory);
             }
             finally
             {
                 OpenIndexOnStartup();
             }
         }

        internal void TryResettingIndex()
        {
            try
            {
                IOExtensions.DeleteDirectory(indexDirectory);
                using ( LuceneDirectory luceneDirectory = FSDirectory.Open(new DirectoryInfo(indexDirectory)) )
                {
                    WriteIndexVersion(luceneDirectory);

                    using (var indexWriter = new IndexWriter(luceneDirectory, analyzer, snapshotter, IndexWriter.MaxFieldLength.UNLIMITED))
                    {
                        indexWriter.SetMergeScheduler(new ErrorLoggingConcurrentMergeScheduler());

                        filesystem.Storage.Batch(accessor =>
                        {
                            foreach (var file in accessor.GetFilesAfter(Etag.Empty, int.MaxValue))
                            {
                                if (!file.FullPath.EndsWith(RavenFileNameHelper.DeletingFileSuffix))
                                    Index(indexWriter, FileHeader.Canonize(file.FullPath), file.Metadata, file.Etag);
                            }
                        });

                        indexWriter.Flush(true, true, true);
                    }
                }
            }
            catch (Exception exception)
            {
                throw new InvalidOperationException("Could not reset index for file system: " + name, exception);
            }
        }

        private LuceneDirectory OpenOrCreateLuceneDirectory(string path)
        {
            if (configuration.RunInMemory)
            {
                return new RAMDirectory();
            }
            else
            {
                var luceneDirectory = FSDirectory.Open(new DirectoryInfo(path));

                try
                {
                    // We check if the directory already exists
                    if (!IndexReader.IndexExists(luceneDirectory))
                    {
                        TryResettingIndex();
                    }
                    else
                    {
                        // We prepare in case we have to change the index definition to have a proper upgrade path.
                        EnsureIndexVersionMatches(luceneDirectory);

                        if (luceneDirectory.FileExists("write.lock")) // force lock release, because it was still open when we shut down
                        {
                            IndexWriter.Unlock(luceneDirectory);

                            // for some reason, just calling unlock doesn't remove this file
                            luceneDirectory.DeleteFile("write.lock");
                        }

                        if (luceneDirectory.FileExists("writing-to-index.lock")) // we had an unclean shutdown
                        {
                            if (resetIndexOnUncleanShutdown)
                                throw new InvalidOperationException(string.Format("Rude shutdown detected on '{0}' index in '{1}' directory.", name, path));

                            CheckIndexAndTryToFix(luceneDirectory);
                            luceneDirectory.DeleteFile("writing-to-index.lock");
                        }
                    }

                    return luceneDirectory;
                }
                catch
                {
                    luceneDirectory.Dispose();
                    throw;
                }
            }
        }

        private const string IndexVersionFilename = "index.version";

        private void EnsureIndexVersionMatches(LuceneDirectory directory)
        {
            if (directory.FileExists(IndexVersionFilename) == false)
                throw new InvalidOperationException("Could not find " + IndexVersionFilename + " for '" + name + "', resetting index");
            
            using (var indexInput = directory.OpenInput(IndexVersionFilename))
            {
                var versionToCheck = IndexVersion;
                var versionFromDisk = indexInput.ReadString();
                if (versionFromDisk != versionToCheck)
                    throw new InvalidOperationException("Index for " + name + " is of version " + versionFromDisk +
                                                        " which is not compatible with " + versionToCheck + ", resetting index");
            }
        }

        private void WriteIndexVersion(LuceneDirectory directory)
        {
            using (var indexOutput = directory.CreateOutput(IndexVersionFilename))
            {
                indexOutput.WriteString(IndexVersion);
                indexOutput.Flush();
            }
        }

        private void CheckIndexAndTryToFix(LuceneDirectory directory)
        {
            StartupLog.Warn(string.Format("Unclean shutdown detected on file system '{0}', checking the index for errors. This may take a while.", name));

            var memoryStream = new MemoryStream();
            var stringWriter = new StreamWriter(memoryStream);
            var checkIndex = new CheckIndex(directory);

            if (StartupLog.IsWarnEnabled)
                checkIndex.SetInfoStream(stringWriter);

            var sp = Stopwatch.StartNew();
            var status = checkIndex.CheckIndex_Renamed_Method();
            sp.Stop();

            if (StartupLog.IsWarnEnabled)
            {
                StartupLog.Warn("Checking index for file system '{0}' took: {1}, clean: {2}", name, sp.Elapsed, status.clean);
                memoryStream.Position = 0;

                Log.Warn(new StreamReader(memoryStream).ReadToEnd());
            }

            if (status.clean)
                return;

            StartupLog.Warn("Attempting to fix index of file system: '{0}'", name);
            sp.Restart();
            checkIndex.FixIndex(status);
            StartupLog.Warn("Fixed index of file system '{0}' in {1}", name, sp.Elapsed);
        }

<<<<<<< HEAD
		public string[] Query(string query, string[] sortFields, int start, int pageSize, out int totalResults)
		{
			IndexSearcher searcher;
			using (GetSearcher(out searcher))
			{
				Query fileQuery;
				if (string.IsNullOrEmpty(query))
				{
					if (Log.IsDebugEnabled)
						Log.Debug("Issuing query on index for all files");
					fileQuery = new MatchAllDocsQuery();
				}
				else
				{
					if (Log.IsDebugEnabled)
						Log.Debug("Issuing query on index for: {0}", query);
					var queryParser = new SimpleFilesQueryParser(analyzer);
=======
        public string[] Query(string query, string[] sortFields, int start, int pageSize, out int totalResults)
        {
            IndexSearcher searcher;
            using (GetSearcher(out searcher))
            {
                Query fileQuery;
                if (string.IsNullOrEmpty(query))
                {
                    Log.Debug("Issuing query on index for all files");
                    fileQuery = new MatchAllDocsQuery();
                }
                else
                {
                    Log.Debug("Issuing query on index for: {0}", query);
                    var queryParser = new SimpleFilesQueryParser(analyzer);
>>>>>>> b19bf61a
                    fileQuery = queryParser.Parse(query);
                }

                var topDocs = ExecuteQuery(searcher, sortFields, fileQuery, pageSize + start);

                var results = new List<string>();

                for (var i = start; i < pageSize + start && i < topDocs.TotalHits; i++)
                {
                    var document = searcher.Doc(topDocs.ScoreDocs[i].Doc);
                    results.Add(document.Get("__key"));
                }
                totalResults = topDocs.TotalHits;
                return results.ToArray();
            }
        }

        private TopDocs ExecuteQuery(IndexSearcher searcher, string[] sortFields, Query q, int size)
        {
            TopDocs topDocs;
            if (sortFields != null && sortFields.Length > 0)
            {
                var sort = new Sort(sortFields.Select(field =>
                {
                    var desc = field.StartsWith("-");
                    if (desc)
                        field = field.Substring(1);
                    return new SortField(field, SortField.STRING, desc);
                }).ToArray());
                topDocs = searcher.Search(q, null, size, sort);
            }
            else
            {
                topDocs = searcher.Search(q, null, size);
            }
            return topDocs;
        }

        private void Index(IndexWriter writer, string key, RavenJObject metadata, Etag etag)
        {
            if (filesystem.ReadTriggers.CanReadFile(key, metadata, ReadOperation.Index) == false)
                return;

            lock (writerLock)
            {
                var lowerKey = key.ToLowerInvariant();

                var doc = CreateDocument(lowerKey, metadata);

                // REVIEW: Check if there is more straight-forward/efficient pattern out there to work with RavenJObjects.
                var lookup = metadata.ToLookup(x => x.Key);
                foreach (var metadataKey in lookup)
                {
                    foreach (var metadataHolder in metadataKey)
                    {
                        var array = metadataHolder.Value as RavenJArray;
                        if (array != null)
                        {
                            // Object is an array. Therefore, we index each token. 
                            foreach (var item in array)
                                AddField(doc, metadataHolder.Key, item.ToString());
                        }
                        else
                        {
                            AddField(doc, metadataHolder.Key, metadataHolder.Value.ToString());
                        }                            
                    }
                }

                if (doc.GetField(Constants.MetadataEtagField) == null)
                    doc.Add(new Field(Constants.MetadataEtagField, etag.ToString(), Field.Store.NO, Field.Index.ANALYZED_NO_NORMS));

                writer.DeleteDocuments(new Term("__key", lowerKey));
                writer.AddDocument(doc);

                var customCommitData = new Dictionary<string, string> { { "LastETag", etag.ToString() } };
                writer.Commit(customCommitData);
                ReplaceSearcher(writer);
            }
        }

        private static void AddField(Document doc, string key, string value)
        {
            doc.Add(new Field(key, value, Field.Store.NO, Field.Index.ANALYZED_NO_NORMS));

            if (ExcludeNumericFields.Contains(key, StringComparer.InvariantCultureIgnoreCase) == false && 
                IsNumeric.IsMatch(value))
            {
                long longValue;
                double doubleValue;

                if (long.TryParse(value, out longValue))
                {
                    doc.Add(new NumericField(string.Format("{0}_numeric", key.ToLower(CultureInfo.InvariantCulture)), Field.Store.NO, true).SetLongValue(longValue));
                }
                else if (double.TryParse(value, out doubleValue))
                {
                    doc.Add(new NumericField(string.Format("{0}_numeric", key.ToLower(CultureInfo.InvariantCulture)), Field.Store.NO, true).SetDoubleValue(doubleValue));
                }				
            }
        }

        public virtual void Index(string key, RavenJObject metadata, Etag etag)
        {
            Index(writer, key, metadata, etag);
        }



        private static Document CreateDocument(string lowerKey, RavenJObject metadata)
        {
            var doc = new Document();
            doc.Add(new Field("__key", lowerKey, Field.Store.YES, Field.Index.NOT_ANALYZED_NO_NORMS));
            
            var fileName = Path.GetFileName(lowerKey);            
            Debug.Assert(fileName != null);
            doc.Add(new Field("__fileName", fileName, Field.Store.NO, Field.Index.NOT_ANALYZED_NO_NORMS));
            // the reversed version of the file name is used to allow searches that start with wildcards
            char[] revFileName = fileName.ToCharArray();
            Array.Reverse(revFileName);
            doc.Add(new Field("__rfileName", new string(revFileName), Field.Store.NO, Field.Index.NOT_ANALYZED_NO_NORMS));                        

            int level = 0;
            var directoryName = RavenFileNameHelper.RavenDirectory(FileSystemPathExtentions.GetDirectoryName(lowerKey));


            doc.Add(new Field("__directory", directoryName, Field.Store.NO, Field.Index.NOT_ANALYZED_NO_NORMS));
            // the reversed version of the directory is used to allow searches that start with wildcards
            char[] revDirectory = directoryName.ToCharArray();
            Array.Reverse(revDirectory);
            doc.Add(new Field("__rdirectory", new string(revDirectory), Field.Store.NO, Field.Index.NOT_ANALYZED_NO_NORMS));

            do
            {
                level += 1;

                directoryName = RavenFileNameHelper.RavenDirectory(directoryName);

                doc.Add(new Field("__directoryName", directoryName, Field.Store.NO, Field.Index.NOT_ANALYZED_NO_NORMS));
                // the reversed version of the directory is used to allow searches that start with wildcards
                char[] revDirectoryName = directoryName.ToCharArray();
                Array.Reverse(revDirectoryName);
                doc.Add(new Field("__rdirectoryName", new string(revDirectoryName), Field.Store.NO, Field.Index.NOT_ANALYZED_NO_NORMS));

                directoryName = FileSystemPathExtentions.GetDirectoryName(directoryName);
            }
            while (directoryName != null );

            doc.Add(new Field("__modified", DateTime.UtcNow.ToString(DateIndexFormat, CultureInfo.InvariantCulture), Field.Store.NO, Field.Index.NOT_ANALYZED_NO_NORMS));
            var value = metadata.Value<string>(Constants.CreationDate);
            if (value != null)
                doc.Add(new Field("__created", value, Field.Store.NO, Field.Index.NOT_ANALYZED_NO_NORMS));
            doc.Add(new Field("__level", level.ToString(CultureInfo.InvariantCulture), Field.Store.NO, Field.Index.NOT_ANALYZED_NO_NORMS));
            
            RavenJToken contentLen;
            if ( metadata.TryGetValue("Content-Length", out contentLen))
            {
                long len;
                if (long.TryParse(contentLen.Value<string>(), out len))
                {
                    doc.Add(new Field("__size", len.ToString("D20"), Field.Store.NO, Field.Index.NOT_ANALYZED_NO_NORMS));
                    doc.Add(new NumericField("__size_numeric", Field.Store.NO, true).SetLongValue(len));
                }
            }

            return doc;
        }

        internal IDisposable GetSearcher(out IndexSearcher searcher)
        {
            return currentIndexSearcherHolder.GetSearcher(out searcher);
        }


        private void SafeDispose ( IDisposable disposable )
        {
            if (disposable != null)
                disposable.Dispose();
        }

        public void Dispose()
        {
            var exceptionAggregator = new ExceptionAggregator(Log, string.Format("Could not properly close index storage for file system '{0}'", name));

            exceptionAggregator.Execute(() => { if (analyzer != null) analyzer.Close(); });
            exceptionAggregator.Execute(() => { if (currentIndexSearcherHolder != null)  currentIndexSearcherHolder.SetIndexSearcher(null); });
            exceptionAggregator.Execute(() => SafeDispose(crashMarker) );
            exceptionAggregator.Execute(() => SafeDispose(writer) );
            exceptionAggregator.Execute(() => SafeDispose(directory) );

            exceptionAggregator.ThrowIfNeeded();
        }

        public void Delete(string key)
        {
            var lowerKey = key.ToLowerInvariant();

            lock (writerLock)
            {
                writer.DeleteDocuments(new Term("__key", lowerKey));
                writer.Optimize();
                writer.Commit();
                ReplaceSearcher(writer);
            }
        }

        private void ReplaceSearcher(IndexWriter writer)
        {
            currentIndexSearcherHolder.SetIndexSearcher(new IndexSearcher(writer.GetReader()));
        }

        public IEnumerable<string> GetTermsFor(string field, string fromValue)
        {
            IndexSearcher searcher;
            using (GetSearcher(out searcher))
            {
                var termEnum = searcher.IndexReader.Terms(new Term(field, fromValue ?? string.Empty));
                try
                {
                    if (string.IsNullOrEmpty(fromValue) == false) // need to skip this value
                    {
                        while (termEnum.Term == null || fromValue.Equals(termEnum.Term.Text))
                        {
                            if (termEnum.Next() == false)
                                yield break;
                        }
                    }
                    while (termEnum.Term == null ||
                        field.Equals(termEnum.Term.Field))
                    {
                        if (termEnum.Term != null)
                        {
                            var item = termEnum.Term.Text;
                            yield return item;
                        }

                        if (termEnum.Next() == false)
                            break;
                    }
                }
                finally
                {
                    termEnum.Dispose();
                }
            }
        }

        public void Backup(string backupDirectory)
        {
            bool hasSnapshot = false;
            bool throwOnFinallyException = true;
            try
            {
                var existingFiles = new HashSet<string>();
                var allFilesPath = Path.Combine(backupDirectory, "index-files.all-existing-index-files");
                var saveToFolder = Path.Combine(backupDirectory, "Indexes");
                Directory.CreateDirectory(saveToFolder);
                if (File.Exists(allFilesPath))
                {
                    foreach (var file in File.ReadLines(allFilesPath))
                    {
                        existingFiles.Add(file);
                    }
                }

                var neededFilePath = Path.Combine(saveToFolder, "index-files.required-for-index-restore");
                using (var allFilesWriter = File.Exists(allFilesPath) ? File.AppendText(allFilesPath) : File.CreateText(allFilesPath))
                using (var neededFilesWriter = File.CreateText(neededFilePath))
                {
                    var segmentsFileName = "segments.gen";
                    var segmentsFullPath = Path.Combine(indexDirectory, segmentsFileName);
                    File.Copy(segmentsFullPath, Path.Combine(saveToFolder, segmentsFileName));

                    allFilesWriter.WriteLine(segmentsFileName);
                    neededFilesWriter.WriteLine(segmentsFileName);

                    var versionFileName = "index.version";
                    var versionFullPath = Path.Combine(indexDirectory, versionFileName);
                    File.Copy(versionFullPath, Path.Combine(saveToFolder, versionFileName));

                    allFilesWriter.WriteLine(versionFileName);
                    neededFilesWriter.WriteLine(versionFileName);                    

                    var commit = snapshotter.Snapshot();
                    hasSnapshot = true;
                    foreach (var fileName in commit.FileNames)
                    {
                        var fullPath = Path.Combine(indexDirectory, fileName);

                        if (".lock".Equals(Path.GetExtension(fullPath), StringComparison.InvariantCultureIgnoreCase))
                            continue;

                        if (File.Exists(fullPath) == false)
                            continue;

                        if (existingFiles.Contains(fileName) == false)
                        {
                            var destFileName = Path.Combine(saveToFolder, fileName);
                            try
                            {
                                File.Copy(fullPath, destFileName);
                            }
                            catch (Exception e)
                            {
                                Log.WarnException(
                                    "Could not backup RavenFS index" + 
                                    " because failed to copy file : " + fullPath + ". Skipping the index, will force index reset on restore", e); //TODO: is it also true for RavenFS?
                                neededFilesWriter.Dispose();
                                TryDelete(neededFilePath);
                                return;

                            }
                            allFilesWriter.WriteLine(fileName);
                        }
                        neededFilesWriter.WriteLine(fileName);
                    }
                    allFilesWriter.Flush();
                    neededFilesWriter.Flush();
                }
            }
            catch
            {
                throwOnFinallyException = false;
                throw;
            }
            finally
            {
                if (snapshotter != null && hasSnapshot)
                {
                    try
                    {
                        snapshotter.Release();
                    }
                    catch
                    {
                        if (throwOnFinallyException)
                            throw;
                    }
                }
            }
        }

        private static void TryDelete(string neededFilePath)
        {
            try
            {
                File.Delete(neededFilePath);
            }
            catch (Exception)
            {
            }
        }
    }
}<|MERGE_RESOLUTION|>--- conflicted
+++ resolved
@@ -362,7 +362,6 @@
             StartupLog.Warn("Fixed index of file system '{0}' in {1}", name, sp.Elapsed);
         }
 
-<<<<<<< HEAD
 		public string[] Query(string query, string[] sortFields, int start, int pageSize, out int totalResults)
 		{
 			IndexSearcher searcher;
@@ -380,23 +379,6 @@
 					if (Log.IsDebugEnabled)
 						Log.Debug("Issuing query on index for: {0}", query);
 					var queryParser = new SimpleFilesQueryParser(analyzer);
-=======
-        public string[] Query(string query, string[] sortFields, int start, int pageSize, out int totalResults)
-        {
-            IndexSearcher searcher;
-            using (GetSearcher(out searcher))
-            {
-                Query fileQuery;
-                if (string.IsNullOrEmpty(query))
-                {
-                    Log.Debug("Issuing query on index for all files");
-                    fileQuery = new MatchAllDocsQuery();
-                }
-                else
-                {
-                    Log.Debug("Issuing query on index for: {0}", query);
-                    var queryParser = new SimpleFilesQueryParser(analyzer);
->>>>>>> b19bf61a
                     fileQuery = queryParser.Parse(query);
                 }
 
