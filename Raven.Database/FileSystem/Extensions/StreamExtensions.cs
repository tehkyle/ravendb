using System.Collections.Generic;
using System.Linq;
using System.Threading.Tasks;
using System.IO;
using Raven.Database.FileSystem.Storage;
using Raven.Database.FileSystem.Util;

namespace Raven.Database.FileSystem.Extensions
{
<<<<<<< HEAD
	public static class StreamExtensions
	{
		private static async Task ReadAsync(this Stream self, byte[] buffer, int start, List<int> reads)
		{
			var item = await self.ReadAsync(buffer, start, buffer.Length - start).ConfigureAwait(false);

			reads.Add(item);
			if (item == 0 || item + start >= buffer.Length)
				return;
			await self.ReadAsync(buffer, start + item, reads).ConfigureAwait(false);
		}

		private static async Task<int> ReadAsync(this Stream self, byte[] buffer, int start)
		{
			var reads = new List<int>();
			await self.ReadAsync(buffer, start, reads).ConfigureAwait(false);
=======
    public static class StreamExtensions
    {
        private static async Task ReadAsync(this Stream self, byte[] buffer, int start, List<int> reads)
        {
            var item = await self.ReadAsync(buffer, start, buffer.Length - start);

            reads.Add(item);
            if (item == 0 || item + start >= buffer.Length)
                return;
            await self.ReadAsync(buffer, start + item, reads);
        }

        private static async Task<int> ReadAsync(this Stream self, byte[] buffer, int start)
        {
            var reads = new List<int>();
            await self.ReadAsync(buffer, start, reads);
>>>>>>> b19bf61a

            return reads.Sum();
        }

        public static Task<int> ReadAsync(this Stream self, byte[] buffer)
        {
            return self.ReadAsync(buffer, 0);
        }

        public static Task CopyToAsync(this Stream self, Stream destination, long from, long to)
        {
            var limitedStream = new NarrowedStream(self, from, to);
            return limitedStream.CopyToAsync(destination, StorageConstants.MaxPageSize);
        }
    }
}<|MERGE_RESOLUTION|>--- conflicted
+++ resolved
@@ -7,7 +7,6 @@
 
 namespace Raven.Database.FileSystem.Extensions
 {
-<<<<<<< HEAD
 	public static class StreamExtensions
 	{
 		private static async Task ReadAsync(this Stream self, byte[] buffer, int start, List<int> reads)
@@ -24,24 +23,6 @@
 		{
 			var reads = new List<int>();
 			await self.ReadAsync(buffer, start, reads).ConfigureAwait(false);
-=======
-    public static class StreamExtensions
-    {
-        private static async Task ReadAsync(this Stream self, byte[] buffer, int start, List<int> reads)
-        {
-            var item = await self.ReadAsync(buffer, start, buffer.Length - start);
-
-            reads.Add(item);
-            if (item == 0 || item + start >= buffer.Length)
-                return;
-            await self.ReadAsync(buffer, start + item, reads);
-        }
-
-        private static async Task<int> ReadAsync(this Stream self, byte[] buffer, int start)
-        {
-            var reads = new List<int>();
-            await self.ReadAsync(buffer, start, reads);
->>>>>>> b19bf61a
 
             return reads.Sum();
         }
