//-----------------------------------------------------------------------
// <copyright file="InMemoryRavenConfiguration.cs" company="Hibernating Rhinos LTD">
//     Copyright (c) Hibernating Rhinos LTD. All rights reserved.
// </copyright>
//-----------------------------------------------------------------------
using System;
using System.Collections.Generic;
using System.Collections.Specialized;
using System.ComponentModel;
using System.ComponentModel.Composition.Hosting;
using System.ComponentModel.Composition.Primitives;
using System.IO;
using System.Linq;
using System.Security.Cryptography;
using System.Threading;
using System.Threading.Tasks;
using System.Web;
using Raven.Abstractions.Data;
using Raven.Abstractions.Util.Encryptors;
using Raven.Database.Extensions;
using Raven.Database.Indexing;
using Raven.Database.Plugins;
using Raven.Database.Plugins.Catalogs;
using Raven.Database.Server;
using Raven.Database.Server.RavenFS.Util;
using Raven.Database.Storage;
using Raven.Database.Util;
using Raven.Imports.Newtonsoft.Json;

namespace Raven.Database.Config
{
	public class InMemoryRavenConfiguration
	{
		private CompositionContainer container;
		private bool containerExternallySet;
		private string dataDirectory;
		private string pluginsDirectory;
		private string fileSystemDataDirectory;


		public InMemoryRavenConfiguration()
		{
			Settings = new NameValueCollection(StringComparer.OrdinalIgnoreCase);

			CreateAutoIndexesForAdHocQueriesIfNeeded = true;

			CreatePluginsDirectoryIfNotExisting = true;
			CreateAnalyzersDirectoryIfNotExisting = true;


			IndexingScheduler = new FairIndexingSchedulerWithNewIndexesBias();

			Catalog = new AggregateCatalog(new AssemblyCatalog(typeof(DocumentDatabase).Assembly));

			Catalog.Changed += (sender, args) => ResetContainer();
		}

		public string DatabaseName { get; set; }

		public void PostInit()
		{
			FilterActiveBundles();

			SetupOAuth();

			SetupGC();
		}

		public void Initialize()
		{
			int defaultMaxNumberOfItemsToIndexInSingleBatch = Environment.Is64BitProcess ? 128 * 1024 : 16 * 1024;
			int defaultInitialNumberOfItemsToIndexInSingleBatch = Environment.Is64BitProcess ? 512 : 256;

			var ravenSettings = new StronglyTypedRavenSettings(Settings);
			ravenSettings.Setup(defaultMaxNumberOfItemsToIndexInSingleBatch, defaultInitialNumberOfItemsToIndexInSingleBatch);

			// Core settings
			MaxPageSize = ravenSettings.MaxPageSize.Value;

			MemoryCacheLimitMegabytes = ravenSettings.MemoryCacheLimitMegabytes.Value;

			MemoryCacheExpiration = ravenSettings.MemoryCacheExpiration.Value;

			MemoryCacheLimitPercentage = ravenSettings.MemoryCacheLimitPercentage.Value;

			MemoryCacheLimitCheckInterval = ravenSettings.MemoryCacheLimitCheckInterval.Value;

			// Discovery
			DisableClusterDiscovery = ravenSettings.DisableClusterDiscovery.Value;

			ServerName = ravenSettings.ServerName.Value;

			MaxStepsForScript = ravenSettings.MaxStepsForScript.Value;
			AdditionalStepsForScriptBasedOnDocumentSize = ravenSettings.AdditionalStepsForScriptBasedOnDocumentSize.Value;

			// Index settings
			MaxIndexingRunLatency = ravenSettings.MaxIndexingRunLatency.Value;
			MaxIndexWritesBeforeRecreate = ravenSettings.MaxIndexWritesBeforeRecreate.Value;
			MaxIndexOutputsPerDocument = ravenSettings.MaxIndexOutputsPerDocument.Value;

<<<<<<< HEAD
=======
			DisablePerformanceCounters = ravenSettings.DisablePerformanceCounters.Value;

		    PrewarmFacetsOnIndexingMaxAge = ravenSettings.PrewarmFacetsOnIndexingMaxAge.Value;
		    PrewarmFacetsSyncronousWaitTime = ravenSettings.PrewarmFacetsSyncronousWaitTime.Value;

>>>>>>> 40e1d80c
			MaxNumberOfItemsToIndexInSingleBatch = ravenSettings.MaxNumberOfItemsToIndexInSingleBatch.Value;

			var initialNumberOfItemsToIndexInSingleBatch = Settings["Raven/InitialNumberOfItemsToIndexInSingleBatch"];
			if (initialNumberOfItemsToIndexInSingleBatch != null)
			{
				InitialNumberOfItemsToIndexInSingleBatch = Math.Min(int.Parse(initialNumberOfItemsToIndexInSingleBatch),
																	MaxNumberOfItemsToIndexInSingleBatch);
			}
			else
			{
				InitialNumberOfItemsToIndexInSingleBatch = MaxNumberOfItemsToIndexInSingleBatch == ravenSettings.MaxNumberOfItemsToIndexInSingleBatch.Default ?
				 defaultInitialNumberOfItemsToIndexInSingleBatch :
				 Math.Max(16, Math.Min(MaxNumberOfItemsToIndexInSingleBatch / 256, defaultInitialNumberOfItemsToIndexInSingleBatch));
			}
			AvailableMemoryForRaisingIndexBatchSizeLimit = ravenSettings.AvailableMemoryForRaisingIndexBatchSizeLimit.Value;



			MaxNumberOfItemsToReduceInSingleBatch = ravenSettings.MaxNumberOfItemsToReduceInSingleBatch.Value;
			InitialNumberOfItemsToReduceInSingleBatch = MaxNumberOfItemsToReduceInSingleBatch == ravenSettings.MaxNumberOfItemsToReduceInSingleBatch.Default ?
				 defaultInitialNumberOfItemsToIndexInSingleBatch / 2 :
				 Math.Max(16, Math.Min(MaxNumberOfItemsToIndexInSingleBatch / 256, defaultInitialNumberOfItemsToIndexInSingleBatch / 2));

			NumberOfItemsToExecuteReduceInSingleStep = ravenSettings.NumberOfItemsToExecuteReduceInSingleStep.Value;

			var initialNumberOfItemsToReduceInSingleBatch = Settings["Raven/InitialNumberOfItemsToReduceInSingleBatch"];
			if (initialNumberOfItemsToReduceInSingleBatch != null)
			{
				InitialNumberOfItemsToReduceInSingleBatch = Math.Min(int.Parse(initialNumberOfItemsToReduceInSingleBatch),
																	MaxNumberOfItemsToReduceInSingleBatch);
			}

			MaxNumberOfParallelIndexTasks = ravenSettings.MaxNumberOfParallelIndexTasks.Value;

			NewIndexInMemoryMaxBytes = ravenSettings.NewIndexInMemoryMaxMb.Value;

			MaxIndexCommitPointStoreTimeInterval = ravenSettings.MaxIndexCommitPointStoreTimeInterval.Value;

			MinIndexingTimeIntervalToStoreCommitPoint = ravenSettings.MinIndexingTimeIntervalToStoreCommitPoint.Value;

			MaxNumberOfStoredCommitPoints = ravenSettings.MaxNumberOfStoredCommitPoints.Value;

			// Data settings
			RunInMemory = ravenSettings.RunInMemory.Value;

			if (string.IsNullOrEmpty(DefaultStorageTypeName))
			{
				DefaultStorageTypeName = Settings["Raven/StorageTypeName"] ?? Settings["Raven/StorageEngine"] ?? "voron";
			}

			CreateAutoIndexesForAdHocQueriesIfNeeded = ravenSettings.CreateAutoIndexesForAdHocQueriesIfNeeded.Value;

			DatbaseOperationTimeout = ravenSettings.DatbaseOperationTimeout.Value;

			TimeToWaitBeforeRunningIdleIndexes = ravenSettings.TimeToWaitBeforeRunningIdleIndexes.Value;
			TimeToWaitBeforeMarkingAutoIndexAsIdle = ravenSettings.TimeToWaitBeforeMarkingAutoIndexAsIdle.Value;

			TimeToWaitBeforeMarkingIdleIndexAsAbandoned = ravenSettings.TimeToWaitBeforeMarkingIdleIndexAsAbandoned.Value;
			TimeToWaitBeforeRunningAbandonedIndexes = ravenSettings.TimeToWaitBeforeRunningAbandonedIndexes.Value;

			ResetIndexOnUncleanShutdown = ravenSettings.ResetIndexOnUncleanShutdown.Value;
			DisableInMemoryIndexing = ravenSettings.DisableInMemoryIndexing.Value;

			SetupTransactionMode();

			DataDirectory = ravenSettings.DataDir.Value;

			FileSystemDataDirectory = ravenSettings.FileSystemDataDir.Value;

			FileSystemIndexStoragePath = ravenSettings.FileSystemIndexStoragePath.Value;

			var indexStoragePathSettingValue = ravenSettings.IndexStoragePath.Value;
			if (string.IsNullOrEmpty(indexStoragePathSettingValue) == false)
			{
				IndexStoragePath = indexStoragePathSettingValue;
			}

			// HTTP settings
			HostName = ravenSettings.HostName.Value;

			if (string.IsNullOrEmpty(DatabaseName)) // we only use this for root database
			{
				Port = PortUtil.GetPort(ravenSettings.Port.Value);
				UseSsl = ravenSettings.UseSsl.Value;
			}

			SetVirtualDirectory();

			HttpCompression = ravenSettings.HttpCompression.Value;

			AccessControlAllowOrigin = ravenSettings.AccessControlAllowOrigin.Value;
			AccessControlMaxAge = ravenSettings.AccessControlMaxAge.Value;
			AccessControlAllowMethods = ravenSettings.AccessControlAllowMethods.Value;
			AccessControlRequestHeaders = ravenSettings.AccessControlRequestHeaders.Value;

			AnonymousUserAccessMode = GetAnonymousUserAccessMode();

			RedirectStudioUrl = ravenSettings.RedirectStudioUrl.Value;

			DisableDocumentPreFetchingForIndexing = ravenSettings.DisableDocumentPreFetchingForIndexing.Value;

			MaxNumberOfItemsToPreFetchForIndexing = ravenSettings.MaxNumberOfItemsToPreFetchForIndexing.Value;

			// Misc settings
			WebDir = ravenSettings.WebDir.Value;

			PluginsDirectory = ravenSettings.PluginsDirectory.Value.ToFullPath();

			CompiledIndexCacheDirectory = ravenSettings.CompiledIndexCacheDirectory.Value.ToFullPath();

			var taskSchedulerType = ravenSettings.TaskScheduler.Value;
			if (taskSchedulerType != null)
			{
				var type = Type.GetType(taskSchedulerType);
				CustomTaskScheduler = (TaskScheduler)Activator.CreateInstance(type);
			}

			AllowLocalAccessWithoutAuthorization = ravenSettings.AllowLocalAccessWithoutAuthorization.Value;

		    VoronMaxBufferPoolSize = Math.Max(2, ravenSettings.VoronMaxBufferPoolSize.Value);

			PostInit();
		}

        /// <summary>
        /// This limits the number of concurrent multi get requests,
        /// Note that this plays with the max number of requests allowed as well as the max number
        /// of sessions
        /// </summary>
        public SemaphoreSlim ConcurrentMultiGetRequests = new SemaphoreSlim(192);

		/// <summary>
		/// The time to wait before canceling a database operation such as load (many) or query
		/// </summary>
		public TimeSpan DatbaseOperationTimeout { get; private set; }

		public TimeSpan TimeToWaitBeforeRunningIdleIndexes { get; private set; }

		public TimeSpan TimeToWaitBeforeRunningAbandonedIndexes { get; private set; }

		public TimeSpan TimeToWaitBeforeMarkingAutoIndexAsIdle { get; private set; }

		public TimeSpan TimeToWaitBeforeMarkingIdleIndexAsAbandoned { get; private set; }

		private void FilterActiveBundles()
		{
			var activeBundles = Settings["Raven/ActiveBundles"] ?? "";

			var bundles = activeBundles.Split(new[] { ';' }, StringSplitOptions.RemoveEmptyEntries)
				.Select(x => x.Trim())
				.ToArray();

			if (container != null)
				container.Dispose();
			container = null;

			var catalog = GetUnfilteredCatalogs(Catalog.Catalogs);

			Catalog.Catalogs.Clear();

			Catalog.Catalogs.Add(new BundlesFilteredCatalog(catalog, bundles));
		}

		public List<string> ActiveBundles
		{
			get
			{
				var activeBundles = Settings[Constants.ActiveBundles] ?? "";

				return activeBundles.GetSemicolonSeparatedValues();
			}
		} 

		private ComposablePartCatalog GetUnfilteredCatalogs(ICollection<ComposablePartCatalog> catalogs)
		{
			if (catalogs.Count != 1)
				return new AggregateCatalog(catalogs.Select(GetUnfilteredCatalog));
			return GetUnfilteredCatalog(catalogs.First());
		}

		private static ComposablePartCatalog GetUnfilteredCatalog(ComposablePartCatalog x)
		{
			var filteredCatalog = x as BundlesFilteredCatalog;
			if (filteredCatalog != null)
				return GetUnfilteredCatalog(filteredCatalog.CatalogToFilter);
			return x;
		}

		public TaskScheduler CustomTaskScheduler { get; set; }

		public string RedirectStudioUrl { get; set; }

		private void SetupTransactionMode()
		{
			var transactionMode = Settings["Raven/TransactionMode"];
			TransactionMode result;
			if (Enum.TryParse(transactionMode, true, out result) == false)
				result = TransactionMode.Safe;
			TransactionMode = result;
		}

		private void SetVirtualDirectory()
		{
			var defaultVirtualDirectory = "/";
			try
			{
				if (HttpContext.Current != null)
					defaultVirtualDirectory = HttpContext.Current.Request.ApplicationPath;
			}
			catch (HttpException)
			{
				// explicitly ignoring this because we might be running in embedded mode
				// inside IIS during init stages, in which case we can't access the HttpContext
				// nor do we actually care
			}

			VirtualDirectory = Settings["Raven/VirtualDirectory"] ?? defaultVirtualDirectory;

		}

		public bool UseDefaultOAuthTokenServer
		{
			get { return Settings["Raven/OAuthTokenServer"] == null;  }
		}

		private void SetupOAuth()
		{
			OAuthTokenServer = Settings["Raven/OAuthTokenServer"] ??
							   (ServerUrl.EndsWith("/") ? ServerUrl + "OAuth/API-Key" : ServerUrl + "/OAuth/API-Key");
			OAuthTokenKey = GetOAuthKey();
		}

		private void SetupGC()
		{
			//GCSettings.LatencyMode = GCLatencyMode.SustainedLowLatency;
		}

		private static readonly Lazy<byte[]> defaultOauthKey = new Lazy<byte[]>(() =>
		{
			using (var rsa = Encryptor.Current.CreateAsymmetrical())
			{
				return rsa.ExportCspBlob(true);
			}
		});

		private byte[] GetOAuthKey()
		{
			var key = Settings["Raven/OAuthTokenCertificate"];
			if (string.IsNullOrEmpty(key) == false)
			{
				return Convert.FromBase64String(key);
			}
			return defaultOauthKey.Value; // ensure we only create this once per process
		}

		public NameValueCollection Settings { get; set; }

		public string ServerUrl
		{
			get
			{
				HttpRequest httpRequest = null;
				try
				{
					if (HttpContext.Current != null)
						httpRequest = HttpContext.Current.Request;
				}
				catch (Exception)
				{
					// the issue is probably Request is not available in this context
					// we can safely ignore this, at any rate
				}
				if (httpRequest != null)// running in IIS, let us figure out how
				{
					var url = httpRequest.Url;
					return new UriBuilder(url)
					{
						Path = httpRequest.ApplicationPath,
						Query = ""
					}.Uri.ToString();
				}
				return new UriBuilder(UseSsl ? "https" : "http", (HostName ?? Environment.MachineName), Port, VirtualDirectory).Uri.ToString();
			}
		}

		#region Core settings

		/// <summary>
		/// When the database is shut down rudely, determine whatever to reset the index or to check it.
		/// Checking the index may take some time on large databases
		/// </summary>
		public bool ResetIndexOnUncleanShutdown { get; set; }

		/// <summary>
		/// The maximum allowed page size for queries. 
		/// Default: 1024
		/// Minimum: 10
		/// </summary>
		public int MaxPageSize { get; set; }

		/// <summary>
		/// Percentage of physical memory used for caching
		/// Allowed values: 0-99 (0 = autosize)
		/// </summary>
		public int MemoryCacheLimitPercentage { get; set; }

		/// <summary>
		/// An integer value that specifies the maximum allowable size, in megabytes, that caching 
		/// document instances will use
		/// </summary>
		public int MemoryCacheLimitMegabytes { get; set; }

		/// <summary>
		/// Interval for checking the memory cache limits
		/// Allowed values: max precision is 1 second
		/// Default: 00:02:00 (or value provided by system.runtime.caching app config)
		/// </summary>
		public TimeSpan MemoryCacheLimitCheckInterval { get; set; }
		#endregion

		#region Index settings

		/// <summary>
		/// The indexing scheduler to use
		/// </summary>
		public IIndexingScheduler IndexingScheduler { get; set; }

		/// <summary>
		/// Max number of items to take for indexing in a batch
		/// Minimum: 128
		/// </summary>
		public int MaxNumberOfItemsToIndexInSingleBatch { get; set; }

		/// <summary>
		/// The initial number of items to take when indexing a batch
		/// Default: 512 or 256 depending on CPU architecture
		/// </summary>
		public int InitialNumberOfItemsToIndexInSingleBatch
		{
			get { return initialNumberOfItemsToIndexInSingleBatch; }
			set { initialNumberOfItemsToIndexInSingleBatch = value; }
		}

		/// <summary>
		/// Max number of items to take for reducing in a batch
		/// Minimum: 128
		/// </summary>
		public int MaxNumberOfItemsToReduceInSingleBatch { get; set; }

		/// <summary>
		/// The initial number of items to take when reducing a batch
		/// Default: 256 or 128 depending on CPU architecture
		/// </summary>
		public int InitialNumberOfItemsToReduceInSingleBatch { get; set; }

		/// <summary>
		/// The number that controls the if single step reduce optimization is performed.
		/// If the count of mapped results if less than this value then the reduce is executed in single step.
		/// Default: 1024
		/// </summary>
		public int NumberOfItemsToExecuteReduceInSingleStep { get; set; }

		/// <summary>
		/// The maximum number of indexing tasks allowed to run in parallel
		/// Default: The number of processors in the current machine
		/// </summary>
		public int MaxNumberOfParallelIndexTasks
		{
			get
			{
				if (MemoryStatistics.MaxParallelismSet)
					return Math.Min(maxNumberOfParallelIndexTasks ?? MemoryStatistics.MaxParallelism, MemoryStatistics.MaxParallelism);
				return maxNumberOfParallelIndexTasks ?? Environment.ProcessorCount;
			}
			set { maxNumberOfParallelIndexTasks = value; }
		}

		/// <summary>
		/// New indexes are kept in memory until they reach this integer value in bytes or until they're non-stale
		/// Default: 64 MB
		/// Minimum: 1 MB
		/// </summary>
		public int NewIndexInMemoryMaxBytes { get; set; }

		#endregion

		#region HTTP settings

		/// <summary>
		/// The hostname to use when creating the http listener (null to accept any hostname or address)
		/// Default: none, binds to all host names
		/// </summary>
		public string HostName { get; set; }

		/// <summary>
		/// Whatever we should use SSL for this connection
		/// </summary>
		public bool UseSsl { get; set; }

		/// <summary>
		/// Whatever we should use FIPS compliant encryption algorithms
		/// </summary>
		public bool UseFips { get; set; }

		/// <summary>
		/// The port to use when creating the http listener. 
		/// Default: 8080. You can set it to *, in which case it will find the first available port from 8080 and upward.
		/// </summary>
		public int Port { get; set; }

		/// <summary>
		/// Determine the value of the Access-Control-Allow-Origin header sent by the server. 
		/// Indicates the URL of a site trusted to make cross-domain requests to this server.
		/// Allowed values: null (don't send the header), *, http://example.org (space separated if multiple sites)
		/// </summary>
		public string AccessControlAllowOrigin { get; set; }

		/// <summary>
		/// Determine the value of the Access-Control-Max-Age header sent by the server.
		/// Indicates how long (seconds) the browser should cache the Access Control settings.
		/// Ignored if AccessControlAllowOrigin is not specified.
		/// Default: 1728000 (20 days)
		/// </summary>
		public string AccessControlMaxAge { get; set; }

		/// <summary>
		/// Determine the value of the Access-Control-Allow-Methods header sent by the server.
		/// Indicates which HTTP methods (verbs) are permitted for requests from allowed cross-domain origins.
		/// Ignored if AccessControlAllowOrigin is not specified.
		/// Default: PUT,PATCH,GET,DELETE,POST
		/// </summary>
		public string AccessControlAllowMethods { get; set; }

		/// <summary>
		/// Determine the value of the Access-Control-Request-Headers header sent by the server.
		/// Indicates which HTTP headers are permitted for requests from allowed cross-domain origins.
		/// Ignored if AccessControlAllowOrigin is not specified.
		/// Allowed values: null (allow whatever headers are being requested), HTTP header field name
		/// </summary>
		public string AccessControlRequestHeaders { get; set; }

		private string virtualDirectory;

		/// <summary>
		/// The virtual directory to use when creating the http listener. 
		/// Default: / 
		/// </summary>
		public string VirtualDirectory
		{
			get { return virtualDirectory; }
			set
			{
				virtualDirectory = value;

				if (virtualDirectory.EndsWith("/"))
					virtualDirectory = virtualDirectory.Substring(0, virtualDirectory.Length - 1);
				if (virtualDirectory.StartsWith("/") == false)
					virtualDirectory = "/" + virtualDirectory;
			}
		}

		/// <summary>
		/// Whether to use http compression or not. 
		/// Allowed values: true/false; 
		/// Default: true
		/// </summary>
		public bool HttpCompression { get; set; }

		/// <summary>
		/// Defines which operations are allowed for anonymous users.
		/// Allowed values: All, Get, None
		/// Default: Get
		/// </summary>
		public AnonymousUserAccessMode AnonymousUserAccessMode
		{
			get { return anonymousUserAccessMode; }
			set { anonymousUserAccessMode = value; }
		}

		/// <summary>
		/// If set local request don't require authentication
		/// Allowed values: true/false
		/// Default: false
		/// </summary>
		public bool AllowLocalAccessWithoutAuthorization { get; set; }

		/// <summary>
		/// The certificate to use when verifying access token signatures for OAuth
		/// </summary>
		public byte[] OAuthTokenKey { get; set; }

		#endregion

		#region Data settings

		/// <summary>
		/// The directory for the RavenDB database. 
		/// You can use the ~\ prefix to refer to RavenDB's base directory. 
		/// Default: ~\Data
		/// </summary>
		public string DataDirectory
		{
			get { return dataDirectory; }
			set { dataDirectory = value == null ? null : FilePathTools.MakeSureEndsWithSlash(value.ToFullPath()); }
		}

		/// <summary>
		/// The directory for the RavenDB file system. 
		/// You can use the ~\ prefix to refer to RavenDB's base directory. 
		/// Default: ~\Data
		/// </summary>
		public string FileSystemDataDirectory
		{
			get { return fileSystemDataDirectory; }
			set { fileSystemDataDirectory = value == null ? null : FilePathTools.MakeSureEndsWithSlash(value.ToFullPath()); }
		}

		/// <summary>
		/// What storage type to use (see: RavenDB Storage engines)
		/// Allowed values: esent, voron, munin
		/// Default: esent
		/// </summary>
		public string DefaultStorageTypeName
		{
			get { return defaultStorageTypeName; }
			set { if (!string.IsNullOrEmpty(value)) defaultStorageTypeName = value; }
		}
		private string defaultStorageTypeName;

		private bool runInMemory;

		/// <summary>
		/// Should RavenDB's storage be in-memory. If set to true, Voron would be used as the
		/// storage engine, regardless of what was specified for StorageTypeName
		/// Allowed values: true/false
		/// Default: false
		/// </summary>
		public bool RunInMemory
		{
			get { return runInMemory; }
			set
			{
				runInMemory = value;
				Settings["Raven/RunInMemory"] = value.ToString();
			}
		}

		/// <summary>
		/// Prevent index from being kept in memory. Default: false
		/// </summary>
		public bool DisableInMemoryIndexing { get; set; }

		/// <summary>
		/// What sort of transaction mode to use. 
		/// Allowed values: 
		/// Lazy - faster, but can result in data loss in the case of server crash. 
		/// Safe - slower, but will never lose data 
		/// Default: Safe 
		/// </summary>
		public TransactionMode TransactionMode { get; set; }

		#endregion

		#region Misc settings

		/// <summary>
		/// The directory to search for RavenDB's WebUI. 
		/// This is usually only useful if you are debugging RavenDB's WebUI. 
		/// Default: ~/Raven/WebUI 
		/// </summary>
		public string WebDir { get; set; }

		/// <summary>
		/// Where to look for plugins for RavenDB. 
		/// Default: ~\Plugins
		/// </summary>
		public string PluginsDirectory
		{
			get { return pluginsDirectory; }
			set
			{
				ResetContainer();
				// remove old directory catalog
				var matchingCatalogs = Catalog.Catalogs.OfType<DirectoryCatalog>()
					.Concat(Catalog.Catalogs.OfType<Raven.Database.Plugins.Catalogs.FilteredCatalog>()
								.Select(x => x.CatalogToFilter as DirectoryCatalog)
								.Where(x => x != null)
					)
					.Where(c => c.Path == pluginsDirectory)
					.ToArray();
				foreach (var cat in matchingCatalogs)
				{
					Catalog.Catalogs.Remove(cat);
				}

				pluginsDirectory = value.ToFullPath();

				// add new one
				if (Directory.Exists(pluginsDirectory))
				{
					var patterns = Settings["Raven/BundlesSearchPattern"] ?? "*.dll";
					foreach (var pattern in patterns.Split(new[] { ";" }, StringSplitOptions.RemoveEmptyEntries))
					{
						Catalog.Catalogs.Add(new BuiltinFilteringCatalog(new DirectoryCatalog(pluginsDirectory, pattern)));
					}
				}
			}
		}

		public bool CreatePluginsDirectoryIfNotExisting { get; set; }
		public bool CreateAnalyzersDirectoryIfNotExisting { get; set; }

		/// <summary>
		/// Where to cache the compiled indexes
		/// Default: ~\Raven\CompiledIndexCache
		/// </summary>
		public string CompiledIndexCacheDirectory { get; set; }

		public string OAuthTokenServer { get; set; }

		#endregion

		[JsonIgnore]
		public CompositionContainer Container
		{
			get { return container ?? (container = new CompositionContainer(Catalog)); }
			set
			{
				containerExternallySet = true;
				container = value;
			}
		}

		public bool DisableDocumentPreFetchingForIndexing { get; set; }

		public int MaxNumberOfItemsToPreFetchForIndexing { get; set; }

		[JsonIgnore]
		public AggregateCatalog Catalog { get; set; }

		public bool RunInUnreliableYetFastModeThatIsNotSuitableForProduction { get; set; }

		private string indexStoragePath;
		private string fileSystemIndexStoragePath;
		private int? maxNumberOfParallelIndexTasks;
		private int initialNumberOfItemsToIndexInSingleBatch;
		private AnonymousUserAccessMode anonymousUserAccessMode;
		/// <summary>
		/// The expiration value for documents in the internal managed cache
		/// </summary>
		public TimeSpan MemoryCacheExpiration { get; set; }

		/// <summary>
		/// Controls whatever RavenDB will create temporary indexes 
		/// for queries that cannot be directed to standard indexes
		/// </summary>
		public bool CreateAutoIndexesForAdHocQueriesIfNeeded { get; set; }

		/// <summary>
		/// Maximum time interval for storing commit points for map indexes when new items were added.
		/// The commit points are used to restore index if unclean shutdown was detected.
		/// Default: 00:05:00 
		/// </summary>
		public TimeSpan MaxIndexCommitPointStoreTimeInterval { get; set; }

		/// <summary>
		/// Minumum interval between between successive indexing that will allow to store a  commit point
		/// Default: 00:01:00
		/// </summary>
		public TimeSpan MinIndexingTimeIntervalToStoreCommitPoint { get; set; }

		/// <summary>
		/// Maximum number of kept commit points to restore map index after unclean shutdown
		/// Default: 5
		/// </summary>
		public int MaxNumberOfStoredCommitPoints { get; set; }

		public string IndexStoragePath
		{
			get
			{
				if (string.IsNullOrEmpty(indexStoragePath))
					indexStoragePath = Path.Combine(DataDirectory, "Indexes");
				return indexStoragePath;
			}
			set { indexStoragePath = value.ToFullPath(); }
		}

		public string FileSystemIndexStoragePath
		{
			get
			{
				if (string.IsNullOrEmpty(fileSystemIndexStoragePath))
					fileSystemIndexStoragePath = Path.Combine(FileSystemDataDirectory, "Indexes");
				return fileSystemIndexStoragePath;
			}
			set { fileSystemIndexStoragePath = value.ToFullPath(); }
		}

		public int AvailableMemoryForRaisingIndexBatchSizeLimit { get; set; }

		public TimeSpan MaxIndexingRunLatency { get; set; }

		internal bool IsTenantDatabase { get; set; }
		
		/// <summary>
		/// If True, cluster discovery will be disabled. Default is False
		/// </summary>
		public bool DisableClusterDiscovery { get; set; }

		/// <summary>
		/// The server name
		/// </summary>
		public string ServerName { get; set; }
		
		/// <summary>
		/// The maximum number of steps (instructions) to give a script before timing out.
		/// Default: 10,000
		/// </summary>
		public int MaxStepsForScript { get; set; }

		/// <summary>
		/// The number of additional steps to add to a given script based on the processed document's quota.
		/// Set to 0 to give use a fixed size quota. This value is multiplied with the doucment size.
		/// Default: 5
		/// </summary>
		public int AdditionalStepsForScriptBasedOnDocumentSize { get; set; }

		public int MaxIndexWritesBeforeRecreate { get; set; }

		/// <summary>
		/// Limits the number of map outputs that an index is allowed to create for a one source document. If a map operation applied to the one document
		/// produces more outputs than this number then an index definition will be considered as a suspicious and the index will be marked as errored.
		/// Default value: 15. In order to disable this check set value to -1.
		/// </summary>
		public int MaxIndexOutputsPerDocument { get; set; }

<<<<<<< HEAD
		[Browsable(false)]
=======
		/// <summary>
		/// If True then no PerformanceCounters will be used. Default: false
		/// </summary>
		public bool DisablePerformanceCounters { get; set; }

        /// <summary>
        /// What is the maximum age of a facet query that we should consider when prewarming
        /// the facet cache when finishing an indexing batch
        /// </summary>
	    public TimeSpan PrewarmFacetsOnIndexingMaxAge { get; set; }
	    
        /// <summary>
        /// The time we should wait for pre-warming the facet cache from existing query after an indexing batch
        /// in a syncronous manner (after that, the pre warm still runs, but it will do so in a background thread).
        /// Facet queries that will try to use it will have to wait until it is over
        /// </summary>
        public TimeSpan PrewarmFacetsSyncronousWaitTime { get; set; }

        /// <summary>
        /// You can use this setting to specify a maximum buffer pool size that can be used for transactional storage (in gigabytes). 
        /// By default it is 4.
        /// Minimum value is 2.
        /// </summary>
        public int VoronMaxBufferPoolSize { get; set; }

	    [Browsable(false)]
>>>>>>> 40e1d80c
		[EditorBrowsable(EditorBrowsableState.Never)]
		public void SetSystemDatabase()
		{
			IsTenantDatabase = false;
		}

		[Browsable(false)]
		[EditorBrowsable(EditorBrowsableState.Never)]
		public bool IsSystemDatabase()
		{
			return IsTenantDatabase == false;
		}

		protected void ResetContainer()
		{
			if (Container != null && containerExternallySet == false)
			{
				Container.Dispose();
				Container = null;
			}
		}

		protected AnonymousUserAccessMode GetAnonymousUserAccessMode()
		{
			if (string.IsNullOrEmpty(Settings["Raven/AnonymousAccess"]) == false)
			{
				var val = Enum.Parse(typeof(AnonymousUserAccessMode), Settings["Raven/AnonymousAccess"]);
				return (AnonymousUserAccessMode)val;
			}
			return AnonymousUserAccessMode.Admin;
		}

		public Uri GetFullUrl(string baseUrl)
		{
			baseUrl = Uri.EscapeUriString(baseUrl);

			if (baseUrl.StartsWith("/"))
				baseUrl = baseUrl.Substring(1);

			var url = VirtualDirectory.EndsWith("/") ? VirtualDirectory + baseUrl : VirtualDirectory + "/" + baseUrl;
			return new Uri(url, UriKind.RelativeOrAbsolute);
		}

		public T? GetConfigurationValue<T>(string configName) where T : struct
		{
			// explicitly fail if we can't convert it
			if (string.IsNullOrEmpty(Settings[configName]) == false)
				return (T)Convert.ChangeType(Settings[configName], typeof(T));
			return null;
		}

		public ITransactionalStorage CreateTransactionalStorage(string storageEngine, Action notifyAboutWork)
		{
			switch (storageEngine.ToLowerInvariant())
			{
				case "esent":
					storageEngine = typeof(Raven.Storage.Esent.TransactionalStorage).AssemblyQualifiedName;
					break;
				case "munin":
					storageEngine = typeof(Raven.Storage.Managed.TransactionalStorage).AssemblyQualifiedName;
					break;
                case "voron":
                    storageEngine = typeof(Raven.Storage.Voron.TransactionalStorage).AssemblyQualifiedName;
                    break;
            }
			var type = Type.GetType(storageEngine);

			if (type == null)
				throw new InvalidOperationException("Could not find transactional storage type: " + storageEngine);

			return (ITransactionalStorage)Activator.CreateInstance(type, this, notifyAboutWork);
		}

		public string SelectStorageEngine()
		{
			if (RunInMemory)
			{
                if (!string.IsNullOrEmpty(DefaultStorageTypeName) && DefaultStorageTypeName.Equals("voron", StringComparison.InvariantCultureIgnoreCase))
                    return typeof(Raven.Storage.Voron.TransactionalStorage).AssemblyQualifiedName;

                return typeof(Raven.Storage.Managed.TransactionalStorage).AssemblyQualifiedName;
			}

			if (String.IsNullOrEmpty(DataDirectory) == false && Directory.Exists(DataDirectory))
			{
				if (File.Exists(Path.Combine(DataDirectory, "Raven.ravendb")))
				{
					return typeof(Raven.Storage.Managed.TransactionalStorage).AssemblyQualifiedName;
				}
				if (File.Exists(Path.Combine(DataDirectory, Voron.Impl.Constants.DatabaseFilename)))
                {
                    return typeof(Raven.Storage.Voron.TransactionalStorage).AssemblyQualifiedName;
                }
				if (File.Exists(Path.Combine(DataDirectory, "Data")))
					return typeof(Raven.Storage.Esent.TransactionalStorage).AssemblyQualifiedName;
			}

			return DefaultStorageTypeName ?? typeof(Raven.Storage.Managed.TransactionalStorage).AssemblyQualifiedName;
		}

		public void Dispose()
		{
			if (containerExternallySet)
				return;
			if (container == null)
				return;

			container.Dispose();
			container = null;
		}

		private ExtensionsLog GetExtensionsFor(Type type)
		{
			var enumerable =
				Container.GetExports(new ImportDefinition(x => true, type.FullName, ImportCardinality.ZeroOrMore, false, false)).
					ToArray();
			if (enumerable.Length == 0)
				return null;
			return new ExtensionsLog
			{
				Name = type.Name,
				Installed = enumerable.Select(export => new ExtensionsLogDetail
				{
					Assembly = export.Value.GetType().Assembly.GetName().Name,
					Name = export.Value.GetType().Name
				}).ToArray()
			};
		}

		public IEnumerable<ExtensionsLog> ReportExtensions(params Type[] types)
		{
			return types.Select(GetExtensionsFor).Where(extensionsLog => extensionsLog != null);
		}

		public void CustomizeValuesForTenant(string tenantId)
		{
			if (string.IsNullOrEmpty(Settings["Raven/IndexStoragePath"]) == false)
				Settings["Raven/IndexStoragePath"] = Path.Combine(Settings["Raven/IndexStoragePath"], "Databases", tenantId);

			if (string.IsNullOrEmpty(Settings["Raven/Esent/LogsPath"]) == false)
				Settings["Raven/Esent/LogsPath"] = Path.Combine(Settings["Raven/Esent/LogsPath"], "Databases", tenantId);
		}

		public void CopyParentSettings(InMemoryRavenConfiguration defaultConfiguration)
		{
			Port = defaultConfiguration.Port;
			OAuthTokenKey = defaultConfiguration.OAuthTokenKey;
			OAuthTokenServer = defaultConfiguration.OAuthTokenServer;
		}

		public IEnumerable<string> GetConfigOptionsDocs()
		{
			return ConfigOptionDocs.OptionsDocs;
		}
	}
}<|MERGE_RESOLUTION|>--- conflicted
+++ resolved
@@ -98,14 +98,10 @@
 			MaxIndexWritesBeforeRecreate = ravenSettings.MaxIndexWritesBeforeRecreate.Value;
 			MaxIndexOutputsPerDocument = ravenSettings.MaxIndexOutputsPerDocument.Value;
 
-<<<<<<< HEAD
-=======
-			DisablePerformanceCounters = ravenSettings.DisablePerformanceCounters.Value;
 
 		    PrewarmFacetsOnIndexingMaxAge = ravenSettings.PrewarmFacetsOnIndexingMaxAge.Value;
 		    PrewarmFacetsSyncronousWaitTime = ravenSettings.PrewarmFacetsSyncronousWaitTime.Value;
 
->>>>>>> 40e1d80c
 			MaxNumberOfItemsToIndexInSingleBatch = ravenSettings.MaxNumberOfItemsToIndexInSingleBatch.Value;
 
 			var initialNumberOfItemsToIndexInSingleBatch = Settings["Raven/InitialNumberOfItemsToIndexInSingleBatch"];
@@ -843,14 +839,7 @@
 		/// </summary>
 		public int MaxIndexOutputsPerDocument { get; set; }
 
-<<<<<<< HEAD
 		[Browsable(false)]
-=======
-		/// <summary>
-		/// If True then no PerformanceCounters will be used. Default: false
-		/// </summary>
-		public bool DisablePerformanceCounters { get; set; }
-
         /// <summary>
         /// What is the maximum age of a facet query that we should consider when prewarming
         /// the facet cache when finishing an indexing batch
@@ -872,7 +861,6 @@
         public int VoronMaxBufferPoolSize { get; set; }
 
 	    [Browsable(false)]
->>>>>>> 40e1d80c
 		[EditorBrowsable(EditorBrowsableState.Never)]
 		public void SetSystemDatabase()
 		{
