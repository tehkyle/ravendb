--- conflicted
+++ resolved
@@ -13,259 +13,258 @@
 
 namespace Raven.Database.Config
 {
-    internal class StronglyTypedRavenSettings
-    {
-        private readonly NameValueCollection settings;
-
-        public ReplicationConfiguration Replication { get; private set; }
-
-        public VoronConfiguration Voron { get; private set; }
-
-        public EsentConfiguration Esent { get; private set; }
-
-        public PrefetcherConfiguration Prefetcher { get; private set; }
-
-        public FileSystemConfiguration FileSystem { get; private set; }
-
-        public EncryptionConfiguration Encryption { get; private set; }
-
-        public IndexingConfiguration Indexing { get; set; }
-
-        public WebSocketsConfiguration WebSockets { get; set; }
-
-        public StronglyTypedRavenSettings(NameValueCollection settings)
-        {
-            Replication = new ReplicationConfiguration();
-            Voron = new VoronConfiguration();
-            Esent = new EsentConfiguration();
-            Prefetcher = new PrefetcherConfiguration();
-            FileSystem = new FileSystemConfiguration();
-            Encryption = new EncryptionConfiguration();
-            Indexing = new IndexingConfiguration();
-            WebSockets = new WebSocketsConfiguration();
-
-            this.settings = settings;
-        }
-
-        public void Setup(int defaultMaxNumberOfItemsToIndexInSingleBatch, int defaultInitialNumberOfItemsToIndexInSingleBatch)
-        {
-            //1024 is Lucene.net default - so if the setting is not set it will be the same as not touching Lucene's settings at all
-            MaxClauseCount = new IntegerSetting(settings[Constants.MaxClauseCount],1024); 
-
-            AllowScriptsToAdjustNumberOfSteps = new BooleanSetting(settings[Constants.AllowScriptsToAdjustNumberOfSteps], false);
-
-            IndexAndTransformerReplicationLatencyInSec = new IntegerSetting(settings[Constants.RavenIndexAndTransformerReplicationLatencyInSec], Constants.DefaultRavenIndexAndTransformerReplicationLatencyInSec);
-
-            PrefetchingDurationLimit = new IntegerSetting(settings[Constants.RavenPrefetchingDurationLimit], Constants.DefaultPrefetchingDurationLimit);
-
-            BulkImportBatchTimeout = new TimeSpanSetting(settings[Constants.BulkImportBatchTimeout], TimeSpan.FromMilliseconds(Constants.BulkImportDefaultTimeoutInMs), TimeSpanArgumentType.FromParse);
-
-            MaxConcurrentServerRequests = new IntegerSetting(settings[Constants.MaxConcurrentServerRequests], 512);
-
-            MaxConcurrentRequestsForDatabaseDuringLoad = new IntegerSetting(settings[Constants.MaxConcurrentRequestsForDatabaseDuringLoad], 50);
+	internal class StronglyTypedRavenSettings
+	{
+		private readonly NameValueCollection settings;
+
+		public ReplicationConfiguration Replication { get; private set; }
+
+		public VoronConfiguration Voron { get; private set; }
+
+		public EsentConfiguration Esent { get; private set; }
+
+		public PrefetcherConfiguration Prefetcher { get; private set; }
+
+		public FileSystemConfiguration FileSystem { get; private set; }
+
+		public EncryptionConfiguration Encryption { get; private set; }
+
+		public IndexingConfiguration Indexing { get; set; }
+
+		public WebSocketsConfiguration WebSockets { get; set; }
+
+		public StronglyTypedRavenSettings(NameValueCollection settings)
+		{
+			Replication = new ReplicationConfiguration();
+			Voron = new VoronConfiguration();
+			Esent = new EsentConfiguration();
+			Prefetcher = new PrefetcherConfiguration();
+			FileSystem = new FileSystemConfiguration();
+			Encryption = new EncryptionConfiguration();
+			Indexing = new IndexingConfiguration();
+			WebSockets = new WebSocketsConfiguration();
+
+			this.settings = settings;
+		}
+
+		public void Setup(int defaultMaxNumberOfItemsToIndexInSingleBatch, int defaultInitialNumberOfItemsToIndexInSingleBatch)
+		{
+			//1024 is Lucene.net default - so if the setting is not set it will be the same as not touching Lucene's settings at all
+			MaxClauseCount = new IntegerSetting(settings[Constants.MaxClauseCount],1024); 
+
+			AllowScriptsToAdjustNumberOfSteps = new BooleanSetting(settings[Constants.AllowScriptsToAdjustNumberOfSteps], false);
+
+			IndexAndTransformerReplicationLatencyInSec = new IntegerSetting(settings[Constants.RavenIndexAndTransformerReplicationLatencyInSec], Constants.DefaultRavenIndexAndTransformerReplicationLatencyInSec);
+
+			PrefetchingDurationLimit = new IntegerSetting(settings[Constants.RavenPrefetchingDurationLimit], Constants.DefaultPrefetchingDurationLimit);
+
+			BulkImportBatchTimeout = new TimeSpanSetting(settings[Constants.BulkImportBatchTimeout], TimeSpan.FromMilliseconds(Constants.BulkImportDefaultTimeoutInMs), TimeSpanArgumentType.FromParse);
+
+			MaxConcurrentServerRequests = new IntegerSetting(settings[Constants.MaxConcurrentServerRequests], 512);
+
+			MaxConcurrentRequestsForDatabaseDuringLoad = new IntegerSetting(settings[Constants.MaxConcurrentRequestsForDatabaseDuringLoad], 50);
 
             MaxSecondsForTaskToWaitForDatabaseToLoad = new IntegerSetting(settings[Constants.MaxSecondsForTaskToWaitForDatabaseToLoad], 5);
 
-            MaxConcurrentMultiGetRequests = new IntegerSetting(settings[Constants.MaxConcurrentMultiGetRequests], 192);
-
-            MemoryLimitForProcessing = new IntegerSetting(settings[Constants.MemoryLimitForProcessing] ?? settings[Constants.MemoryLimitForProcessing_BackwardCompatibility],
-                // we allow 1 GB by default, or up to 75% of available memory on startup, if less than that is available
-                Math.Min(1024, (int)(MemoryStatistics.AvailableMemoryInMb * 0.75)));
-
-            MaxPageSize =
-                new IntegerSettingWithMin(settings["Raven/MaxPageSize"], 1024, 10);
-            MemoryCacheLimitMegabytes =
-                new IntegerSetting(settings["Raven/MemoryCacheLimitMegabytes"], GetDefaultMemoryCacheLimitMegabytes);
-            MemoryCacheExpiration =
-                new TimeSpanSetting(settings["Raven/MemoryCacheExpiration"], TimeSpan.FromMinutes(60),
-                                    TimeSpanArgumentType.FromSeconds);
-            MemoryCacheLimitPercentage =
-                new IntegerSetting(settings["Raven/MemoryCacheLimitPercentage"], 0 /* auto size */);
-            MemoryCacheLimitCheckInterval =
-                new TimeSpanSetting(settings["Raven/MemoryCacheLimitCheckInterval"], MemoryCache.Default.PollingInterval,
-                                    TimeSpanArgumentType.FromParse);
-
-            PrewarmFacetsSyncronousWaitTime =
-                new TimeSpanSetting(settings["Raven/PrewarmFacetsSyncronousWaitTime"], TimeSpan.FromSeconds(3),
-                                    TimeSpanArgumentType.FromParse);
-
-            PrewarmFacetsOnIndexingMaxAge =
-                new TimeSpanSetting(settings["Raven/PrewarmFacetsOnIndexingMaxAge"], TimeSpan.FromMinutes(10),
-                                    TimeSpanArgumentType.FromParse);
-
-
-            MaxProcessingRunLatency =
-                new TimeSpanSetting(settings["Raven/MaxProcessingRunLatency"] ?? settings["Raven/MaxIndexingRunLatency"], TimeSpan.FromMinutes(5),
-                                    TimeSpanArgumentType.FromParse);
-            MaxIndexWritesBeforeRecreate =
-                new IntegerSetting(settings["Raven/MaxIndexWritesBeforeRecreate"], 256 * 1024);
-            MaxSimpleIndexOutputsPerDocument =
-                new IntegerSetting(settings["Raven/MaxSimpleIndexOutputsPerDocument"], 15);
-
-            MaxMapReduceIndexOutputsPerDocument =
-                new IntegerSetting(settings["Raven/MaxMapReduceIndexOutputsPerDocument"], 50);
-
-            MaxNumberOfItemsToProcessInSingleBatch =
-                new IntegerSettingWithMin(settings["Raven/MaxNumberOfItemsToProcessInSingleBatch"] ?? settings["Raven/MaxNumberOfItemsToIndexInSingleBatch"],
-                                          defaultMaxNumberOfItemsToIndexInSingleBatch, 128);
-            AvailableMemoryForRaisingBatchSizeLimit =
-                new IntegerSetting(settings["Raven/AvailableMemoryForRaisingBatchSizeLimit"] ?? settings["Raven/AvailableMemoryForRaisingIndexBatchSizeLimit"],
-                                   Math.Min(768, MemoryStatistics.TotalPhysicalMemory / 2));
-            MaxNumberOfItemsToReduceInSingleBatch =
-                new IntegerSettingWithMin(settings["Raven/MaxNumberOfItemsToReduceInSingleBatch"],
-                                          defaultMaxNumberOfItemsToIndexInSingleBatch / 2, 128);
-            NumberOfItemsToExecuteReduceInSingleStep =
-                new IntegerSetting(settings["Raven/NumberOfItemsToExecuteReduceInSingleStep"], 1024);
-            MaxNumberOfParallelProcessingTasks =
-                new IntegerSettingWithMin(settings["Raven/MaxNumberOfParallelProcessingTasks"] ?? settings["Raven/MaxNumberOfParallelIndexTasks"], Environment.ProcessorCount, 1);
-
-            NewIndexInMemoryMaxTime =
-                new TimeSpanSetting(settings["Raven/NewIndexInMemoryMaxTime"], TimeSpan.FromMinutes(15), TimeSpanArgumentType.FromParse);
-            NewIndexInMemoryMaxMb =
-                new MultipliedIntegerSetting(new IntegerSettingWithMin(settings["Raven/NewIndexInMemoryMaxMB"], 64, 1), 1024 * 1024);
-            RunInMemory =
+			MaxConcurrentMultiGetRequests = new IntegerSetting(settings[Constants.MaxConcurrentMultiGetRequests], 192);
+
+			MemoryLimitForProcessing = new IntegerSetting(settings[Constants.MemoryLimitForProcessing] ?? settings[Constants.MemoryLimitForProcessing_BackwardCompatibility],
+				// we allow 1 GB by default, or up to 75% of available memory on startup, if less than that is available
+				Math.Min(1024, (int)(MemoryStatistics.AvailableMemoryInMb * 0.75)));
+
+			MaxPageSize =
+				new IntegerSettingWithMin(settings["Raven/MaxPageSize"], 1024, 10);
+			MemoryCacheLimitMegabytes =
+				new IntegerSetting(settings["Raven/MemoryCacheLimitMegabytes"], GetDefaultMemoryCacheLimitMegabytes);
+			MemoryCacheExpiration =
+				new TimeSpanSetting(settings["Raven/MemoryCacheExpiration"], TimeSpan.FromMinutes(60),
+									TimeSpanArgumentType.FromSeconds);
+			MemoryCacheLimitPercentage =
+				new IntegerSetting(settings["Raven/MemoryCacheLimitPercentage"], 0 /* auto size */);
+			MemoryCacheLimitCheckInterval =
+				new TimeSpanSetting(settings["Raven/MemoryCacheLimitCheckInterval"], MemoryCache.Default.PollingInterval,
+									TimeSpanArgumentType.FromParse);
+
+			PrewarmFacetsSyncronousWaitTime =
+				new TimeSpanSetting(settings["Raven/PrewarmFacetsSyncronousWaitTime"], TimeSpan.FromSeconds(3),
+									TimeSpanArgumentType.FromParse);
+
+			PrewarmFacetsOnIndexingMaxAge =
+				new TimeSpanSetting(settings["Raven/PrewarmFacetsOnIndexingMaxAge"], TimeSpan.FromMinutes(10),
+									TimeSpanArgumentType.FromParse);
+
+
+			MaxProcessingRunLatency =
+				new TimeSpanSetting(settings["Raven/MaxProcessingRunLatency"] ?? settings["Raven/MaxIndexingRunLatency"], TimeSpan.FromMinutes(5),
+									TimeSpanArgumentType.FromParse);
+			MaxIndexWritesBeforeRecreate =
+				new IntegerSetting(settings["Raven/MaxIndexWritesBeforeRecreate"], 256 * 1024);
+			MaxSimpleIndexOutputsPerDocument =
+				new IntegerSetting(settings["Raven/MaxSimpleIndexOutputsPerDocument"], 15);
+
+			MaxMapReduceIndexOutputsPerDocument =
+				new IntegerSetting(settings["Raven/MaxMapReduceIndexOutputsPerDocument"], 50);
+
+			MaxNumberOfItemsToProcessInSingleBatch =
+				new IntegerSettingWithMin(settings["Raven/MaxNumberOfItemsToProcessInSingleBatch"] ?? settings["Raven/MaxNumberOfItemsToIndexInSingleBatch"],
+										  defaultMaxNumberOfItemsToIndexInSingleBatch, 128);
+			AvailableMemoryForRaisingBatchSizeLimit =
+				new IntegerSetting(settings["Raven/AvailableMemoryForRaisingBatchSizeLimit"] ?? settings["Raven/AvailableMemoryForRaisingIndexBatchSizeLimit"],
+								   Math.Min(768, MemoryStatistics.TotalPhysicalMemory / 2));
+			MaxNumberOfItemsToReduceInSingleBatch =
+				new IntegerSettingWithMin(settings["Raven/MaxNumberOfItemsToReduceInSingleBatch"],
+										  defaultMaxNumberOfItemsToIndexInSingleBatch / 2, 128);
+			NumberOfItemsToExecuteReduceInSingleStep =
+				new IntegerSetting(settings["Raven/NumberOfItemsToExecuteReduceInSingleStep"], 1024);
+			MaxNumberOfParallelProcessingTasks =
+				new IntegerSettingWithMin(settings["Raven/MaxNumberOfParallelProcessingTasks"] ?? settings["Raven/MaxNumberOfParallelIndexTasks"], Environment.ProcessorCount, 1);
+
+			NewIndexInMemoryMaxTime =
+				new TimeSpanSetting(settings["Raven/NewIndexInMemoryMaxTime"], TimeSpan.FromMinutes(15), TimeSpanArgumentType.FromParse);
+			NewIndexInMemoryMaxMb =
+				new MultipliedIntegerSetting(new IntegerSettingWithMin(settings["Raven/NewIndexInMemoryMaxMB"], 64, 1), 1024 * 1024);
+			RunInMemory =
                 new BooleanSetting(settings[Constants.RunInMemory], false);
-            CreateAutoIndexesForAdHocQueriesIfNeeded =
-                new BooleanSetting(settings["Raven/CreateAutoIndexesForAdHocQueriesIfNeeded"], true);
-            ResetIndexOnUncleanShutdown =
-                new BooleanSetting(settings["Raven/ResetIndexOnUncleanShutdown"], false);
-            DisableInMemoryIndexing =
-                new BooleanSetting(settings["Raven/DisableInMemoryIndexing"], false);
-            WorkingDir =
-                new StringSetting(settings["Raven/WorkingDir"], @"~\");
-            DataDir =
-                new StringSetting(settings["Raven/DataDir"], @"~\Databases\System");
-            IndexStoragePath =
-                new StringSetting(settings["Raven/IndexStoragePath"], (string)null);
-            CountersDataDir =
-                new StringSetting(settings["Raven/Counters/DataDir"], @"~\Data\Counters");
-
-            HostName =
-                new StringSetting(settings["Raven/HostName"], (string)null);
-            Port =
-                new StringSetting(settings["Raven/Port"], "*");
-            ExposeConfigOverTheWire =
-                new StringSetting(settings[Constants.ExposeConfigOverTheWire], "Open");
-            HttpCompression =
-                new BooleanSetting(settings["Raven/HttpCompression"], true);
-            AccessControlAllowOrigin =
-                new StringSetting(settings["Raven/AccessControlAllowOrigin"], (string)null);
-            AccessControlMaxAge =
-                new StringSetting(settings["Raven/AccessControlMaxAge"], "1728000" /* 20 days */);
-            AccessControlAllowMethods =
-                new StringSetting(settings["Raven/AccessControlAllowMethods"], "PUT,PATCH,GET,DELETE,POST");
-            AccessControlRequestHeaders =
-                new StringSetting(settings["Raven/AccessControlRequestHeaders"], (string)null);
-            RedirectStudioUrl =
-                new StringSetting(settings["Raven/RedirectStudioUrl"], (string)null);
-            DisableDocumentPreFetching =
-                new BooleanSetting(settings["Raven/DisableDocumentPreFetching"] ?? settings["Raven/DisableDocumentPreFetchingForIndexing"], false);
-            MaxNumberOfItemsToPreFetch =
-                new IntegerSettingWithMin(settings["Raven/MaxNumberOfItemsToPreFetch"] ?? settings["Raven/MaxNumberOfItemsToPreFetchForIndexing"],
-                                          defaultMaxNumberOfItemsToIndexInSingleBatch, 128);
-            WebDir =
-                new StringSetting(settings["Raven/WebDir"], GetDefaultWebDir);
-            PluginsDirectory =
-                new StringSetting(settings["Raven/PluginsDirectory"], @"~\Plugins");
+			CreateAutoIndexesForAdHocQueriesIfNeeded =
+				new BooleanSetting(settings["Raven/CreateAutoIndexesForAdHocQueriesIfNeeded"], true);
+			ResetIndexOnUncleanShutdown =
+				new BooleanSetting(settings["Raven/ResetIndexOnUncleanShutdown"], false);
+			DisableInMemoryIndexing =
+				new BooleanSetting(settings["Raven/DisableInMemoryIndexing"], false);
+			WorkingDir =
+				new StringSetting(settings["Raven/WorkingDir"], @"~\");
+			DataDir =
+				new StringSetting(settings["Raven/DataDir"], @"~\Databases\System");
+			IndexStoragePath =
+				new StringSetting(settings["Raven/IndexStoragePath"], (string)null);
+			CountersDataDir =
+				new StringSetting(settings["Raven/Counters/DataDir"], @"~\Data\Counters");
+
+			HostName =
+				new StringSetting(settings["Raven/HostName"], (string)null);
+			Port =
+				new StringSetting(settings["Raven/Port"], "*");
+			ExposeConfigOverTheWire =
+				new StringSetting(settings[Constants.ExposeConfigOverTheWire], "Open");
+			HttpCompression =
+				new BooleanSetting(settings["Raven/HttpCompression"], true);
+			AccessControlAllowOrigin =
+				new StringSetting(settings["Raven/AccessControlAllowOrigin"], (string)null);
+			AccessControlMaxAge =
+				new StringSetting(settings["Raven/AccessControlMaxAge"], "1728000" /* 20 days */);
+			AccessControlAllowMethods =
+				new StringSetting(settings["Raven/AccessControlAllowMethods"], "PUT,PATCH,GET,DELETE,POST");
+			AccessControlRequestHeaders =
+				new StringSetting(settings["Raven/AccessControlRequestHeaders"], (string)null);
+			RedirectStudioUrl =
+				new StringSetting(settings["Raven/RedirectStudioUrl"], (string)null);
+			DisableDocumentPreFetching =
+				new BooleanSetting(settings["Raven/DisableDocumentPreFetching"] ?? settings["Raven/DisableDocumentPreFetchingForIndexing"], false);
+			MaxNumberOfItemsToPreFetch =
+				new IntegerSettingWithMin(settings["Raven/MaxNumberOfItemsToPreFetch"] ?? settings["Raven/MaxNumberOfItemsToPreFetchForIndexing"],
+										  defaultMaxNumberOfItemsToIndexInSingleBatch, 128);
+			WebDir =
+				new StringSetting(settings["Raven/WebDir"], GetDefaultWebDir);
+			PluginsDirectory =
+				new StringSetting(settings["Raven/PluginsDirectory"], @"~\Plugins");
             AssembliesDirectory =
                 new StringSetting(settings["Raven/AssembliesDirectory"], @"~\Assemblies");
             EmbeddedFilesDirectory =
                 new StringSetting(settings["Raven/EmbeddedFilesDirectory"], (string)null);
-            CompiledIndexCacheDirectory =
-                new StringSetting(settings["Raven/CompiledIndexCacheDirectory"], @"~\CompiledIndexCache");
-            TaskScheduler =
-                new StringSetting(settings["Raven/TaskScheduler"], (string)null);
-            AllowLocalAccessWithoutAuthorization =
-                new BooleanSetting(settings["Raven/AllowLocalAccessWithoutAuthorization"], false);
-            RejectClientsModeEnabled =
-                new BooleanSetting(settings[Constants.RejectClientsModeEnabled], false);
-
-            MaxIndexCommitPointStoreTimeInterval =
-                new TimeSpanSetting(settings["Raven/MaxIndexCommitPointStoreTimeInterval"], TimeSpan.FromMinutes(5),
-                                    TimeSpanArgumentType.FromParse);
-            MaxNumberOfStoredCommitPoints =
-                new IntegerSetting(settings["Raven/MaxNumberOfStoredCommitPoints"], 5);
-            MinIndexingTimeIntervalToStoreCommitPoint =
-                new TimeSpanSetting(settings["Raven/MinIndexingTimeIntervalToStoreCommitPoint"], TimeSpan.FromMinutes(1),
-                                    TimeSpanArgumentType.FromParse);
-
-            TimeToWaitBeforeRunningIdleIndexes = new TimeSpanSetting(settings["Raven/TimeToWaitBeforeRunningIdleIndexes"], TimeSpan.FromMinutes(10), TimeSpanArgumentType.FromParse);
-
-            DatbaseOperationTimeout = new TimeSpanSetting(settings["Raven/DatabaseOperationTimeout"], TimeSpan.FromMinutes(5), TimeSpanArgumentType.FromParse);
-
-            TimeToWaitBeforeMarkingAutoIndexAsIdle = new TimeSpanSetting(settings["Raven/TimeToWaitBeforeMarkingAutoIndexAsIdle"], TimeSpan.FromHours(1), TimeSpanArgumentType.FromParse);
-
-            TimeToWaitBeforeMarkingIdleIndexAsAbandoned = new TimeSpanSetting(settings["Raven/TimeToWaitBeforeMarkingIdleIndexAsAbandoned"], TimeSpan.FromHours(72), TimeSpanArgumentType.FromParse);
-
-            TimeToWaitBeforeRunningAbandonedIndexes = new TimeSpanSetting(settings["Raven/TimeToWaitBeforeRunningAbandonedIndexes"], TimeSpan.FromHours(3), TimeSpanArgumentType.FromParse);
-
-            DisableClusterDiscovery = new BooleanSetting(settings["Raven/DisableClusterDiscovery"], false);
+			CompiledIndexCacheDirectory =
+				new StringSetting(settings["Raven/CompiledIndexCacheDirectory"], @"~\CompiledIndexCache");
+			TaskScheduler =
+				new StringSetting(settings["Raven/TaskScheduler"], (string)null);
+			AllowLocalAccessWithoutAuthorization =
+				new BooleanSetting(settings["Raven/AllowLocalAccessWithoutAuthorization"], false);
+			RejectClientsModeEnabled =
+				new BooleanSetting(settings[Constants.RejectClientsModeEnabled], false);
+
+			MaxIndexCommitPointStoreTimeInterval =
+				new TimeSpanSetting(settings["Raven/MaxIndexCommitPointStoreTimeInterval"], TimeSpan.FromMinutes(5),
+									TimeSpanArgumentType.FromParse);
+			MaxNumberOfStoredCommitPoints =
+				new IntegerSetting(settings["Raven/MaxNumberOfStoredCommitPoints"], 5);
+			MinIndexingTimeIntervalToStoreCommitPoint =
+				new TimeSpanSetting(settings["Raven/MinIndexingTimeIntervalToStoreCommitPoint"], TimeSpan.FromMinutes(1),
+									TimeSpanArgumentType.FromParse);
+
+			TimeToWaitBeforeRunningIdleIndexes = new TimeSpanSetting(settings["Raven/TimeToWaitBeforeRunningIdleIndexes"], TimeSpan.FromMinutes(10), TimeSpanArgumentType.FromParse);
+
+			DatbaseOperationTimeout = new TimeSpanSetting(settings["Raven/DatabaseOperationTimeout"], TimeSpan.FromMinutes(5), TimeSpanArgumentType.FromParse);
+
+			TimeToWaitBeforeMarkingAutoIndexAsIdle = new TimeSpanSetting(settings["Raven/TimeToWaitBeforeMarkingAutoIndexAsIdle"], TimeSpan.FromHours(1), TimeSpanArgumentType.FromParse);
+
+			TimeToWaitBeforeMarkingIdleIndexAsAbandoned = new TimeSpanSetting(settings["Raven/TimeToWaitBeforeMarkingIdleIndexAsAbandoned"], TimeSpan.FromHours(72), TimeSpanArgumentType.FromParse);
+
+			TimeToWaitBeforeRunningAbandonedIndexes = new TimeSpanSetting(settings["Raven/TimeToWaitBeforeRunningAbandonedIndexes"], TimeSpan.FromHours(3), TimeSpanArgumentType.FromParse);
+
+			DisableClusterDiscovery = new BooleanSetting(settings["Raven/DisableClusterDiscovery"], false);
 
             TurnOffDiscoveryClient = new BooleanSetting(settings["Raven/TurnOffDiscoveryClient"], false);
 
-            ServerName = new StringSetting(settings["Raven/ServerName"], (string)null);
-
-            MaxStepsForScript = new IntegerSetting(settings["Raven/MaxStepsForScript"], 10 * 1000);
-            AdditionalStepsForScriptBasedOnDocumentSize = new IntegerSetting(settings["Raven/AdditionalStepsForScriptBasedOnDocumentSize"], 5);
-
-            MaxRecentTouchesToRemember = new IntegerSetting(settings["Raven/MaxRecentTouchesToRemember"], 1024);
-
-            Prefetcher.FetchingDocumentsFromDiskTimeoutInSeconds = new IntegerSetting(settings["Raven/Prefetcher/FetchingDocumentsFromDiskTimeout"], 5);
-            Prefetcher.MaximumSizeAllowedToFetchFromStorageInMb = new IntegerSetting(settings["Raven/Prefetcher/MaximumSizeAllowedToFetchFromStorage"], 256);
+			ServerName = new StringSetting(settings["Raven/ServerName"], (string)null);
+
+			MaxStepsForScript = new IntegerSetting(settings["Raven/MaxStepsForScript"], 10 * 1000);
+			AdditionalStepsForScriptBasedOnDocumentSize = new IntegerSetting(settings["Raven/AdditionalStepsForScriptBasedOnDocumentSize"], 5);
+
+			MaxRecentTouchesToRemember = new IntegerSetting(settings["Raven/MaxRecentTouchesToRemember"], 1024);
+
+			Prefetcher.FetchingDocumentsFromDiskTimeoutInSeconds = new IntegerSetting(settings["Raven/Prefetcher/FetchingDocumentsFromDiskTimeout"], 5);
+			Prefetcher.MaximumSizeAllowedToFetchFromStorageInMb = new IntegerSetting(settings["Raven/Prefetcher/MaximumSizeAllowedToFetchFromStorage"], 256);
 
             Voron.MaxBufferPoolSize = new IntegerSetting(settings[Constants.Voron.MaxBufferPoolSize], 4);
             Voron.InitialFileSize = new NullableIntegerSetting(settings[Constants.Voron.InitialFileSize], (int?)null);
-            Voron.MaxScratchBufferSize = new IntegerSetting(settings[Constants.Voron.MaxScratchBufferSize], 6144);
-
-            var maxScratchBufferSize = Voron.MaxScratchBufferSize.Value;
-            var scratchBufferSizeNotificationThreshold = -1;
-            if (maxScratchBufferSize > 1024)
-                scratchBufferSizeNotificationThreshold = 1024;
-            else if (maxScratchBufferSize > 512)
-                scratchBufferSizeNotificationThreshold = 512;
-            Voron.ScratchBufferSizeNotificationThreshold = new IntegerSetting(settings[Constants.Voron.ScratchBufferSizeNotificationThreshold], scratchBufferSizeNotificationThreshold);
-
-            Voron.AllowIncrementalBackups = new BooleanSetting(settings[Constants.Voron.AllowIncrementalBackups], false);
-            Voron.AllowOn32Bits = new BooleanSetting(settings[Constants.Voron.AllowOn32Bits], false);
+			Voron.MaxScratchBufferSize = new IntegerSetting(settings[Constants.Voron.MaxScratchBufferSize], 6144);
+
+			var maxScratchBufferSize = Voron.MaxScratchBufferSize.Value;
+			var scratchBufferSizeNotificationThreshold = -1;
+			if (maxScratchBufferSize > 1024)
+				scratchBufferSizeNotificationThreshold = 1024;
+			else if (maxScratchBufferSize > 512)
+				scratchBufferSizeNotificationThreshold = 512;
+			Voron.ScratchBufferSizeNotificationThreshold = new IntegerSetting(settings[Constants.Voron.ScratchBufferSizeNotificationThreshold], scratchBufferSizeNotificationThreshold);
+
+			Voron.AllowIncrementalBackups = new BooleanSetting(settings[Constants.Voron.AllowIncrementalBackups], false);
+			Voron.AllowOn32Bits = new BooleanSetting(settings[Constants.Voron.AllowOn32Bits], false);
             Voron.TempPath = new StringSetting(settings[Constants.Voron.TempPath], (string)null);
 
-            var txJournalPath = settings[Constants.RavenTxJournalPath];
-            var esentLogsPath = settings[Constants.RavenEsentLogsPath];
-
-            Voron.JournalsStoragePath = new StringSetting(string.IsNullOrEmpty(txJournalPath) ? esentLogsPath : txJournalPath, (string)null);
-
-            Esent.JournalsStoragePath = new StringSetting(string.IsNullOrEmpty(esentLogsPath) ? txJournalPath : esentLogsPath, (string)null);
-
-            Replication.FetchingFromDiskTimeoutInSeconds = new IntegerSetting(settings["Raven/Replication/FetchingFromDiskTimeout"], 30);
-            Replication.ReplicationRequestTimeoutInMilliseconds = new IntegerSetting(settings["Raven/Replication/ReplicationRequestTimeout"], 60 * 1000);
+			var txJournalPath = settings[Constants.RavenTxJournalPath];
+			var esentLogsPath = settings[Constants.RavenEsentLogsPath];
+
+			Voron.JournalsStoragePath = new StringSetting(string.IsNullOrEmpty(txJournalPath) ? esentLogsPath : txJournalPath, (string)null);
+
+			Esent.JournalsStoragePath = new StringSetting(string.IsNullOrEmpty(esentLogsPath) ? txJournalPath : esentLogsPath, (string)null);
+
+			Replication.FetchingFromDiskTimeoutInSeconds = new IntegerSetting(settings["Raven/Replication/FetchingFromDiskTimeout"], 30);
+			Replication.ReplicationRequestTimeoutInMilliseconds = new IntegerSetting(settings["Raven/Replication/ReplicationRequestTimeout"], 60 * 1000);
             Replication.ForceReplicationRequestBuffering = new BooleanSetting(settings["Raven/Replication/ForceReplicationRequestBuffering"],false);
-            Replication.MaxNumberOfItemsToReceiveInSingleBatch = new NullableIntegerSettingWithMin(settings["Raven/Replication/MaxNumberOfItemsToReceiveInSingleBatch"], (int?)null, 512);
+			Replication.MaxNumberOfItemsToReceiveInSingleBatch = new NullableIntegerSettingWithMin(settings["Raven/Replication/MaxNumberOfItemsToReceiveInSingleBatch"], (int?)null, 512);
 
             FileSystem.MaximumSynchronizationInterval = new TimeSpanSetting(settings[Constants.FileSystem.MaximumSynchronizationInterval], TimeSpan.FromSeconds(60), TimeSpanArgumentType.FromParse);
             FileSystem.IndexStoragePath = new StringSetting(settings[Constants.FileSystem.IndexStorageDirectory], string.Empty);
             FileSystem.DataDir = new StringSetting(settings[Constants.FileSystem.DataDirectory], @"~\FileSystems");
             FileSystem.DefaultStorageTypeName = new StringSetting(settings[Constants.FileSystem.Storage], string.Empty);
             FileSystem.PreventSchemaUpdate = new BooleanSetting(settings[Constants.FileSystem.PreventSchemaUpdate],false);
-            Encryption.UseFips = new BooleanSetting(settings["Raven/Encryption/FIPS"], false);
-            Encryption.EncryptionKeyBitsPreference = new IntegerSetting(settings[Constants.EncryptionKeyBitsPreferenceSetting], Constants.DefaultKeySizeToUseInActualEncryptionInBits);
-            Encryption.UseSsl = new BooleanSetting(settings["Raven/UseSsl"], false);
-
-            Indexing.MaxNumberOfItemsToProcessInTestIndexes = new IntegerSetting(settings[Constants.MaxNumberOfItemsToProcessInTestIndexes], 512);
-            Indexing.DisableIndexingFreeSpaceThreshold = new IntegerSetting(settings[Constants.Indexing.DisableIndexingFreeSpaceThreshold], 2048);
-            Indexing.DisableMapReduceInMemoryTracking = new BooleanSetting(settings[Constants.Indexing.DisableMapReduceInMemoryTracking],false);
-
-            DefaultStorageTypeName = new StringSetting(settings["Raven/StorageTypeName"] ?? settings["Raven/StorageEngine"], string.Empty);
-
-            FlushIndexToDiskSizeInMb = new IntegerSetting(settings["Raven/Indexing/FlushIndexToDiskSizeInMb"], 5);
-
-            TombstoneRetentionTime = new TimeSpanSetting(settings["Raven/TombstoneRetentionTime"], TimeSpan.FromDays(14), TimeSpanArgumentType.FromParse);
+			Encryption.UseFips = new BooleanSetting(settings["Raven/Encryption/FIPS"], false);
+			Encryption.EncryptionKeyBitsPreference = new IntegerSetting(settings[Constants.EncryptionKeyBitsPreferenceSetting], Constants.DefaultKeySizeToUseInActualEncryptionInBits);
+			Encryption.UseSsl = new BooleanSetting(settings["Raven/UseSsl"], false);
+
+			Indexing.MaxNumberOfItemsToProcessInTestIndexes = new IntegerSetting(settings[Constants.MaxNumberOfItemsToProcessInTestIndexes], 512);
+			Indexing.DisableIndexingFreeSpaceThreshold = new IntegerSetting(settings[Constants.Indexing.DisableIndexingFreeSpaceThreshold], 2048);
+			Indexing.DisableMapReduceInMemoryTracking = new BooleanSetting(settings[Constants.Indexing.DisableMapReduceInMemoryTracking],false);
+
+			DefaultStorageTypeName = new StringSetting(settings["Raven/StorageTypeName"] ?? settings["Raven/StorageEngine"], string.Empty);
+
+			FlushIndexToDiskSizeInMb = new IntegerSetting(settings["Raven/Indexing/FlushIndexToDiskSizeInMb"], 5);
+
+			TombstoneRetentionTime = new TimeSpanSetting(settings["Raven/TombstoneRetentionTime"], TimeSpan.FromDays(14), TimeSpanArgumentType.FromParse);
 
             ImplicitFetchFieldsFromDocumentMode = new EnumSetting<ImplicitFetchFieldsMode>(settings["Raven/ImplicitFetchFieldsFromDocumentMode"], ImplicitFetchFieldsMode.Enabled);
-            
+		    
             if (settings["Raven/MaxServicePointIdleTime"] != null) 
                 ServicePointManager.MaxServicePointIdleTime = Convert.ToInt32(settings["Raven/MaxServicePointIdleTime"]);
 
-<<<<<<< HEAD
 			WebSockets.InitialBufferPoolSize = new IntegerSetting(settings["Raven/WebSockets/InitialBufferPoolSize"], 128 * 1024);
 
 			MaxConcurrentDatabaseLoads = new IntegerSetting(settings[Constants.RavenMaxConcurrentDatabaseLoads], 8);
@@ -273,32 +272,27 @@
 				TimeSpan.FromSeconds(15),
 				TimeSpanArgumentType.FromParse);
 		}
-=======
-            WebSockets.InitialBufferPoolSize = new IntegerSetting(settings["Raven/WebSockets/InitialBufferPoolSize"], 128 * 1024);
-        }
->>>>>>> 1b990055
-
-        private string GetDefaultWebDir()
-        {
-            return Path.Combine(AppDomain.CurrentDomain.BaseDirectory, @"Raven/WebUI");
-        }
-
-        private int GetDefaultMemoryCacheLimitMegabytes()
-        {
+
+		private string GetDefaultWebDir()
+		{
+			return Path.Combine(AppDomain.CurrentDomain.BaseDirectory, @"Raven/WebUI");
+		}
+
+		private int GetDefaultMemoryCacheLimitMegabytes()
+		{
             var cacheSizeMaxSetting = new IntegerSetting(settings[Constants.Esent.CacheSizeMax], 1024);
 
-            // we need to leave ( a lot ) of room for other things as well, so we min the cache size
-            var val = (MemoryStatistics.TotalPhysicalMemory / 2) -
-                // reduce the unmanaged cache size from the default min
-                                    cacheSizeMaxSetting.Value;
-
-            if (val < 0)
-                return 128; // if machine has less than 1024 MB, then only use 128 MB 
-
-            return val;
-        }
-
-<<<<<<< HEAD
+			// we need to leave ( a lot ) of room for other things as well, so we min the cache size
+			var val = (MemoryStatistics.TotalPhysicalMemory / 2) -
+				// reduce the unmanaged cache size from the default min
+									cacheSizeMaxSetting.Value;
+
+			if (val < 0)
+				return 128; // if machine has less than 1024 MB, then only use 128 MB 
+
+			return val;
+		}
+
 
 		public IntegerSetting MaxConcurrentDatabaseLoads { get; private set; }
 
@@ -306,235 +300,231 @@
 
 		public IntegerSetting MaxClauseCount { get; private set; }
 		public BooleanSetting AllowScriptsToAdjustNumberOfSteps { get; private set; }
-=======
-        public IntegerSetting MaxClauseCount { get; private set; }
-        public BooleanSetting AllowScriptsToAdjustNumberOfSteps { get; private set; }
->>>>>>> 1b990055
-
-        public IntegerSetting IndexAndTransformerReplicationLatencyInSec { get; private set; }
-
-        public IntegerSetting MemoryLimitForProcessing { get; private set; }
-
-        public IntegerSetting MaxConcurrentServerRequests { get; private set; }
-
-        public IntegerSetting MaxConcurrentRequestsForDatabaseDuringLoad { get; private set; }
+
+		public IntegerSetting IndexAndTransformerReplicationLatencyInSec { get; private set; }
+
+		public IntegerSetting MemoryLimitForProcessing { get; private set; }
+
+		public IntegerSetting MaxConcurrentServerRequests { get; private set; }
+
+		public IntegerSetting MaxConcurrentRequestsForDatabaseDuringLoad { get; private set; }
 
         public IntegerSetting MaxSecondsForTaskToWaitForDatabaseToLoad { get; set; }
 
-        public IntegerSetting MaxConcurrentMultiGetRequests { get; private set; }
-
-        public IntegerSetting PrefetchingDurationLimit { get; private set; }
-
-        public TimeSpanSetting BulkImportBatchTimeout { get; private set; }
-
-        public IntegerSettingWithMin MaxPageSize { get; private set; }
-
-        public IntegerSetting MemoryCacheLimitMegabytes { get; private set; }
-
-        public TimeSpanSetting MemoryCacheExpiration { get; private set; }
-
-        public IntegerSetting MemoryCacheLimitPercentage { get; private set; }
-
-        public TimeSpanSetting MemoryCacheLimitCheckInterval { get; private set; }
-
-        public TimeSpanSetting MaxProcessingRunLatency { get; private set; }
-
-        public TimeSpanSetting PrewarmFacetsOnIndexingMaxAge { get; private set; }
-
-        public TimeSpanSetting PrewarmFacetsSyncronousWaitTime { get; private set; }
+		public IntegerSetting MaxConcurrentMultiGetRequests { get; private set; }
+
+		public IntegerSetting PrefetchingDurationLimit { get; private set; }
+
+		public TimeSpanSetting BulkImportBatchTimeout { get; private set; }
+
+		public IntegerSettingWithMin MaxPageSize { get; private set; }
+
+		public IntegerSetting MemoryCacheLimitMegabytes { get; private set; }
+
+		public TimeSpanSetting MemoryCacheExpiration { get; private set; }
+
+		public IntegerSetting MemoryCacheLimitPercentage { get; private set; }
+
+		public TimeSpanSetting MemoryCacheLimitCheckInterval { get; private set; }
+
+		public TimeSpanSetting MaxProcessingRunLatency { get; private set; }
+
+		public TimeSpanSetting PrewarmFacetsOnIndexingMaxAge { get; private set; }
+
+		public TimeSpanSetting PrewarmFacetsSyncronousWaitTime { get; private set; }
         
-        public IntegerSettingWithMin MaxNumberOfItemsToProcessInSingleBatch { get; private set; }
-
-        public IntegerSetting AvailableMemoryForRaisingBatchSizeLimit { get; private set; }
-
-        public IntegerSettingWithMin MaxNumberOfItemsToReduceInSingleBatch { get; private set; }
-
-        public IntegerSetting NumberOfItemsToExecuteReduceInSingleStep { get; private set; }
-
-        public IntegerSettingWithMin MaxNumberOfParallelProcessingTasks { get; private set; }
-
-        public MultipliedIntegerSetting NewIndexInMemoryMaxMb { get; private set; }
-
-        public TimeSpanSetting NewIndexInMemoryMaxTime { get; private set; }
-
-        public BooleanSetting RunInMemory { get; private set; }
-
-        public BooleanSetting CreateAutoIndexesForAdHocQueriesIfNeeded { get; private set; }
-
-        public BooleanSetting ResetIndexOnUncleanShutdown { get; private set; }
-
-        public BooleanSetting DisableInMemoryIndexing { get; private set; }
-
-        public StringSetting WorkingDir { get; private set; }
-
-        public StringSetting DataDir { get; private set; }
-
-        public StringSetting IndexStoragePath { get; private set; }
-
-        public StringSetting CountersDataDir { get; private set; }
-
-        public StringSetting HostName { get; private set; }
-
-        public StringSetting Port { get; private set; }
-
-        public StringSetting ExposeConfigOverTheWire { get; set; }
-
-        public BooleanSetting HttpCompression { get; private set; }
-
-        public StringSetting AccessControlAllowOrigin { get; private set; }
-
-        public StringSetting AccessControlMaxAge { get; private set; }
-
-        public StringSetting AccessControlAllowMethods { get; private set; }
-
-        public StringSetting AccessControlRequestHeaders { get; private set; }
-
-        public StringSetting RedirectStudioUrl { get; private set; }
-
-        public BooleanSetting DisableDocumentPreFetching { get; private set; }
-
-        public IntegerSettingWithMin MaxNumberOfItemsToPreFetch { get; private set; }
-
-        public StringSetting WebDir { get; private set; }
-
-        public BooleanSetting DisableClusterDiscovery { get; private set; }
+		public IntegerSettingWithMin MaxNumberOfItemsToProcessInSingleBatch { get; private set; }
+
+		public IntegerSetting AvailableMemoryForRaisingBatchSizeLimit { get; private set; }
+
+		public IntegerSettingWithMin MaxNumberOfItemsToReduceInSingleBatch { get; private set; }
+
+		public IntegerSetting NumberOfItemsToExecuteReduceInSingleStep { get; private set; }
+
+		public IntegerSettingWithMin MaxNumberOfParallelProcessingTasks { get; private set; }
+
+		public MultipliedIntegerSetting NewIndexInMemoryMaxMb { get; private set; }
+
+		public TimeSpanSetting NewIndexInMemoryMaxTime { get; private set; }
+
+		public BooleanSetting RunInMemory { get; private set; }
+
+		public BooleanSetting CreateAutoIndexesForAdHocQueriesIfNeeded { get; private set; }
+
+		public BooleanSetting ResetIndexOnUncleanShutdown { get; private set; }
+
+		public BooleanSetting DisableInMemoryIndexing { get; private set; }
+
+		public StringSetting WorkingDir { get; private set; }
+
+		public StringSetting DataDir { get; private set; }
+
+		public StringSetting IndexStoragePath { get; private set; }
+
+		public StringSetting CountersDataDir { get; private set; }
+
+		public StringSetting HostName { get; private set; }
+
+		public StringSetting Port { get; private set; }
+
+		public StringSetting ExposeConfigOverTheWire { get; set; }
+
+		public BooleanSetting HttpCompression { get; private set; }
+
+		public StringSetting AccessControlAllowOrigin { get; private set; }
+
+		public StringSetting AccessControlMaxAge { get; private set; }
+
+		public StringSetting AccessControlAllowMethods { get; private set; }
+
+		public StringSetting AccessControlRequestHeaders { get; private set; }
+
+		public StringSetting RedirectStudioUrl { get; private set; }
+
+		public BooleanSetting DisableDocumentPreFetching { get; private set; }
+
+		public IntegerSettingWithMin MaxNumberOfItemsToPreFetch { get; private set; }
+
+		public StringSetting WebDir { get; private set; }
+
+		public BooleanSetting DisableClusterDiscovery { get; private set; }
         public BooleanSetting TurnOffDiscoveryClient { get; private set; }
 
-        public StringSetting ServerName { get; private set; }
-
-        public StringSetting PluginsDirectory { get; private set; }
-
-        public StringSetting CompiledIndexCacheDirectory { get; private set; }
+		public StringSetting ServerName { get; private set; }
+
+		public StringSetting PluginsDirectory { get; private set; }
+
+		public StringSetting CompiledIndexCacheDirectory { get; private set; }
 
         public StringSetting AssembliesDirectory { get; private set; }
 
         public StringSetting EmbeddedFilesDirectory { get; private set; }
 
-        public StringSetting TaskScheduler { get; private set; }
-
-        public BooleanSetting AllowLocalAccessWithoutAuthorization { get; private set; }
-
-
-        public BooleanSetting RejectClientsModeEnabled { get; private set; }
-
-        public TimeSpanSetting MaxIndexCommitPointStoreTimeInterval { get; private set; }
-
-        public TimeSpanSetting MinIndexingTimeIntervalToStoreCommitPoint { get; private set; }
-
-        public IntegerSetting MaxNumberOfStoredCommitPoints { get; private set; }
-        public TimeSpanSetting TimeToWaitBeforeRunningIdleIndexes { get; private set; }
-
-        public TimeSpanSetting TimeToWaitBeforeMarkingAutoIndexAsIdle { get; private set; }
-
-        public TimeSpanSetting TimeToWaitBeforeMarkingIdleIndexAsAbandoned { get; private set; }
-
-        public TimeSpanSetting TimeToWaitBeforeRunningAbandonedIndexes { get; private set; }
-
-        public IntegerSetting MaxStepsForScript { get; private set; }
-
-        public IntegerSetting AdditionalStepsForScriptBasedOnDocumentSize { get; private set; }
-
-        public IntegerSetting MaxIndexWritesBeforeRecreate { get; private set; }
-
-        public IntegerSetting MaxSimpleIndexOutputsPerDocument { get; private set; }
-
-        public IntegerSetting MaxMapReduceIndexOutputsPerDocument { get; private set; }
-
-        public TimeSpanSetting DatbaseOperationTimeout { get; private set; }
-
-        public IntegerSetting MaxRecentTouchesToRemember { get; private set; }
-
-        public StringSetting DefaultStorageTypeName { get; private set; }
-
-        public IntegerSetting FlushIndexToDiskSizeInMb { get; set; }
-
-        public TimeSpanSetting TombstoneRetentionTime { get; private set; }
+		public StringSetting TaskScheduler { get; private set; }
+
+		public BooleanSetting AllowLocalAccessWithoutAuthorization { get; private set; }
+
+
+		public BooleanSetting RejectClientsModeEnabled { get; private set; }
+
+		public TimeSpanSetting MaxIndexCommitPointStoreTimeInterval { get; private set; }
+
+		public TimeSpanSetting MinIndexingTimeIntervalToStoreCommitPoint { get; private set; }
+
+		public IntegerSetting MaxNumberOfStoredCommitPoints { get; private set; }
+		public TimeSpanSetting TimeToWaitBeforeRunningIdleIndexes { get; private set; }
+
+		public TimeSpanSetting TimeToWaitBeforeMarkingAutoIndexAsIdle { get; private set; }
+
+		public TimeSpanSetting TimeToWaitBeforeMarkingIdleIndexAsAbandoned { get; private set; }
+
+		public TimeSpanSetting TimeToWaitBeforeRunningAbandonedIndexes { get; private set; }
+
+		public IntegerSetting MaxStepsForScript { get; private set; }
+
+		public IntegerSetting AdditionalStepsForScriptBasedOnDocumentSize { get; private set; }
+
+		public IntegerSetting MaxIndexWritesBeforeRecreate { get; private set; }
+
+		public IntegerSetting MaxSimpleIndexOutputsPerDocument { get; private set; }
+
+		public IntegerSetting MaxMapReduceIndexOutputsPerDocument { get; private set; }
+
+		public TimeSpanSetting DatbaseOperationTimeout { get; private set; }
+
+		public IntegerSetting MaxRecentTouchesToRemember { get; private set; }
+
+		public StringSetting DefaultStorageTypeName { get; private set; }
+
+		public IntegerSetting FlushIndexToDiskSizeInMb { get; set; }
+
+		public TimeSpanSetting TombstoneRetentionTime { get; private set; }
 
         public EnumSetting<ImplicitFetchFieldsMode> ImplicitFetchFieldsFromDocumentMode { get; private set; }
 
-        public class VoronConfiguration
-        {
-            public IntegerSetting MaxBufferPoolSize { get; set; }
-
-            public NullableIntegerSetting InitialFileSize { get; set; }
-
-            public IntegerSetting MaxScratchBufferSize { get; set; }
-
-            public IntegerSetting ScratchBufferSizeNotificationThreshold { get; set; }
-
-            public BooleanSetting AllowIncrementalBackups { get; set; }
-
-            public StringSetting TempPath { get; set; }
-
-            public StringSetting JournalsStoragePath { get; set; }
-
-            public BooleanSetting AllowOn32Bits { get; set; }
-        }
-
-        public class EsentConfiguration
-        {
-            public StringSetting JournalsStoragePath { get; set; }
-        }
-
-        public class IndexingConfiguration
-        {
-            public IntegerSetting MaxNumberOfItemsToProcessInTestIndexes { get; set; }
-
-            public IntegerSetting DisableIndexingFreeSpaceThreshold { get; set; }
-            public BooleanSetting DisableMapReduceInMemoryTracking { get; set; }
-        }
-
-        public class PrefetcherConfiguration
-        {
-            public IntegerSetting FetchingDocumentsFromDiskTimeoutInSeconds { get; set; }
-
-            public IntegerSetting MaximumSizeAllowedToFetchFromStorageInMb { get; set; }
-        }
-
-        public class ReplicationConfiguration
-        {
-            public IntegerSetting FetchingFromDiskTimeoutInSeconds { get; set; }
+		public class VoronConfiguration
+		{
+			public IntegerSetting MaxBufferPoolSize { get; set; }
+
+			public NullableIntegerSetting InitialFileSize { get; set; }
+
+			public IntegerSetting MaxScratchBufferSize { get; set; }
+
+			public IntegerSetting ScratchBufferSizeNotificationThreshold { get; set; }
+
+			public BooleanSetting AllowIncrementalBackups { get; set; }
+
+			public StringSetting TempPath { get; set; }
+
+			public StringSetting JournalsStoragePath { get; set; }
+
+			public BooleanSetting AllowOn32Bits { get; set; }
+		}
+
+		public class EsentConfiguration
+		{
+			public StringSetting JournalsStoragePath { get; set; }
+		}
+
+		public class IndexingConfiguration
+		{
+			public IntegerSetting MaxNumberOfItemsToProcessInTestIndexes { get; set; }
+
+			public IntegerSetting DisableIndexingFreeSpaceThreshold { get; set; }
+			public BooleanSetting DisableMapReduceInMemoryTracking { get; set; }
+		}
+
+		public class PrefetcherConfiguration
+		{
+			public IntegerSetting FetchingDocumentsFromDiskTimeoutInSeconds { get; set; }
+
+			public IntegerSetting MaximumSizeAllowedToFetchFromStorageInMb { get; set; }
+		}
+
+		public class ReplicationConfiguration
+		{
+			public IntegerSetting FetchingFromDiskTimeoutInSeconds { get; set; }
 
 
             public BooleanSetting ForceReplicationRequestBuffering { get; set; }
 
-            public IntegerSetting ReplicationRequestTimeoutInMilliseconds { get; set; }
-
-            public NullableIntegerSettingWithMin MaxNumberOfItemsToReceiveInSingleBatch { get; set; }
-        }
-
-        public class FileSystemConfiguration
-        {
-            public TimeSpanSetting MaximumSynchronizationInterval { get; set; }
-
-            public StringSetting DataDir { get; set; }
-
-            public StringSetting IndexStoragePath { get; set; }
-
-            public StringSetting DefaultStorageTypeName { get; set; }
+			public IntegerSetting ReplicationRequestTimeoutInMilliseconds { get; set; }
+
+			public NullableIntegerSettingWithMin MaxNumberOfItemsToReceiveInSingleBatch { get; set; }
+		}
+
+		public class FileSystemConfiguration
+		{
+			public TimeSpanSetting MaximumSynchronizationInterval { get; set; }
+
+			public StringSetting DataDir { get; set; }
+
+			public StringSetting IndexStoragePath { get; set; }
+
+			public StringSetting DefaultStorageTypeName { get; set; }
 
             public BooleanSetting PreventSchemaUpdate { get; set; }
-        }
-
-        public class EncryptionConfiguration
-        {
-            public BooleanSetting UseFips { get; set; }
-
-            public IntegerSetting EncryptionKeyBitsPreference { get; set; }
-
-            public BooleanSetting UseSsl { get; set; }
-        }
-
-        public class WebSocketsConfiguration
-        {
-            public IntegerSetting InitialBufferPoolSize { get; set; }
-        }
-    }
-
-    public enum ImplicitFetchFieldsMode
-    {
-        Enabled,
-        DoNothing,
-        Exception
-    }
+		}
+
+		public class EncryptionConfiguration
+		{
+			public BooleanSetting UseFips { get; set; }
+
+			public IntegerSetting EncryptionKeyBitsPreference { get; set; }
+
+			public BooleanSetting UseSsl { get; set; }
+		}
+
+		public class WebSocketsConfiguration
+		{
+			public IntegerSetting InitialBufferPoolSize { get; set; }
+		}
+	}
+
+	public enum ImplicitFetchFieldsMode
+	{
+		Enabled,
+		DoNothing,
+		Exception
+	}
 }