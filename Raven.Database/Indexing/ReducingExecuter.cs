using System;
using System.Collections.Concurrent;
using System.Collections.Generic;
using System.Diagnostics;
using System.Linq;
using System.Threading;

using Raven.Abstractions;
using Raven.Abstractions.Data;
using Raven.Abstractions.Extensions;
using Raven.Abstractions.Logging;
using Raven.Database.Config;
using Raven.Database.Impl.BackgroundTaskExecuter;
using Raven.Database.Json;
using Raven.Database.Linq;
using Raven.Database.Storage;
using Raven.Database.Tasks;
using Raven.Database.Util;
using Sparrow.Collections;

namespace Raven.Database.Indexing
{
    public class ReducingExecuter : AbstractIndexingExecuter
    {
        public ReducingExecuter(WorkContext context, IndexReplacer indexReplacer)
            : base(context, indexReplacer)
        {
            autoTuner = new ReduceBatchSizeAutoTuner(context);
        }

        protected ReducingPerformanceStats[] HandleReduceForIndex(IndexToWorkOn indexToWorkOn, CancellationToken token)
        {
            var viewGenerator = context.IndexDefinitionStorage.GetViewGenerator(indexToWorkOn.IndexId);
            if (viewGenerator == null)
                return null;

            bool operationCanceled = false;
            var itemsToDelete = new ConcurrentSet<object>();

            var singleStepReduceKeys = new List<string>();
            var multiStepsReduceKeys = new List<string>();

            transactionalStorage.Batch(actions =>
            {
                var mappedResultsInfo = actions.MapReduce.GetReduceTypesPerKeys(indexToWorkOn.IndexId, 
                                                                    context.CurrentNumberOfItemsToReduceInSingleBatch, 
                                                                    context.NumberOfItemsToExecuteReduceInSingleStep, token);

<<<<<<< HEAD
			    foreach (var key in mappedResultsInfo)
			    {
				    token.ThrowIfCancellationRequested();

				    switch (key.OperationTypeToPerform)
				    {
					    case ReduceType.SingleStep:
						    singleStepReduceKeys.Add(key.ReduceKey);
						    break;
					    case ReduceType.MultiStep:
						    multiStepsReduceKeys.Add(key.ReduceKey);
						    break;
				    }
			    }
			});

			if (currentlyProcessedIndexes.TryAdd(indexToWorkOn.IndexId, indexToWorkOn.Index) == false)
				return null;

			var performanceStats = new List<ReducingPerformanceStats>();

			try
			{
				if (singleStepReduceKeys.Count > 0)
				{
=======
                foreach (var key in mappedResultsInfo)
                {
                    token.ThrowIfCancellationRequested();

                    switch (key.OperationTypeToPerform)
                    {
                        case ReduceType.SingleStep:
                            singleStepReduceKeys.Add(key.ReduceKey);
                            break;
                        case ReduceType.MultiStep:
                            multiStepsReduceKeys.Add(key.ReduceKey);
                            break;
                    }
                }
            });

            currentlyProcessedIndexes.TryAdd(indexToWorkOn.IndexId, indexToWorkOn.Index);

            var performanceStats = new List<ReducingPerformanceStats>();

            try
            {
                if (singleStepReduceKeys.Count > 0)
                {
>>>>>>> b19bf61a
                    if ( Log.IsDebugEnabled )
                        Log.Debug("SingleStep reduce for keys: {0}", string.Join(",", singleStepReduceKeys));
                    
                    var singleStepStats = SingleStepReduce(indexToWorkOn, singleStepReduceKeys, viewGenerator, itemsToDelete, token);

                    performanceStats.Add(singleStepStats);
                }

                if (multiStepsReduceKeys.Count > 0)
                {
                    if ( Log.IsDebugEnabled )
                        Log.Debug("MultiStep reduce for keys: {0}", string.Join(",", multiStepsReduceKeys));

                    var multiStepStats = MultiStepReduce(indexToWorkOn, multiStepsReduceKeys, viewGenerator, itemsToDelete, token);

<<<<<<< HEAD
					performanceStats.Add(multiStepStats);
				}
			}
			catch (OperationCanceledException)
			{
				operationCanceled = true;
			}
			catch (AggregateException e)
			{
				var anyOperationsCanceled = e
					.InnerExceptions
					.OfType<OperationCanceledException>()
					.Any();

				if (anyOperationsCanceled == false) 
					throw;

				operationCanceled = true;
			}
			finally
			{
				Index _;
				currentlyProcessedIndexes.TryRemove(indexToWorkOn.IndexId, out _);

				var postReducingOperations = new ReduceLevelPeformanceStats
				{
					Level = -1,
					Started = SystemTime.UtcNow
				};

				if (operationCanceled == false)
				{
					var deletingScheduledReductionsDuration = new Stopwatch();
					var storageCommitDuration = new Stopwatch();

					// whatever we succeeded in indexing or not, we have to update this
					// because otherwise we keep trying to re-index failed mapped results
					transactionalStorage.Batch(actions =>
					{
						actions.BeforeStorageCommit += storageCommitDuration.Start;
						actions.AfterStorageCommit += storageCommitDuration.Stop;

						ScheduledReductionInfo latest;

						using (StopwatchScope.For(deletingScheduledReductionsDuration))
						{
							latest = actions.MapReduce.DeleteScheduledReduction(itemsToDelete);
						}

						if (latest == null)
							return;
						actions.Indexing.UpdateLastReduced(indexToWorkOn.IndexId, latest.Etag, latest.Timestamp);
					});

					postReducingOperations.Operations.Add(PerformanceStats.From(IndexingOperation.Reduce_DeleteScheduledReductions, deletingScheduledReductionsDuration.ElapsedMilliseconds));
					postReducingOperations.Operations.Add(PerformanceStats.From(IndexingOperation.StorageCommit, storageCommitDuration.ElapsedMilliseconds));
				}

				postReducingOperations.Completed = SystemTime.UtcNow;
				postReducingOperations.Duration = postReducingOperations.Completed - postReducingOperations.Started;

				performanceStats.Add(new ReducingPerformanceStats(ReduceType.None)
				{
					LevelStats = new List<ReduceLevelPeformanceStats> { postReducingOperations }
				});

			}

			return performanceStats.ToArray();
		}

		protected override void UpdateStalenessMetrics(int staleCount)
		{
			context.MetricsCounters.StaleIndexReduces.Update(staleCount);
		}

		protected override bool ShouldSkipIndex(Index index)
		{
			return false;
		}

		private ReducingPerformanceStats MultiStepReduce(IndexToWorkOn index, List<string> keysToReduce, AbstractViewGenerator viewGenerator, ConcurrentSet<object> itemsToDelete, CancellationToken token)
		{
			var needToMoveToMultiStep = new HashSet<string>();
			transactionalStorage.Batch(actions =>
			{
				foreach (var localReduceKey in keysToReduce)
				{
					token.ThrowIfCancellationRequested();

					var lastPerformedReduceType = actions.MapReduce.GetLastPerformedReduceType(index.IndexId, localReduceKey);

					if (lastPerformedReduceType != ReduceType.MultiStep)
						needToMoveToMultiStep.Add(localReduceKey);

					if (lastPerformedReduceType != ReduceType.SingleStep)
						continue;

					// we exceeded the limit of items to reduce in single step
					// now we need to schedule reductions at level 0 for all map results with given reduce key
					var mappedItems = actions.MapReduce.GetMappedBuckets(index.IndexId, localReduceKey, token).ToList();
					foreach (var result in mappedItems.Select(x => new ReduceKeyAndBucket(x, localReduceKey)))
					{
						actions.MapReduce.ScheduleReductions(index.IndexId, 0, result);
					}
				}
			});

			var reducePerformance = new ReducingPerformanceStats(ReduceType.MultiStep);


			for (int i = 0; i < 3; i++)
			{
				var level = i;

				var reduceLevelStats = new ReduceLevelPeformanceStats()
				{
					Level = level,
					Started = SystemTime.UtcNow,
				};

				var reduceParams = new GetItemsToReduceParams(
					index.IndexId,
                    new HashSet<string>(keysToReduce),
					level,
					true,
					itemsToDelete);
=======
                    performanceStats.Add(multiStepStats);
                }
            }
            catch (OperationCanceledException)
            {
                operationCanceled = true;
            }
            catch (AggregateException e)
            {
                var anyOperationsCanceled = e
                    .InnerExceptions
                    .OfType<OperationCanceledException>()
                    .Any();

                if (anyOperationsCanceled == false) 
                    throw;

                operationCanceled = true;
            }
            finally
            {
                var postReducingOperations = new ReduceLevelPeformanceStats
                {
                    Level = -1,
                    Started = SystemTime.UtcNow
                };

                if (operationCanceled == false)
                {
                    var deletingScheduledReductionsDuration = new Stopwatch();
                    var storageCommitDuration = new Stopwatch();

                    // whatever we succeeded in indexing or not, we have to update this
                    // because otherwise we keep trying to re-index failed mapped results
                    transactionalStorage.Batch(actions =>
                    {
                        actions.BeforeStorageCommit += storageCommitDuration.Start;
                        actions.AfterStorageCommit += storageCommitDuration.Stop;

                        ScheduledReductionInfo latest;

                        using (StopwatchScope.For(deletingScheduledReductionsDuration))
                        {
                            latest = actions.MapReduce.DeleteScheduledReduction(itemsToDelete);
                        }

                        if (latest == null)
                            return;
                        actions.Indexing.UpdateLastReduced(indexToWorkOn.IndexId, latest.Etag, latest.Timestamp);
                    });

                    postReducingOperations.Operations.Add(PerformanceStats.From(IndexingOperation.Reduce_DeleteScheduledReductions, deletingScheduledReductionsDuration.ElapsedMilliseconds));
                    postReducingOperations.Operations.Add(PerformanceStats.From(IndexingOperation.StorageCommit, storageCommitDuration.ElapsedMilliseconds));
                }

                postReducingOperations.Completed = SystemTime.UtcNow;
                postReducingOperations.Duration = postReducingOperations.Completed - postReducingOperations.Started;

                performanceStats.Add(new ReducingPerformanceStats(ReduceType.None)
                {
                    LevelStats = new List<ReduceLevelPeformanceStats> { postReducingOperations }
                });

                Index _;
                currentlyProcessedIndexes.TryRemove(indexToWorkOn.IndexId, out _);
            }

            return performanceStats.ToArray();
        }

        protected override void UpdateStalenessMetrics(int staleCount)
        {
            context.MetricsCounters.StaleIndexReduces.Update(staleCount);
        }

        protected override bool ShouldSkipIndex(Index index)
        {
            return false;
        }

        private ReducingPerformanceStats MultiStepReduce(IndexToWorkOn index, List<string> keysToReduce, AbstractViewGenerator viewGenerator, ConcurrentSet<object> itemsToDelete, CancellationToken token)
        {
            var needToMoveToMultiStep = new HashSet<string>();
            transactionalStorage.Batch(actions =>
            {
                foreach (var localReduceKey in keysToReduce)
                {
                    token.ThrowIfCancellationRequested();

                    var lastPerformedReduceType = actions.MapReduce.GetLastPerformedReduceType(index.IndexId, localReduceKey);

                    if (lastPerformedReduceType != ReduceType.MultiStep)
                        needToMoveToMultiStep.Add(localReduceKey);

                    if (lastPerformedReduceType != ReduceType.SingleStep)
                        continue;

                    // we exceeded the limit of items to reduce in single step
                    // now we need to schedule reductions at level 0 for all map results with given reduce key
                    var mappedItems = actions.MapReduce.GetMappedBuckets(index.IndexId, localReduceKey, token).ToList();
                    foreach (var result in mappedItems.Select(x => new ReduceKeyAndBucket(x, localReduceKey)))
                    {
                        actions.MapReduce.ScheduleReductions(index.IndexId, 0, result);
                    }
                }
            });

            var reducePerformance = new ReducingPerformanceStats(ReduceType.MultiStep);


            for (int i = 0; i < 3; i++)
            {
                var level = i;
>>>>>>> b19bf61a

                var reduceLevelStats = new ReduceLevelPeformanceStats()
                {
                    Level = level,
                    Started = SystemTime.UtcNow,
                };

                var reduceParams = new GetItemsToReduceParams(
                    index.IndexId,
                    new HashSet<string>(keysToReduce),
                    level,
                    true,
                    itemsToDelete);

                var gettingItemsToReduceDuration = new Stopwatch();
                var scheduleReductionsDuration = new Stopwatch();
                var removeReduceResultsDuration = new Stopwatch();
                var storageCommitDuration = new Stopwatch();

                bool retry = true;
                while (retry && reduceParams.ReduceKeys.Count > 0)
                {
                    var reduceBatchAutoThrottlerId = Guid.NewGuid();
                    try
                    {
                        transactionalStorage.Batch(actions =>
                        {
                            token.ThrowIfCancellationRequested();

                            actions.BeforeStorageCommit += storageCommitDuration.Start;
                            actions.AfterStorageCommit += storageCommitDuration.Stop;

                            var batchTimeWatcher = Stopwatch.StartNew();

                            reduceParams.Take = context.CurrentNumberOfItemsToReduceInSingleBatch;

                            int size = 0;                  
          
                            IList<MappedResultInfo> persistedResults;
                            var reduceKeys = new HashSet<string>(StringComparer.InvariantCultureIgnoreCase);
                            using (StopwatchScope.For(gettingItemsToReduceDuration))
                            {
                                persistedResults = actions.MapReduce.GetItemsToReduce(reduceParams, token);                                

                                foreach (var item in persistedResults)
                                {
                                    reduceKeys.Add(item.ReduceKey);
                                    size += item.Size;
                                }
                            }

                            if (persistedResults.Count == 0)
                            {
                                retry = false;
                                return;
                            }

                            var count = persistedResults.Count;

                            autoTuner.CurrentlyUsedBatchSizesInBytes.GetOrAdd(reduceBatchAutoThrottlerId, size);

                            if (Log.IsDebugEnabled)
                            {
                                if (persistedResults.Count > 0)
                                {
									if (Log.IsDebugEnabled)
                                    Log.Debug(() => string.Format("Found {0} results for keys [{1}] for index {2} at level {3} in {4}",
                                        persistedResults.Count,
                                        string.Join(", ", persistedResults.Select(x => x.ReduceKey).Distinct()),
                                        index.Index.PublicName, level, batchTimeWatcher.Elapsed));
                                }
                                else
                                {
									if (Log.IsDebugEnabled)
										Log.Debug("No reduce keys found for {0}", index.Index.PublicName);
                                }									
                            }

                            token.ThrowIfCancellationRequested();


                            var requiredReduceNextTimeSet = new HashSet<ReduceKeyAndBucket>(persistedResults.Select(x => new ReduceKeyAndBucket(x.Bucket, x.ReduceKey)), ReduceKeyAndBucketEqualityComparer.Instance);

                            using (StopwatchScope.For(removeReduceResultsDuration))
                            {
                                foreach (var mappedResultInfo in requiredReduceNextTimeSet)
                                {
                                    token.ThrowIfCancellationRequested();

                                    actions.MapReduce.RemoveReduceResults(index.IndexId, level + 1, mappedResultInfo.ReduceKey, mappedResultInfo.Bucket);
                                }
                            }

                            if (level != 2)
                            {
                                var reduceKeysAndBucketsSet = new HashSet<ReduceKeyAndBucket>(requiredReduceNextTimeSet.Select(x => new ReduceKeyAndBucket(x.Bucket / 1024, x.ReduceKey)), ReduceKeyAndBucketEqualityComparer.Instance);

                                using (StopwatchScope.For(scheduleReductionsDuration))
                                {
                                    foreach (var reduceKeysAndBucket in reduceKeysAndBucketsSet)
                                    {
                                        token.ThrowIfCancellationRequested();

                                        actions.MapReduce.ScheduleReductions(index.IndexId, level + 1, reduceKeysAndBucket);
                                    }
                                }
                            }

                            token.ThrowIfCancellationRequested();

                            var reduceTimeWatcher = Stopwatch.StartNew();

                            var results = persistedResults.Where(x => x.Data != null)
                                .GroupBy(x => x.Bucket, x => JsonToExpando.Convert(x.Data))
                                .ToList();                            

                            var performance = context.IndexStorage.Reduce(index.IndexId, viewGenerator, results, level, context, actions, reduceKeys, persistedResults.Count);

                            context.MetricsCounters.ReducedPerSecond.Mark(results.Count());

                            reduceLevelStats.Add(performance);

                            var batchDuration = batchTimeWatcher.Elapsed;

                            if ( Log.IsDebugEnabled )
                            {
                                Log.Debug("Indexed {0} reduce keys in {1} with {2} results for index {3} in {4} on level {5}", reduceKeys.Count, batchDuration, performance.ItemsCount, index.Index.PublicName, reduceTimeWatcher.Elapsed, level);
                            }

                            autoTuner.AutoThrottleBatchSize(count, size, batchDuration);
                        });
                    }
                    finally
                    {
                        long _;
                        autoTuner.CurrentlyUsedBatchSizesInBytes.TryRemove(reduceBatchAutoThrottlerId, out _);
                    }
                }

                reduceLevelStats.Completed = SystemTime.UtcNow;
                reduceLevelStats.Duration = reduceLevelStats.Completed - reduceLevelStats.Started;

                reduceLevelStats.Operations.Add(PerformanceStats.From(IndexingOperation.Reduce_GetItemsToReduce, gettingItemsToReduceDuration.ElapsedMilliseconds));
                reduceLevelStats.Operations.Add(PerformanceStats.From(IndexingOperation.Reduce_ScheduleReductions, scheduleReductionsDuration.ElapsedMilliseconds));
                reduceLevelStats.Operations.Add(PerformanceStats.From(IndexingOperation.Reduce_RemoveReduceResults, removeReduceResultsDuration.ElapsedMilliseconds));
                reduceLevelStats.Operations.Add(PerformanceStats.From(IndexingOperation.StorageCommit, storageCommitDuration.ElapsedMilliseconds));

                reducePerformance.LevelStats.Add(reduceLevelStats);
            }

            foreach (var reduceKey in needToMoveToMultiStep)
            {
                token.ThrowIfCancellationRequested();

                string localReduceKey = reduceKey;
                transactionalStorage.Batch(actions =>
                                           actions.MapReduce.UpdatePerformedReduceType(index.IndexId, localReduceKey,
                                                                                       ReduceType.MultiStep));
            }

            return reducePerformance;
        }

        private ReducingPerformanceStats SingleStepReduce(IndexToWorkOn index, List<string> keysToReduce, AbstractViewGenerator viewGenerator,
                                                          ConcurrentSet<object> itemsToDelete, CancellationToken token)
        {
            var needToMoveToSingleStepQueue = new ConcurrentQueue<HashSet<string>>();

            if ( Log.IsDebugEnabled )
<<<<<<< HEAD
			    Log.Debug(() => string.Format("Executing single step reducing for {0} keys [{1}]", keysToReduce.Count, string.Join(", ", keysToReduce)));

			var batchTimeWatcher = Stopwatch.StartNew();

			var reducingBatchThrottlerId = Guid.NewGuid();
			var reducePerformanceStats = new ReducingPerformanceStats(ReduceType.SingleStep);
			var reduceLevelStats = new ReduceLevelPeformanceStats
			{
				Started = SystemTime.UtcNow,
				Level = 2
			};

			try
			{
				var parallelOperations = new ConcurrentQueue<ParallelBatchStats>();

				var parallelProcessingStart = SystemTime.UtcNow;

				context.Database.ReducingThreadPool.ExecuteBatch(keysToReduce, enumerator =>
				{
					var parallelStats = new ParallelBatchStats
					{
						StartDelay = (long)(SystemTime.UtcNow - parallelProcessingStart).TotalMilliseconds
					};

					var localNeedToMoveToSingleStep = new HashSet<string>();
					needToMoveToSingleStepQueue.Enqueue(localNeedToMoveToSingleStep);
					var localKeys = new HashSet<string>();
					while (enumerator.MoveNext())
					{
						token.ThrowIfCancellationRequested();

						localKeys.Add(enumerator.Current);
					}

					transactionalStorage.Batch(actions =>
					{
						var getItemsToReduceParams = new GetItemsToReduceParams(index: index.IndexId, reduceKeys: new HashSet<string>(localKeys), level: 0, loadData: false, itemsToDelete: itemsToDelete)
						{
							Take = int.MaxValue // just get all, we do the rate limit when we load the number of keys to reduce, anyway
						};

						var getItemsToReduceDuration = Stopwatch.StartNew();
=======
                Log.Debug(() => string.Format("Executing single step reducing for {0} keys [{1}]", keysToReduce.Count, string.Join(", ", keysToReduce)));

            var batchTimeWatcher = Stopwatch.StartNew();

            var reducingBatchThrottlerId = Guid.NewGuid();
            var reducePerformanceStats = new ReducingPerformanceStats(ReduceType.SingleStep);
            var reduceLevelStats = new ReduceLevelPeformanceStats
            {
                Started = SystemTime.UtcNow,
                Level = 2
            };

            try
            {
                var parallelOperations = new ConcurrentQueue<ParallelBatchStats>();

                var parallelProcessingStart = SystemTime.UtcNow;

                BackgroundTaskExecuter.Instance.ExecuteAllBuffered(context, keysToReduce, enumerator =>
                {
                    var parallelStats = new ParallelBatchStats
                    {
                        StartDelay = (long)(SystemTime.UtcNow - parallelProcessingStart).TotalMilliseconds
                    };

                    var localNeedToMoveToSingleStep = new HashSet<string>();
                    needToMoveToSingleStepQueue.Enqueue(localNeedToMoveToSingleStep);
                    var localKeys = new HashSet<string>();
                    while (enumerator.MoveNext())
                    {
                        token.ThrowIfCancellationRequested();

                        localKeys.Add(enumerator.Current);
                    }

                    transactionalStorage.Batch(actions =>
                    {
                        var getItemsToReduceParams = new GetItemsToReduceParams(index: index.IndexId, reduceKeys: new HashSet<string>(localKeys), level: 0, loadData: false, itemsToDelete: itemsToDelete)
                        {
                            Take = int.MaxValue // just get all, we do the rate limit when we load the number of keys to reduce, anyway
                        };

                        var getItemsToReduceDuration = Stopwatch.StartNew();
>>>>>>> b19bf61a

                        int scheduledItemsSum = 0;
                        int scheduledItemsCount = 0;
                        List<int> scheduledItemsMappedBuckets = new List<int>();
                        using (StopwatchScope.For(getItemsToReduceDuration))
                        {
                            foreach (var item in actions.MapReduce.GetItemsToReduce(getItemsToReduceParams, token))
                            {
                                scheduledItemsMappedBuckets.Add(item.Bucket);
                                scheduledItemsSum += item.Size;
                                scheduledItemsCount++;
                            }
                        }

                        parallelStats.Operations.Add(PerformanceStats.From(IndexingOperation.Reduce_GetItemsToReduce, getItemsToReduceDuration.ElapsedMilliseconds));

                        autoTuner.CurrentlyUsedBatchSizesInBytes.GetOrAdd(reducingBatchThrottlerId, scheduledItemsSum);

                        if (scheduledItemsCount == 0)
                        {						    
                            // Here we have an interesting issue. We have scheduled reductions, because GetReduceTypesPerKeys() returned them
                            // and at the same time, we don't have any at level 0. That probably means that we have them at level 1 or 2.
                            // They shouldn't be here, and indeed, we remove them just a little down from here in this function.
                            // That said, they might have smuggled in between versions, or something happened to cause them to be here.
                            // In order to avoid that, we forcibly delete those extra items from the scheduled reductions, and move on

                            Log.Warn("Found single reduce items ({0}) that didn't have any items to reduce. Deleting level 1 & level 2 items for those keys. (If you can reproduce this, please contact support@ravendb.net)", string.Join(", ", keysToReduce));

                            var deletingScheduledReductionsDuration = Stopwatch.StartNew();

                            using (StopwatchScope.For(deletingScheduledReductionsDuration))
                            {
                                foreach (var reduceKey in keysToReduce)
                                {
                                    token.ThrowIfCancellationRequested();

                                    actions.MapReduce.DeleteScheduledReduction(index.IndexId, 1, reduceKey);
                                    actions.MapReduce.DeleteScheduledReduction(index.IndexId, 2, reduceKey);
                                }
                            }

                            parallelStats.Operations.Add(PerformanceStats.From(IndexingOperation.Reduce_DeleteScheduledReductions, deletingScheduledReductionsDuration.ElapsedMilliseconds));
                        }

                        var removeReduceResultsDuration = new Stopwatch();

                        foreach (var reduceKey in localKeys)
                        {
                            token.ThrowIfCancellationRequested();

                            var lastPerformedReduceType = actions.MapReduce.GetLastPerformedReduceType(index.IndexId, reduceKey);

                            if (lastPerformedReduceType != ReduceType.SingleStep)
                                localNeedToMoveToSingleStep.Add(reduceKey);

                            if (lastPerformedReduceType != ReduceType.MultiStep)
                                continue;

                            if ( Log.IsDebugEnabled )
                            {
                                Log.Debug("Key {0} was moved from multi step to single step reduce, removing existing reduce results records", reduceKey);
                            }

                            using (StopwatchScope.For(removeReduceResultsDuration))
                            {
                                // now we are in single step but previously multi step reduce was performed for the given key
                                var mappedBuckets = actions.MapReduce.GetMappedBuckets(index.IndexId, reduceKey, token);        

                                // add scheduled items too to be sure we will delete reduce results of already deleted documents
<<<<<<< HEAD
								foreach (var mappedBucket in mappedBuckets.Union(scheduledItemsMappedBuckets))
								{
									actions.MapReduce.RemoveReduceResults(index.IndexId, 1, reduceKey, mappedBucket);
									actions.MapReduce.RemoveReduceResults(index.IndexId, 2, reduceKey, mappedBucket / 1024);
								}
							}
						}

						parallelStats.Operations.Add(PerformanceStats.From(IndexingOperation.Reduce_RemoveReduceResults, removeReduceResultsDuration.ElapsedMilliseconds));

						parallelOperations.Enqueue(parallelStats);
					});
				}, description: string.Format("Performing Single Step Reduction for index {0} from Etag {1} for {2} keys", index.Index.PublicName, index.Index.GetLastEtagFromStats(), keysToReduce.Count));

				reduceLevelStats.Operations.Add(new ParallelPerformanceStats
				{
					NumberOfThreads = parallelOperations.Count,
					DurationMs = (long)(SystemTime.UtcNow - parallelProcessingStart).TotalMilliseconds,
					BatchedOperations = parallelOperations.ToList()
				});

				var getMappedResultsDuration = new Stopwatch();				

				var reductionPerformanceStats = new List<IndexingPerformanceStats>();
=======
                                foreach (var mappedBucket in mappedBuckets.Union(scheduledItemsMappedBuckets))
                                {
                                    actions.MapReduce.RemoveReduceResults(index.IndexId, 1, reduceKey, mappedBucket);
                                    actions.MapReduce.RemoveReduceResults(index.IndexId, 2, reduceKey, mappedBucket / 1024);
                                }
                            }
                        }

                        parallelStats.Operations.Add(PerformanceStats.From(IndexingOperation.Reduce_RemoveReduceResults, removeReduceResultsDuration.ElapsedMilliseconds));

                        parallelOperations.Enqueue(parallelStats);
                    });
                });

                reduceLevelStats.Operations.Add(new ParallelPerformanceStats
                {
                    NumberOfThreads = parallelOperations.Count,
                    DurationMs = (long)(SystemTime.UtcNow - parallelProcessingStart).TotalMilliseconds,
                    BatchedOperations = parallelOperations.ToList()
                });

                var getMappedResultsDuration = new Stopwatch();				

                var reductionPerformanceStats = new List<IndexingPerformanceStats>();
>>>>>>> b19bf61a
                
                var keysLeftToReduce = new HashSet<string>(keysToReduce);                                              
                while (keysLeftToReduce.Count > 0)
                {
                    var keysReturned = new HashSet<string>();       

                    // Try to diminish the allocations happening because of .Resize()
                    var mappedResults = new List<MappedResultInfo>(keysLeftToReduce.Count);                             
                    
                    context.TransactionalStorage.Batch(actions =>
                    {
                        var take = context.CurrentNumberOfItemsToReduceInSingleBatch;

                        using (StopwatchScope.For(getMappedResultsDuration))
                        {
                            mappedResults = actions.MapReduce.GetMappedResults(index.IndexId, keysLeftToReduce, true, take, keysReturned, token, mappedResults);
                        }
                    });

                    var count = mappedResults.Count;

                    int size = 0;
                    foreach ( var item in mappedResults )
                    {
                        item.Bucket = 0;
                        size += item.Size;
                    }
                        
                    var results = mappedResults.GroupBy(x => x.Bucket, x => JsonToExpando.Convert(x.Data)).ToArray();

                    context.MetricsCounters.ReducedPerSecond.Mark(results.Length);

                    token.ThrowIfCancellationRequested();

                    var performance = context.IndexStorage.Reduce(index.IndexId, viewGenerator, results, 2, context, null, keysReturned, count);

<<<<<<< HEAD
					reductionPerformanceStats.Add(performance);

					autoTuner.AutoThrottleBatchSize(count, size, batchTimeWatcher.Elapsed);
				}

				var needToMoveToSingleStep = new HashSet<string>();

				HashSet<string> set;
				while (needToMoveToSingleStepQueue.TryDequeue(out set))
				{
					needToMoveToSingleStep.UnionWith(set);
				}

				foreach (var reduceKey in needToMoveToSingleStep)
				{
					string localReduceKey = reduceKey;
					transactionalStorage.Batch(actions =>
						actions.MapReduce.UpdatePerformedReduceType(index.IndexId, localReduceKey, ReduceType.SingleStep));
				}

				reduceLevelStats.Completed = SystemTime.UtcNow;
				reduceLevelStats.Duration = reduceLevelStats.Completed - reduceLevelStats.Started;
				reduceLevelStats.Operations.Add(PerformanceStats.From(IndexingOperation.Reduce_GetMappedResults, getMappedResultsDuration.ElapsedMilliseconds));
				reduceLevelStats.Operations.Add(PerformanceStats.From(IndexingOperation.StorageCommit, 0)); // in single step we write directly to Lucene index

				foreach (var stats in reductionPerformanceStats)
				{
					reduceLevelStats.Add(stats);
				}

				reducePerformanceStats.LevelStats.Add(reduceLevelStats);
			}
			finally
			{
				long _;
				autoTuner.CurrentlyUsedBatchSizesInBytes.TryRemove(reducingBatchThrottlerId, out _);
			}

			return reducePerformanceStats;
		}

		protected override bool IsIndexStale(IndexStats indexesStat, IStorageActionsAccessor actions, bool isIdle, Reference<bool> onlyFoundIdleWork)
		{
			onlyFoundIdleWork.Value = false;
			var isReduceStale = actions.Staleness.IsReduceStale(indexesStat.Id);

			if (isReduceStale == false)
				return false;

			if (indexesStat.Priority.HasFlag(IndexingPriority.Error))
				return false;

			return true;
		}

	    public override bool ShouldRun
	    {
	        get { return context.RunReducing; }
	    }

	    protected override DatabaseTask GetApplicableTask(IStorageActionsAccessor actions)
		{
			return null;
		}

		protected override void FlushAllIndexes()
		{
			context.IndexStorage.FlushReduceIndexes();
		}

		protected override IndexToWorkOn GetIndexToWorkOn(IndexStats indexesStat)
		{
			return new IndexToWorkOn
			{
				IndexId = indexesStat.Id,
				LastIndexedEtag = Etag.Empty
			};
		}

		
		protected override void ExecuteIndexingWork(IList<IndexToWorkOn> indexesToWorkOn)
		{
			ReducingBatchInfo reducingBatchInfo = null;

			int executedPartially = 0;
			try
			{
				reducingBatchInfo = context.ReportReducingBatchStarted(indexesToWorkOn.Select(x => x.Index.PublicName).ToList());

				context.Database.ReducingThreadPool.ExecuteBatch(indexesToWorkOn, index =>
				{
					var performanceStats = HandleReduceForIndex(index, context.CancellationToken);

					if (performanceStats != null)
					reducingBatchInfo.PerformanceStats.TryAdd(index.Index.PublicName, performanceStats);

					if (Thread.VolatileRead(ref executedPartially) == 1)
					{
						context.NotifyAboutWork();
			}
				}, allowPartialBatchResumption: MemoryStatistics.AvailableMemoryInMb > 1.5 * context.Configuration.MemoryLimitForProcessingInMb, description: string.Format("Executing Indexex Reduction on {0} indexes", indexesToWorkOn.Count));
				Interlocked.Increment(ref executedPartially);
	        }
			finally
			{
				if (reducingBatchInfo != null)
					context.ReportReducingBatchCompleted(reducingBatchInfo);
			}
		}

		protected override bool IsValidIndex(IndexStats indexesStat)
		{
			var indexDefinition = context.IndexDefinitionStorage.GetIndexDefinition(indexesStat.Id);
			return indexDefinition != null && indexDefinition.IsMapReduce;
		}
	}
=======
                    reductionPerformanceStats.Add(performance);

                    autoTuner.AutoThrottleBatchSize(count, size, batchTimeWatcher.Elapsed);
                }

                var needToMoveToSingleStep = new HashSet<string>();

                HashSet<string> set;
                while (needToMoveToSingleStepQueue.TryDequeue(out set))
                {
                    needToMoveToSingleStep.UnionWith(set);
                }

                foreach (var reduceKey in needToMoveToSingleStep)
                {
                    string localReduceKey = reduceKey;
                    transactionalStorage.Batch(actions =>
                        actions.MapReduce.UpdatePerformedReduceType(index.IndexId, localReduceKey, ReduceType.SingleStep));
                }

                reduceLevelStats.Completed = SystemTime.UtcNow;
                reduceLevelStats.Duration = reduceLevelStats.Completed - reduceLevelStats.Started;
                reduceLevelStats.Operations.Add(PerformanceStats.From(IndexingOperation.Reduce_GetMappedResults, getMappedResultsDuration.ElapsedMilliseconds));
                reduceLevelStats.Operations.Add(PerformanceStats.From(IndexingOperation.StorageCommit, 0)); // in single step we write directly to Lucene index

                foreach (var stats in reductionPerformanceStats)
                {
                    reduceLevelStats.Add(stats);
                }

                reducePerformanceStats.LevelStats.Add(reduceLevelStats);
            }
            finally
            {
                long _;
                autoTuner.CurrentlyUsedBatchSizesInBytes.TryRemove(reducingBatchThrottlerId, out _);
            }

            return reducePerformanceStats;
        }

        protected override bool IsIndexStale(IndexStats indexesStat, IStorageActionsAccessor actions, bool isIdle, Reference<bool> onlyFoundIdleWork)
        {
            onlyFoundIdleWork.Value = false;
            var isReduceStale = actions.Staleness.IsReduceStale(indexesStat.Id);

            if (isReduceStale == false)
                return false;

            if (indexesStat.Priority.HasFlag(IndexingPriority.Error))
                return false;

            return true;
        }

        public override bool ShouldRun
        {
            get { return context.RunReducing; }
        }

        protected override DatabaseTask GetApplicableTask(IStorageActionsAccessor actions)
        {
            return null;
        }

        protected override void FlushAllIndexes()
        {
            context.IndexStorage.FlushReduceIndexes();
        }

        protected override IndexToWorkOn GetIndexToWorkOn(IndexStats indexesStat)
        {
            return new IndexToWorkOn
            {
                IndexId = indexesStat.Id,
                LastIndexedEtag = Etag.Empty
            };
        }

        protected override void ExecuteIndexingWork(IList<IndexToWorkOn> indexesToWorkOn)
        {
            ReducingBatchInfo reducingBatchInfo = null;

            try
            {
                reducingBatchInfo = context.ReportReducingBatchStarted(indexesToWorkOn.Select(x => x.Index.PublicName).ToList());

                BackgroundTaskExecuter.Instance.ExecuteAllInterleaved(context, indexesToWorkOn, index =>
                {
                    var performanceStats = HandleReduceForIndex(index, context.CancellationToken);

                    reducingBatchInfo.PerformanceStats.TryAdd(index.Index.PublicName, performanceStats);
                });
            }
            finally
            {
                if (reducingBatchInfo != null)
                    context.ReportReducingBatchCompleted(reducingBatchInfo);
            }
        }

        protected override bool IsValidIndex(IndexStats indexesStat)
        {
            var indexDefinition = context.IndexDefinitionStorage.GetIndexDefinition(indexesStat.Id);
            return indexDefinition != null && indexDefinition.IsMapReduce;
        }
    }
>>>>>>> b19bf61a
}<|MERGE_RESOLUTION|>--- conflicted
+++ resolved
@@ -46,7 +46,6 @@
                                                                     context.CurrentNumberOfItemsToReduceInSingleBatch, 
                                                                     context.NumberOfItemsToExecuteReduceInSingleStep, token);
 
-<<<<<<< HEAD
 			    foreach (var key in mappedResultsInfo)
 			    {
 				    token.ThrowIfCancellationRequested();
@@ -72,32 +71,6 @@
 			{
 				if (singleStepReduceKeys.Count > 0)
 				{
-=======
-                foreach (var key in mappedResultsInfo)
-                {
-                    token.ThrowIfCancellationRequested();
-
-                    switch (key.OperationTypeToPerform)
-                    {
-                        case ReduceType.SingleStep:
-                            singleStepReduceKeys.Add(key.ReduceKey);
-                            break;
-                        case ReduceType.MultiStep:
-                            multiStepsReduceKeys.Add(key.ReduceKey);
-                            break;
-                    }
-                }
-            });
-
-            currentlyProcessedIndexes.TryAdd(indexToWorkOn.IndexId, indexToWorkOn.Index);
-
-            var performanceStats = new List<ReducingPerformanceStats>();
-
-            try
-            {
-                if (singleStepReduceKeys.Count > 0)
-                {
->>>>>>> b19bf61a
                     if ( Log.IsDebugEnabled )
                         Log.Debug("SingleStep reduce for keys: {0}", string.Join(",", singleStepReduceKeys));
                     
@@ -113,7 +86,6 @@
 
                     var multiStepStats = MultiStepReduce(indexToWorkOn, multiStepsReduceKeys, viewGenerator, itemsToDelete, token);
 
-<<<<<<< HEAD
 					performanceStats.Add(multiStepStats);
 				}
 			}
@@ -241,121 +213,6 @@
 					level,
 					true,
 					itemsToDelete);
-=======
-                    performanceStats.Add(multiStepStats);
-                }
-            }
-            catch (OperationCanceledException)
-            {
-                operationCanceled = true;
-            }
-            catch (AggregateException e)
-            {
-                var anyOperationsCanceled = e
-                    .InnerExceptions
-                    .OfType<OperationCanceledException>()
-                    .Any();
-
-                if (anyOperationsCanceled == false) 
-                    throw;
-
-                operationCanceled = true;
-            }
-            finally
-            {
-                var postReducingOperations = new ReduceLevelPeformanceStats
-                {
-                    Level = -1,
-                    Started = SystemTime.UtcNow
-                };
-
-                if (operationCanceled == false)
-                {
-                    var deletingScheduledReductionsDuration = new Stopwatch();
-                    var storageCommitDuration = new Stopwatch();
-
-                    // whatever we succeeded in indexing or not, we have to update this
-                    // because otherwise we keep trying to re-index failed mapped results
-                    transactionalStorage.Batch(actions =>
-                    {
-                        actions.BeforeStorageCommit += storageCommitDuration.Start;
-                        actions.AfterStorageCommit += storageCommitDuration.Stop;
-
-                        ScheduledReductionInfo latest;
-
-                        using (StopwatchScope.For(deletingScheduledReductionsDuration))
-                        {
-                            latest = actions.MapReduce.DeleteScheduledReduction(itemsToDelete);
-                        }
-
-                        if (latest == null)
-                            return;
-                        actions.Indexing.UpdateLastReduced(indexToWorkOn.IndexId, latest.Etag, latest.Timestamp);
-                    });
-
-                    postReducingOperations.Operations.Add(PerformanceStats.From(IndexingOperation.Reduce_DeleteScheduledReductions, deletingScheduledReductionsDuration.ElapsedMilliseconds));
-                    postReducingOperations.Operations.Add(PerformanceStats.From(IndexingOperation.StorageCommit, storageCommitDuration.ElapsedMilliseconds));
-                }
-
-                postReducingOperations.Completed = SystemTime.UtcNow;
-                postReducingOperations.Duration = postReducingOperations.Completed - postReducingOperations.Started;
-
-                performanceStats.Add(new ReducingPerformanceStats(ReduceType.None)
-                {
-                    LevelStats = new List<ReduceLevelPeformanceStats> { postReducingOperations }
-                });
-
-                Index _;
-                currentlyProcessedIndexes.TryRemove(indexToWorkOn.IndexId, out _);
-            }
-
-            return performanceStats.ToArray();
-        }
-
-        protected override void UpdateStalenessMetrics(int staleCount)
-        {
-            context.MetricsCounters.StaleIndexReduces.Update(staleCount);
-        }
-
-        protected override bool ShouldSkipIndex(Index index)
-        {
-            return false;
-        }
-
-        private ReducingPerformanceStats MultiStepReduce(IndexToWorkOn index, List<string> keysToReduce, AbstractViewGenerator viewGenerator, ConcurrentSet<object> itemsToDelete, CancellationToken token)
-        {
-            var needToMoveToMultiStep = new HashSet<string>();
-            transactionalStorage.Batch(actions =>
-            {
-                foreach (var localReduceKey in keysToReduce)
-                {
-                    token.ThrowIfCancellationRequested();
-
-                    var lastPerformedReduceType = actions.MapReduce.GetLastPerformedReduceType(index.IndexId, localReduceKey);
-
-                    if (lastPerformedReduceType != ReduceType.MultiStep)
-                        needToMoveToMultiStep.Add(localReduceKey);
-
-                    if (lastPerformedReduceType != ReduceType.SingleStep)
-                        continue;
-
-                    // we exceeded the limit of items to reduce in single step
-                    // now we need to schedule reductions at level 0 for all map results with given reduce key
-                    var mappedItems = actions.MapReduce.GetMappedBuckets(index.IndexId, localReduceKey, token).ToList();
-                    foreach (var result in mappedItems.Select(x => new ReduceKeyAndBucket(x, localReduceKey)))
-                    {
-                        actions.MapReduce.ScheduleReductions(index.IndexId, 0, result);
-                    }
-                }
-            });
-
-            var reducePerformance = new ReducingPerformanceStats(ReduceType.MultiStep);
-
-
-            for (int i = 0; i < 3; i++)
-            {
-                var level = i;
->>>>>>> b19bf61a
 
                 var reduceLevelStats = new ReduceLevelPeformanceStats()
                 {
@@ -525,7 +382,6 @@
             var needToMoveToSingleStepQueue = new ConcurrentQueue<HashSet<string>>();
 
             if ( Log.IsDebugEnabled )
-<<<<<<< HEAD
 			    Log.Debug(() => string.Format("Executing single step reducing for {0} keys [{1}]", keysToReduce.Count, string.Join(", ", keysToReduce)));
 
 			var batchTimeWatcher = Stopwatch.StartNew();
@@ -569,51 +425,6 @@
 						};
 
 						var getItemsToReduceDuration = Stopwatch.StartNew();
-=======
-                Log.Debug(() => string.Format("Executing single step reducing for {0} keys [{1}]", keysToReduce.Count, string.Join(", ", keysToReduce)));
-
-            var batchTimeWatcher = Stopwatch.StartNew();
-
-            var reducingBatchThrottlerId = Guid.NewGuid();
-            var reducePerformanceStats = new ReducingPerformanceStats(ReduceType.SingleStep);
-            var reduceLevelStats = new ReduceLevelPeformanceStats
-            {
-                Started = SystemTime.UtcNow,
-                Level = 2
-            };
-
-            try
-            {
-                var parallelOperations = new ConcurrentQueue<ParallelBatchStats>();
-
-                var parallelProcessingStart = SystemTime.UtcNow;
-
-                BackgroundTaskExecuter.Instance.ExecuteAllBuffered(context, keysToReduce, enumerator =>
-                {
-                    var parallelStats = new ParallelBatchStats
-                    {
-                        StartDelay = (long)(SystemTime.UtcNow - parallelProcessingStart).TotalMilliseconds
-                    };
-
-                    var localNeedToMoveToSingleStep = new HashSet<string>();
-                    needToMoveToSingleStepQueue.Enqueue(localNeedToMoveToSingleStep);
-                    var localKeys = new HashSet<string>();
-                    while (enumerator.MoveNext())
-                    {
-                        token.ThrowIfCancellationRequested();
-
-                        localKeys.Add(enumerator.Current);
-                    }
-
-                    transactionalStorage.Batch(actions =>
-                    {
-                        var getItemsToReduceParams = new GetItemsToReduceParams(index: index.IndexId, reduceKeys: new HashSet<string>(localKeys), level: 0, loadData: false, itemsToDelete: itemsToDelete)
-                        {
-                            Take = int.MaxValue // just get all, we do the rate limit when we load the number of keys to reduce, anyway
-                        };
-
-                        var getItemsToReduceDuration = Stopwatch.StartNew();
->>>>>>> b19bf61a
 
                         int scheduledItemsSum = 0;
                         int scheduledItemsCount = 0;
@@ -683,7 +494,6 @@
                                 var mappedBuckets = actions.MapReduce.GetMappedBuckets(index.IndexId, reduceKey, token);        
 
                                 // add scheduled items too to be sure we will delete reduce results of already deleted documents
-<<<<<<< HEAD
 								foreach (var mappedBucket in mappedBuckets.Union(scheduledItemsMappedBuckets))
 								{
 									actions.MapReduce.RemoveReduceResults(index.IndexId, 1, reduceKey, mappedBucket);
@@ -708,32 +518,6 @@
 				var getMappedResultsDuration = new Stopwatch();				
 
 				var reductionPerformanceStats = new List<IndexingPerformanceStats>();
-=======
-                                foreach (var mappedBucket in mappedBuckets.Union(scheduledItemsMappedBuckets))
-                                {
-                                    actions.MapReduce.RemoveReduceResults(index.IndexId, 1, reduceKey, mappedBucket);
-                                    actions.MapReduce.RemoveReduceResults(index.IndexId, 2, reduceKey, mappedBucket / 1024);
-                                }
-                            }
-                        }
-
-                        parallelStats.Operations.Add(PerformanceStats.From(IndexingOperation.Reduce_RemoveReduceResults, removeReduceResultsDuration.ElapsedMilliseconds));
-
-                        parallelOperations.Enqueue(parallelStats);
-                    });
-                });
-
-                reduceLevelStats.Operations.Add(new ParallelPerformanceStats
-                {
-                    NumberOfThreads = parallelOperations.Count,
-                    DurationMs = (long)(SystemTime.UtcNow - parallelProcessingStart).TotalMilliseconds,
-                    BatchedOperations = parallelOperations.ToList()
-                });
-
-                var getMappedResultsDuration = new Stopwatch();				
-
-                var reductionPerformanceStats = new List<IndexingPerformanceStats>();
->>>>>>> b19bf61a
                 
                 var keysLeftToReduce = new HashSet<string>(keysToReduce);                                              
                 while (keysLeftToReduce.Count > 0)
@@ -770,7 +554,6 @@
 
                     var performance = context.IndexStorage.Reduce(index.IndexId, viewGenerator, results, 2, context, null, keysReturned, count);
 
-<<<<<<< HEAD
 					reductionPerformanceStats.Add(performance);
 
 					autoTuner.AutoThrottleBatchSize(count, size, batchTimeWatcher.Elapsed);
@@ -887,113 +670,4 @@
 			return indexDefinition != null && indexDefinition.IsMapReduce;
 		}
 	}
-=======
-                    reductionPerformanceStats.Add(performance);
-
-                    autoTuner.AutoThrottleBatchSize(count, size, batchTimeWatcher.Elapsed);
-                }
-
-                var needToMoveToSingleStep = new HashSet<string>();
-
-                HashSet<string> set;
-                while (needToMoveToSingleStepQueue.TryDequeue(out set))
-                {
-                    needToMoveToSingleStep.UnionWith(set);
-                }
-
-                foreach (var reduceKey in needToMoveToSingleStep)
-                {
-                    string localReduceKey = reduceKey;
-                    transactionalStorage.Batch(actions =>
-                        actions.MapReduce.UpdatePerformedReduceType(index.IndexId, localReduceKey, ReduceType.SingleStep));
-                }
-
-                reduceLevelStats.Completed = SystemTime.UtcNow;
-                reduceLevelStats.Duration = reduceLevelStats.Completed - reduceLevelStats.Started;
-                reduceLevelStats.Operations.Add(PerformanceStats.From(IndexingOperation.Reduce_GetMappedResults, getMappedResultsDuration.ElapsedMilliseconds));
-                reduceLevelStats.Operations.Add(PerformanceStats.From(IndexingOperation.StorageCommit, 0)); // in single step we write directly to Lucene index
-
-                foreach (var stats in reductionPerformanceStats)
-                {
-                    reduceLevelStats.Add(stats);
-                }
-
-                reducePerformanceStats.LevelStats.Add(reduceLevelStats);
-            }
-            finally
-            {
-                long _;
-                autoTuner.CurrentlyUsedBatchSizesInBytes.TryRemove(reducingBatchThrottlerId, out _);
-            }
-
-            return reducePerformanceStats;
-        }
-
-        protected override bool IsIndexStale(IndexStats indexesStat, IStorageActionsAccessor actions, bool isIdle, Reference<bool> onlyFoundIdleWork)
-        {
-            onlyFoundIdleWork.Value = false;
-            var isReduceStale = actions.Staleness.IsReduceStale(indexesStat.Id);
-
-            if (isReduceStale == false)
-                return false;
-
-            if (indexesStat.Priority.HasFlag(IndexingPriority.Error))
-                return false;
-
-            return true;
-        }
-
-        public override bool ShouldRun
-        {
-            get { return context.RunReducing; }
-        }
-
-        protected override DatabaseTask GetApplicableTask(IStorageActionsAccessor actions)
-        {
-            return null;
-        }
-
-        protected override void FlushAllIndexes()
-        {
-            context.IndexStorage.FlushReduceIndexes();
-        }
-
-        protected override IndexToWorkOn GetIndexToWorkOn(IndexStats indexesStat)
-        {
-            return new IndexToWorkOn
-            {
-                IndexId = indexesStat.Id,
-                LastIndexedEtag = Etag.Empty
-            };
-        }
-
-        protected override void ExecuteIndexingWork(IList<IndexToWorkOn> indexesToWorkOn)
-        {
-            ReducingBatchInfo reducingBatchInfo = null;
-
-            try
-            {
-                reducingBatchInfo = context.ReportReducingBatchStarted(indexesToWorkOn.Select(x => x.Index.PublicName).ToList());
-
-                BackgroundTaskExecuter.Instance.ExecuteAllInterleaved(context, indexesToWorkOn, index =>
-                {
-                    var performanceStats = HandleReduceForIndex(index, context.CancellationToken);
-
-                    reducingBatchInfo.PerformanceStats.TryAdd(index.Index.PublicName, performanceStats);
-                });
-            }
-            finally
-            {
-                if (reducingBatchInfo != null)
-                    context.ReportReducingBatchCompleted(reducingBatchInfo);
-            }
-        }
-
-        protected override bool IsValidIndex(IndexStats indexesStat)
-        {
-            var indexDefinition = context.IndexDefinitionStorage.GetIndexDefinition(indexesStat.Id);
-            return indexDefinition != null && indexDefinition.IsMapReduce;
-        }
-    }
->>>>>>> b19bf61a
 }