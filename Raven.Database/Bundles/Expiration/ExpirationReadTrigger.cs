//-----------------------------------------------------------------------
// <copyright file="ExpirationReadTrigger.cs" company="Hibernating Rhinos LTD">
//     Copyright (c) Hibernating Rhinos LTD. All rights reserved.
// </copyright>
//-----------------------------------------------------------------------
using System;
using System.ComponentModel.Composition;
using Raven.Abstractions;
using Raven.Abstractions.Data;
using Raven.Database.Plugins;
using Raven.Json.Linq;

namespace Raven.Bundles.Expiration
{
    [InheritedExport(typeof(AbstractReadTrigger))]
    [ExportMetadata("Bundle", "documentExpiration")]
    public class ExpirationReadTrigger : AbstractReadTrigger
    {
        public const string RavenExpirationDate = "Raven-Expiration-Date";

<<<<<<< HEAD
		public override ReadVetoResult AllowRead(string key, RavenJObject metadata, ReadOperation operation)
		{
			if (operation == ReadOperation.Index)
				return ReadVetoResult.Allowed; // we have to allow indexing, because we are deleting using the index
			if(metadata == null)
				return ReadVetoResult.Allowed;
			var property = metadata[RavenExpirationDate];
			if (property == null)
				return ReadVetoResult.Allowed;
			DateTime dateTime;
			try
			{
				dateTime = property.Value<DateTime>();
			}
			catch (Exception)
			{
				// if we can't process the value, ignore it.
				return ReadVetoResult.Allowed;
			}
			if(dateTime > SystemTime.UtcNow)
				return ReadVetoResult.Allowed;
			return ReadVetoResult.Ignore;
		}
=======
        public override ReadVetoResult AllowRead(string key, RavenJObject metadata, ReadOperation operation,
                                                 TransactionInformation transactionInformation)
        {
            if (operation == ReadOperation.Index)
                return ReadVetoResult.Allowed; // we have to allow indexing, because we are deleting using the index
            if(metadata == null)
                return ReadVetoResult.Allowed;
            var property = metadata[RavenExpirationDate];
            if (property == null)
                return ReadVetoResult.Allowed;
            DateTime dateTime;
            try
            {
                dateTime = property.Value<DateTime>();
            }
            catch (Exception)
            {
                // if we can't process the value, ignore it.
                return ReadVetoResult.Allowed;
            }
            if(dateTime > SystemTime.UtcNow)
                return ReadVetoResult.Allowed;
            return ReadVetoResult.Ignore;
        }
>>>>>>> 68f1ca50

    }
}<|MERGE_RESOLUTION|>--- conflicted
+++ resolved
@@ -18,33 +18,7 @@
     {
         public const string RavenExpirationDate = "Raven-Expiration-Date";
 
-<<<<<<< HEAD
-		public override ReadVetoResult AllowRead(string key, RavenJObject metadata, ReadOperation operation)
-		{
-			if (operation == ReadOperation.Index)
-				return ReadVetoResult.Allowed; // we have to allow indexing, because we are deleting using the index
-			if(metadata == null)
-				return ReadVetoResult.Allowed;
-			var property = metadata[RavenExpirationDate];
-			if (property == null)
-				return ReadVetoResult.Allowed;
-			DateTime dateTime;
-			try
-			{
-				dateTime = property.Value<DateTime>();
-			}
-			catch (Exception)
-			{
-				// if we can't process the value, ignore it.
-				return ReadVetoResult.Allowed;
-			}
-			if(dateTime > SystemTime.UtcNow)
-				return ReadVetoResult.Allowed;
-			return ReadVetoResult.Ignore;
-		}
-=======
-        public override ReadVetoResult AllowRead(string key, RavenJObject metadata, ReadOperation operation,
-                                                 TransactionInformation transactionInformation)
+        public override ReadVetoResult AllowRead(string key, RavenJObject metadata, ReadOperation operation)
         {
             if (operation == ReadOperation.Index)
                 return ReadVetoResult.Allowed; // we have to allow indexing, because we are deleting using the index
@@ -67,7 +41,6 @@
                 return ReadVetoResult.Allowed;
             return ReadVetoResult.Ignore;
         }
->>>>>>> 68f1ca50
 
     }
 }