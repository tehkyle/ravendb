using System.ComponentModel.Composition;
using Raven.Abstractions.Data;
using Raven.Database.Plugins;
using Raven.Json.Linq;

namespace Raven.Bundles.Quotas.Size.Triggers
{

<<<<<<< HEAD
	[InheritedExport(typeof(AbstractPutTrigger))]
	[ExportMetadata("Bundle", "Quotas")]
	public class DatabaseSizeQuotaForDocumentsPutTrigger : AbstractPutTrigger
	{
		public override VetoResult AllowPut(string key, RavenJObject document, RavenJObject metadata)
		{
			return SizeQuotaConfiguration.GetConfiguration(Database).AllowPut();
		}
=======
    [InheritedExport(typeof(AbstractPutTrigger))]
    [ExportMetadata("Bundle", "Quotas")]
    public class DatabaseSizeQuotaForDocumentsPutTrigger : AbstractPutTrigger
    {
        public override VetoResult AllowPut(string key, RavenJObject document, RavenJObject metadata,
                                            TransactionInformation transactionInformation)
        {
            return SizeQuotaConfiguration.GetConfiguration(Database).AllowPut();
        }
>>>>>>> 68f1ca50

    }
}<|MERGE_RESOLUTION|>--- conflicted
+++ resolved
@@ -6,26 +6,14 @@
 namespace Raven.Bundles.Quotas.Size.Triggers
 {
 
-<<<<<<< HEAD
-	[InheritedExport(typeof(AbstractPutTrigger))]
-	[ExportMetadata("Bundle", "Quotas")]
-	public class DatabaseSizeQuotaForDocumentsPutTrigger : AbstractPutTrigger
-	{
-		public override VetoResult AllowPut(string key, RavenJObject document, RavenJObject metadata)
-		{
-			return SizeQuotaConfiguration.GetConfiguration(Database).AllowPut();
-		}
-=======
     [InheritedExport(typeof(AbstractPutTrigger))]
     [ExportMetadata("Bundle", "Quotas")]
     public class DatabaseSizeQuotaForDocumentsPutTrigger : AbstractPutTrigger
     {
-        public override VetoResult AllowPut(string key, RavenJObject document, RavenJObject metadata,
-                                            TransactionInformation transactionInformation)
+        public override VetoResult AllowPut(string key, RavenJObject document, RavenJObject metadata)
         {
             return SizeQuotaConfiguration.GetConfiguration(Database).AllowPut();
         }
->>>>>>> 68f1ca50
 
     }
 }