// -----------------------------------------------------------------------
//  <copyright file="ReplicationTopologyController.cs" company="Hibernating Rhinos LTD">
//      Copyright (c) Hibernating Rhinos LTD. All rights reserved.
//  </copyright>
// -----------------------------------------------------------------------
using System.Net.Http;
using System.Threading.Tasks;
using System.Web.Http;

using Raven.Database.Bundles.Replication.Impl;
using Raven.Database.Server.Controllers;
using Raven.Database.Server.WebApi.Attributes;
using Raven.Json.Linq;

namespace Raven.Database.Bundles.Replication.Controllers
{
<<<<<<< HEAD
	public class ReplicationTopologyController : BaseDatabaseApiController
	{
		[HttpPost]
		[RavenRoute("admin/replication/topology/discover")]
		[RavenRoute("databases/{databaseName}/admin/replication/topology/discover")]
		public async Task<HttpResponseMessage> ReplicationTopologyDiscover()
		{
			var ttlAsString = GetQueryStringValue("ttl");
=======
    public class ReplicationTopologyController : RavenDbApiController
    {
        [HttpPost]
        [RavenRoute("admin/replication/topology/discover")]
        [RavenRoute("databases/{databaseName}/admin/replication/topology/discover")]
        public async Task<HttpResponseMessage> ReplicationTopologyDiscover()
        {
            var ttlAsString = GetQueryStringValue("ttl");
>>>>>>> b19bf61a

            int ttl;
            RavenJArray from;

<<<<<<< HEAD
			if (string.IsNullOrEmpty(ttlAsString))
			{
				ttl = 10;
				from = new RavenJArray();
			}
			else
			{
				ttl = int.Parse(ttlAsString);
				from = await ReadJsonArrayAsync().ConfigureAwait(false);
			}
=======
            if (string.IsNullOrEmpty(ttlAsString))
            {
                ttl = 10;
                from = new RavenJArray();
            }
            else
            {
                ttl = int.Parse(ttlAsString);
                from = await ReadJsonArrayAsync();
            }
>>>>>>> b19bf61a

            var replicationSchemaDiscoverer = new ReplicationTopologyDiscoverer(Database, from, ttl, Log);
            var node = replicationSchemaDiscoverer.Discover();

            return GetMessageWithObject(node);
        }
    }
}<|MERGE_RESOLUTION|>--- conflicted
+++ resolved
@@ -14,7 +14,6 @@
 
 namespace Raven.Database.Bundles.Replication.Controllers
 {
-<<<<<<< HEAD
 	public class ReplicationTopologyController : BaseDatabaseApiController
 	{
 		[HttpPost]
@@ -23,21 +22,10 @@
 		public async Task<HttpResponseMessage> ReplicationTopologyDiscover()
 		{
 			var ttlAsString = GetQueryStringValue("ttl");
-=======
-    public class ReplicationTopologyController : RavenDbApiController
-    {
-        [HttpPost]
-        [RavenRoute("admin/replication/topology/discover")]
-        [RavenRoute("databases/{databaseName}/admin/replication/topology/discover")]
-        public async Task<HttpResponseMessage> ReplicationTopologyDiscover()
-        {
-            var ttlAsString = GetQueryStringValue("ttl");
->>>>>>> b19bf61a
 
             int ttl;
             RavenJArray from;
 
-<<<<<<< HEAD
 			if (string.IsNullOrEmpty(ttlAsString))
 			{
 				ttl = 10;
@@ -48,18 +36,6 @@
 				ttl = int.Parse(ttlAsString);
 				from = await ReadJsonArrayAsync().ConfigureAwait(false);
 			}
-=======
-            if (string.IsNullOrEmpty(ttlAsString))
-            {
-                ttl = 10;
-                from = new RavenJArray();
-            }
-            else
-            {
-                ttl = int.Parse(ttlAsString);
-                from = await ReadJsonArrayAsync();
-            }
->>>>>>> b19bf61a
 
             var replicationSchemaDiscoverer = new ReplicationTopologyDiscoverer(Database, from, ttl, Log);
             var node = replicationSchemaDiscoverer.Discover();
