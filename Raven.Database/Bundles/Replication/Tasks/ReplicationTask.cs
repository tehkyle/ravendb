--- conflicted
+++ resolved
@@ -4,12 +4,8 @@
 // </copyright>
 //-----------------------------------------------------------------------
 
-<<<<<<< HEAD
 using System.Security.Cryptography;
 using System.Text;
-=======
-using Mono.CSharp;
->>>>>>> c2c98fd6
 using Raven.Abstractions.Exceptions;
 using Raven.Abstractions.Extensions;
 using Raven.Abstractions.Logging;
@@ -75,7 +71,7 @@
 		private readonly object _indexReplicationTaskLock = new object();
 		private readonly object _lastQueriedTaskLock = new object();
 
-		private readonly ConcurrentDictionary<string, DateTime> destinationAlertSent = new ConcurrentDictionary<string, DateTime>();
+		private readonly ConcurrentDictionary<string, DateTime> destinationAlertSent = new ConcurrentDictionary<string, DateTime>(); 
 
 		public ConcurrentDictionary<string, DestinationStats> DestinationStats
 		{
@@ -115,7 +111,7 @@
 			nonBufferedHttpRavenRequestFactory = new HttpRavenRequestFactory
 			{
 				RequestTimeoutInMs = replicationRequestTimeoutInMs,
-				AllowWriteStreamBuffering = docDb.Configuration.Replication.ForceReplicationRequestBuffering
+                AllowWriteStreamBuffering = docDb.Configuration.Replication.ForceReplicationRequestBuffering
 			};
 
 			var task = new Task(Execute, TaskCreationOptions.LongRunning);
@@ -233,7 +229,7 @@
 									var startedTasks = new List<Task>();
 
 									foreach (var dest in destinationForReplication)
-									{										
+									{
 										var destination = dest;
 										var holder = activeReplicationTasks.GetOrAdd(destination.ConnectionStringOptions.Url, s => new SemaphoreSlim(1));
 										if (holder.Wait(0) == false)
@@ -640,7 +636,7 @@
 				x => docDb.Prefetcher.CreatePrefetchingBehavior(PrefetchingUser.Replicator, autoTuner));
 
 			prefetchingBehavior.AdditionalInfo = string.Format("For destination: {0}. Last replicated etag: {1}", destination.ConnectionStringOptions.Url, destinationsReplicationInformationForSource.LastDocumentEtag);
-			
+
 			try
 			{
 				using (var scope = recorder.StartRecording("Get"))
@@ -771,7 +767,7 @@
 				if ((SystemTime.UtcNow - jsonDocument.LastModified.GetValueOrDefault()).TotalMinutes < 1)
 				{
 					return;
-				}
+			}
 			}
 			failureInformation.FailureCount = failureCount;
 			docDb.Documents.Put(Constants.RavenReplicationDestinationsBasePath + EscapeDestinationName(url), null,
@@ -1012,41 +1008,41 @@
 
 						ReplicateTransformerDeletionIfNeeded(transformerTombstones, destination, replicatedTransformerTombstones);
 
-						if (docDb.Indexes.Definitions.Length > 0)
-						{
-							foreach (var definition in docDb.Indexes.Definitions)
+					if (docDb.Indexes.Definitions.Length > 0)
+					{
+						foreach (var definition in docDb.Indexes.Definitions)
+						{
+							try
 							{
-								try
-								{
 									var url = destination.ConnectionStringOptions.Url + "/indexes/" + Uri.EscapeUriString(definition.Name) + "?" + GetDebugInfomration();
-									var replicationRequest = nonBufferedHttpRavenRequestFactory.Create(url, "PUT", destination.ConnectionStringOptions);
-									replicationRequest.Write(RavenJObject.FromObject(definition));
-									replicationRequest.ExecuteRequest();
-								}
-								catch (Exception e)
-								{
-									log.WarnException("Could not replicate index " + definition.Name + " to " + destination.ConnectionStringOptions.Url, e);
-								}
+								var replicationRequest = nonBufferedHttpRavenRequestFactory.Create(url, "PUT", destination.ConnectionStringOptions);
+								replicationRequest.Write(RavenJObject.FromObject(definition));
+								replicationRequest.ExecuteRequest();
+							}
+							catch (Exception e)
+							{
+								log.WarnException("Could not replicate index " + definition.Name + " to " + destination.ConnectionStringOptions.Url, e);
 							}
 						}
-
-						if (docDb.Transformers.Definitions.Length > 0)
-						{
-							foreach (var definition in docDb.Transformers.Definitions)
+					}
+
+					if (docDb.Transformers.Definitions.Length > 0)
+					{
+						foreach (var definition in docDb.Transformers.Definitions)
+						{
+							try
 							{
-								try
-								{
-									var clonedTransformer = definition.Clone();
-									clonedTransformer.TransfomerId = 0;
+								var clonedTransformer = definition.Clone();
+								clonedTransformer.TransfomerId = 0;
 
 									string url = destination.ConnectionStringOptions.Url + "/transformers/" + Uri.EscapeUriString(definition.Name) + "?" + GetDebugInfomration();
-									var replicationRequest = nonBufferedHttpRavenRequestFactory.Create(url, "PUT", destination.ConnectionStringOptions);
-									replicationRequest.Write(RavenJObject.FromObject(clonedTransformer));
-									replicationRequest.ExecuteRequest();
-								}
-								catch (Exception e)
-								{
-									log.WarnException("Could not replicate transformer " + definition.Name + " to " + destination.ConnectionStringOptions.Url, e);
+								var replicationRequest = nonBufferedHttpRavenRequestFactory.Create(url, "PUT", destination.ConnectionStringOptions);
+								replicationRequest.Write(RavenJObject.FromObject(clonedTransformer));
+								replicationRequest.ExecuteRequest();
+							}
+							catch (Exception e)
+							{
+								log.WarnException("Could not replicate transformer " + definition.Name + " to " + destination.ConnectionStringOptions.Url, e);
 								}
 							}
 						}
@@ -1065,14 +1061,14 @@
 								if (transformerTombstone.Value != replicationDestinations.Length)
 									continue;
 								actions.Lists.Remove(Constants.RavenReplicationTransformerTombstones, transformerTombstone.Key);
-							}
+						}
 						});
 					}
 					catch (Exception e)
 					{
 						log.ErrorException("Failed to replicate indexes and transformers to " + destination, e);
-					}
-				}
+				}
+			}
 			}
 			catch (Exception e)
 			{
@@ -1183,7 +1179,7 @@
 			{
 				var destinationId = destinationsReplicationInformationForSource.ServerInstanceId.ToString();
 				var maxNumberOfItemsToReceiveInSingleBatch = destinationsReplicationInformationForSource.MaxNumberOfItemsToReceiveInSingleBatch;
-				
+
 				docDb.TransactionalStorage.Batch(actions =>
 				{
 					var lastEtag = destinationsReplicationInformationForSource.LastDocumentEtag;
@@ -1311,13 +1307,13 @@
 			var tombstones = actions
 				.Lists
 				.Read(Constants.RavenReplicationDocsTombstones, result.LastEtag, lastEtag, maxNumberOfTombstones + 1)
-				.Select(x => new JsonDocument
-				{
-					Etag = x.Etag,
-					Key = x.Key,
-					Metadata = x.Data,
-					DataAsJson = new RavenJObject()
-				})
+							.Select(x => new JsonDocument
+							{
+								Etag = x.Etag,
+								Key = x.Key,
+								Metadata = x.Data,
+								DataAsJson = new RavenJObject()
+							})
 				.ToList();
 
 			var results = docsToReplicate.Concat(tombstones);
@@ -1333,7 +1329,7 @@
 			results = results.OrderBy(x => x.Etag);
 
 			// can't return earlier, because we need to know if there are tombstones that need to be send
-			if (maxNumberOfItemsToReceiveInSingleBatch.HasValue)
+			if (maxNumberOfItemsToReceiveInSingleBatch.HasValue) 
 				results = results.Take(maxNumberOfItemsToReceiveInSingleBatch.Value);
 
 			return results.ToList();
@@ -1449,7 +1445,7 @@
 		private static List<AttachmentInformation> GetAttachmentsToReplicate(IStorageActionsAccessor actions, Etag lastAttachmentEtag, int? maxNumberOfItemsToReceiveInSingleBatch)
 		{
 			var maxNumberOfAttachments = 100;
-			if (maxNumberOfItemsToReceiveInSingleBatch.HasValue)
+			if (maxNumberOfItemsToReceiveInSingleBatch.HasValue) 
 				maxNumberOfAttachments = Math.Min(maxNumberOfAttachments, maxNumberOfItemsToReceiveInSingleBatch.Value);
 
 			var attachmentInformations = actions.Attachments.GetAttachmentsAfter(lastAttachmentEtag, maxNumberOfAttachments, 1024 * 1024 * 10).ToList();
@@ -1680,9 +1676,9 @@
 		public void Dispose()
 		{
             if (_indexReplicationTaskTimer != null) 
-                _indexReplicationTaskTimer.Dispose();
+			_indexReplicationTaskTimer.Dispose();
             if (_lastQueriedTaskTimer != null)
-    			_lastQueriedTaskTimer.Dispose();
+			_lastQueriedTaskTimer.Dispose();
 
 			Task task;
 			while (activeTasks.TryDequeue(out task))
