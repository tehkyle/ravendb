--- conflicted
+++ resolved
@@ -20,13 +20,8 @@
 			{
 				string counterFullName = String.Join(Constants.GroupSeperatorString, new[] { group, counterName });
 				writer.Store(Storage.CounterStorageUrl, counterFullName, delta);
-
 				writer.Commit(delta != 0);
-<<<<<<< HEAD
-
                 Storage.MetricsCounters.ClientRuqeusts.Mark();
-				return new HttpResponseMessage(HttpStatusCode.Accepted);
-=======
 				return new HttpResponseMessage(HttpStatusCode.OK);
 			}
 		}
@@ -39,7 +34,6 @@
 			try
 			{
 				counterChanges = await ReadJsonObjectAsync<List<CounterChanges>>();
->>>>>>> f7cfc29d
 			}
 			catch (Exception e)
 			{
@@ -126,7 +120,30 @@
 			}
         }
 
-<<<<<<< HEAD
+        [Route("counters/{counterName}/getCounterServersValues")]
+        [HttpGet]
+        public HttpResponseMessage GetCounterServersValues(string group, string counterName)
+        {
+            using (var reader = Storage.CreateReader())
+            {
+                string counterFullName = String.Join(Constants.GroupSeperatorString, new[] { group, counterName });
+                Counter counter = reader.GetCounter(counterFullName);
+
+                if (counter == null)
+                {
+                    return Request.CreateResponse(HttpStatusCode.NotFound);
+                }
+
+                List<CounterView.ServerValue> serverValues =
+                    counter.ServerValues.Select(s => new CounterView.ServerValue
+                    {
+                        Negative = s.Negative,
+                        Positive = s.Positive,
+                        Name = reader.ServerNameFor(s.SourceId)
+                    }).ToList();
+                return Request.CreateResponse(HttpStatusCode.OK, serverValues);
+            }
+        }
 
         [Route("counters/{counterName}/metrics")]
         [HttpGet]
@@ -141,36 +158,5 @@
         {
             return Request.CreateResponse(HttpStatusCode.OK, Storage.CreateStats());
         }
-
-		public class CounterView
-		{
-			public string Name { get; set; }
-			public string Group { get; set; }
-			public long OverallTotal { get; set; }
-			public List<ServerValue> Servers { get; set; }
-=======
-		[Route("counters/{counterName}/getCounterServersValues")]
-        [HttpGet]
-		public HttpResponseMessage GetCounterServersValues(string group, string counterName)
-        {
-			using (var reader = Storage.CreateReader())
-			{
-				string counterFullName = String.Join(Constants.GroupSeperatorString, new[] { group, counterName });
-				Counter counter = reader.GetCounter(counterFullName);
->>>>>>> f7cfc29d
-
-				if (counter == null)
-				{
-					return Request.CreateResponse(HttpStatusCode.NotFound);
-				}
-
-				List<CounterView.ServerValue> serverValues = 
-					counter.ServerValues.Select(s => new CounterView.ServerValue
-						{
-							Negative = s.Negative, Positive = s.Positive, Name = reader.ServerNameFor(s.SourceId)
-						}).ToList();
-				return Request.CreateResponse(HttpStatusCode.OK, serverValues);
-			}
-        }
 	}
 }