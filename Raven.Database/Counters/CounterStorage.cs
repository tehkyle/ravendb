--- conflicted
+++ resolved
@@ -87,14 +87,9 @@
 
 				if (id == null) // new counter db
 				{
-<<<<<<< HEAD
-					ServerId = Guid.NewGuid().ToString();
-					var serverIdBytes = Guid.NewGuid().ToByteArray();
-=======
 					var newGuid = Guid.NewGuid();
 					ServerId = newGuid.ToString();
 					var serverIdBytes = newGuid.ToByteArray();
->>>>>>> 13c3a420
 
 					metadata.Add("id", serverIdBytes);
 
