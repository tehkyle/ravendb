using System;
using System.Collections.Generic;
using System.Collections.Specialized;
using System.Diagnostics;
using System.IO;
using System.Linq;
using System.Text;
using System.Text.RegularExpressions;
using Newtonsoft.Json;
using Raven.Abstractions;
using Raven.Abstractions.Counters;
using Raven.Abstractions.Logging;
using Raven.Abstractions.Util;
using Raven.Database.Config;
using Raven.Database.Counters.Controllers;
using Raven.Database.Extensions;
using Raven.Database.Impl;
using Raven.Database.Server.Abstractions;
using Raven.Database.Server.Connections;
using Raven.Database.Util;
using Voron;
using Voron.Impl;
using Voron.Trees;
using Voron.Util;
using Voron.Util.Conversion;
using Constants = Raven.Abstractions.Data.Constants;
using JsonSerializer = Newtonsoft.Json.JsonSerializer;

namespace Raven.Database.Counters
{
	public class CounterStorage : IDisposable, IResourceStore
	{
		private readonly ILog Log = LogManager.GetCurrentClassLogger();
		public string CounterStorageUrl { get; private set; }
		private readonly StorageEnvironment storageEnvironment;
		public readonly RavenCounterReplication ReplicationTask;

		public DateTime LastWrite { get; private set; }

		private long lastEtag;

		public string ServerId { get; set; }

		public event Action CounterUpdated = () => { };

<<<<<<< HEAD
		public string Name { get; private set; }

		public string ResourceName { get; private set; }
=======
		public int ReplicationTimeoutInMs { get; private set; }
>>>>>>> 97e9709e

		public readonly string Name;

		private readonly CountersMetricsManager metricsCounters;

		private readonly TransportState transportState;

		public CounterStorage(string serverUrl, string storageName, InMemoryRavenConfiguration configuration, TransportState recievedTransportState = null)
		{
<<<<<<< HEAD
            CounterStorageUrl = String.Format("{0}counters/{1}", serverUrl, storageName);
            Name = storageName;
			ResourceName = string.Concat(Constants.Counter.UrlPrefix, "/", storageName);
                
=======
			CounterStorageUrl = String.Format("{0}counters/{1}", serverUrl, storageName);
			Name = storageName;

>>>>>>> 97e9709e
			var options = configuration.RunInMemory ? StorageEnvironmentOptions.CreateMemoryOnly()
				: CreateStorageOptionsFromConfiguration(configuration.CountersDataDirectory, configuration.Settings);

			storageEnvironment = new StorageEnvironment(options);
			ReplicationTask = new RavenCounterReplication(this);

			ReplicationTimeoutInMs = configuration.Replication.ReplicationRequestTimeoutInMilliseconds;

			metricsCounters = new CountersMetricsManager();
			transportState = recievedTransportState ?? new TransportState();
			Configuration = configuration;
			ExtensionsState = new AtomicDictionary<object>();
			Initialize();
		}

		private void Initialize()
		{
			using (var tx = storageEnvironment.NewTransaction(TransactionFlags.ReadWrite))
			{
				storageEnvironment.CreateTree(tx, "servers->lastEtag");
				storageEnvironment.CreateTree(tx, "counters");
				storageEnvironment.CreateTree(tx, "countersGroups");
				storageEnvironment.CreateTree(tx, "counters->etags");

				var etags = storageEnvironment.CreateTree(tx, "etags->counters");
				var metadata = storageEnvironment.CreateTree(tx, "$metadata");
				var id = metadata.Read("id");

				if (id == null) // new counter db
				{
					ServerId = Guid.NewGuid().ToString();
					var serverIdBytes = Guid.NewGuid().ToByteArray();

					metadata.Add("id", serverIdBytes);

					tx.Commit();
				}
				else // existing counter db
				{
					int used;
					ServerId = new Guid(id.Reader.ReadBytes(16, out used)).ToString();

					using (var it = etags.Iterate())
					{
						if (it.Seek(Slice.AfterAllKeys))
						{
							lastEtag = it.CurrentKey.CreateReader().ReadBigEndianInt64();
						}
					}
				}

				ReplicationTask.StartReplication();
			}
		}

		[CLSCompliant(false)]
		public CountersMetricsManager MetricsCounters
		{
			get { return metricsCounters; }
		}

		public TransportState TransportState
		{
			get { return transportState; }
		}
		public AtomicDictionary<object> ExtensionsState { get; private set; }

		public InMemoryRavenConfiguration Configuration { get; private set; }

		public CounterStorageStats CreateStats()
		{
			using (var reader = CreateReader())
			{
				var stats = new CounterStorageStats
				{
					CounterStorageName = Name,
					Url = CounterStorageUrl,
					CountersCount = reader.GetCountersCount(),
					LastCounterEtag = lastEtag,
					TasksCount = ReplicationTask.GetActiveTasksCount(),
					CounterStorageSize = SizeHelper.Humane(storageEnvironment.Stats().UsedDataFileSizeInBytes),
					GroupsCount = reader.GetGroupsCount(),
				};
				return stats;
			}
		}

		public CountersStorageMetrics CreateMetrics()
		{
			var metrics = metricsCounters;

			return new CountersStorageMetrics
			{
				RequestsPerSecond = Math.Round(metrics.RequestsPerSecondCounter.CurrentValue, 3),
				Resets = metrics.Resets.CreateMeterData(),
				Increments = metrics.Increments.CreateMeterData(),
				Decrements = metrics.Decrements.CreateMeterData(),
				ClientRequests = metrics.ClientRequests.CreateMeterData(),
				IncomingReplications = metrics.IncomingReplications.CreateMeterData(),
				OutgoingReplications = metrics.OutgoingReplications.CreateMeterData(),

				RequestsDuration = metrics.RequestDuationMetric.CreateHistogramData(),
				IncSizes = metrics.IncSizeMetrics.CreateHistogramData(),
				DecSizes = metrics.DecSizeMetrics.CreateHistogramData(),

				ReplicationBatchSizeMeter = metrics.ReplicationBatchSizeMeter.ToMeterDataDictionary(),
				ReplicationBatchSizeHistogram = metrics.ReplicationBatchSizeHistogram.ToHistogramDataDictionary(),
				ReplicationDurationHistogram = metrics.ReplicationDurationHistogram.ToHistogramDataDictionary()
			};
		}

		private static StorageEnvironmentOptions CreateStorageOptionsFromConfiguration(string path, NameValueCollection settings)
		{
			bool result;
			if (bool.TryParse(settings[Constants.RunInMemory] ?? "false", out result) && result)
				return StorageEnvironmentOptions.CreateMemoryOnly();

			bool allowIncrementalBackupsSetting;
			if (Boolean.TryParse(settings[Constants.Voron.AllowIncrementalBackups] ?? "false", out allowIncrementalBackupsSetting) == false)
				throw new ArgumentException(Constants.Voron.AllowIncrementalBackups + " settings key contains invalid value");

			var directoryPath = path ?? AppDomain.CurrentDomain.BaseDirectory;
			var filePathFolder = new DirectoryInfo(directoryPath);
			if (filePathFolder.Exists == false)
				filePathFolder.Create();

			var tempPath = settings[Constants.Voron.TempPath];
			var journalPath = settings[Constants.RavenTxJournalPath];
			var options = StorageEnvironmentOptions.ForPath(directoryPath, tempPath, journalPath);
			options.IncrementalBackupEnabled = allowIncrementalBackupsSetting;
			return options;
		}

		[CLSCompliant(false)]
		public Reader CreateReader()
		{
			return new Reader(storageEnvironment.NewTransaction(TransactionFlags.Read));
		}

		[CLSCompliant(false)]
		public Writer CreateWriter()
		{
			LastWrite = SystemTime.UtcNow;
			return new Writer(this, storageEnvironment.NewTransaction(TransactionFlags.ReadWrite));
		}

		private void Notify()
		{
			CounterUpdated();
		}

		public void Dispose()
		{
			var exceptionAggregator = new ExceptionAggregator(Log, "Could not properly dispose of CounterStorage: " + Name);

			if (ReplicationTask != null)
				exceptionAggregator.Execute(ReplicationTask.Dispose);

			if (storageEnvironment != null)
				exceptionAggregator.Execute(storageEnvironment.Dispose);

			if (metricsCounters != null)
				exceptionAggregator.Execute(metricsCounters.Dispose);

			exceptionAggregator.ThrowIfNeeded();
		}

		[CLSCompliant(false)]
		public class Reader : IDisposable
		{
			private readonly Transaction transaction;
			private readonly Tree serversLastEtag, counters, countersToEtags, countersGroups, etagsToCounters, metadata;
			private readonly byte[] serverIdBytes = new byte[16];

			[CLSCompliant(false)]
			public Reader(Transaction transaction)
			{
				this.transaction = transaction;
				serversLastEtag = transaction.State.GetTree(transaction, "servers->lastEtag");
				counters = transaction.State.GetTree(transaction, "counters");
				countersGroups = transaction.State.GetTree(transaction, "countersGroups");
				countersToEtags = transaction.State.GetTree(transaction, "counters->etags");
				etagsToCounters = transaction.State.GetTree(transaction, "etags->counters");
				metadata = transaction.State.GetTree(transaction, "$metadata");
			}

			public long GetCountersCount()
			{
				return countersToEtags.State.EntriesCount;
			}

			public long GetGroupsCount()
			{
				return countersGroups.State.EntriesCount;
			}

			public IEnumerable<string> GetFullCounterNames(string prefix)
			{
				using (var it = counters.Iterate())
				{
					it.RequiredPrefix = prefix;
					if (it.Seek(it.RequiredPrefix) == false)
						yield break;
					do
					{
						yield return it.CurrentKey.ToString();
					} while (it.MoveNext());
				}
			}

			public IEnumerable<CounterGroup> GetCounterGroups()
			{
				using (var it = countersGroups.Iterate())
				{
					if (it.Seek(Slice.BeforeAllKeys) == false)
						yield break;
					do
					{
						yield return new CounterGroup
						{
							Name = it.CurrentKey.ToString(),
							Count = it.CreateReaderForCurrent().ReadLittleEndianInt64()
						};
					} while (it.MoveNext());
				}
			}

			public CounterValue GetCounterValue(string fullCounterName)
			{
				var readResult = counters.Read(fullCounterName);
				if (readResult == null)
					return null;

				return new CounterValue
				{
					Name = fullCounterName,
					Value = readResult.Reader.ReadLittleEndianInt64(),
				};
			}

			public long? GetCounterOverallTotal(string groupName, string counterName)
			{
				var counterValues = GetCounterValuesByPrefix(groupName, counterName);
				if (counterValues == null)
					return null;

				return CalculateOverallTotal(counterValues);
			}

			public Counter GetCounterValuesByPrefix(string groupName, string counterName)
			{
				return GetCounterValuesByPrefix(MergeGroupAndName(groupName, counterName));
			}

			//namePrefix: foo/bar/
			public Counter GetCounterValuesByPrefix(string namePrefix)
			{
				using (var it = counters.Iterate())
				{
					it.RequiredPrefix = namePrefix;
					if (it.Seek(namePrefix) == false)
						return null;

					var result = new Counter();
					do
					{
						result.CounterValues.Add(new CounterValue
						{
							Name = it.CurrentKey.ToString(),
							Value = it.CreateReaderForCurrent().ReadLittleEndianInt64(),
						});
					} while (it.MoveNext());
					return result;
				}
			}

			public IEnumerable<ReplicationCounter> GetCountersSinceEtag(long etag)
			{
				using (var it = etagsToCounters.Iterate())
				{
					var buffer = new byte[sizeof(long)];
					EndianBitConverter.Big.CopyBytes(etag, buffer, 0);
					var slice = new Slice(buffer);
					if (it.Seek(slice) == false)
						yield break;
					do
					{
						var currentDataSize = it.GetCurrentDataSize();

						if (buffer.Length < currentDataSize)
						{
							buffer = new byte[Utils.NearestPowerOfTwo(currentDataSize)];
						}

						it.CreateReaderForCurrent().Read(buffer, 0, currentDataSize);
						var fullCounterName = Encoding.UTF8.GetString(buffer, 0, currentDataSize);

						var etagResult = countersToEtags.Read(fullCounterName);
						var counterEtag = etagResult == null ? 0 : etagResult.Reader.ReadBigEndianInt64();

						var counterValue = GetCounterValue(fullCounterName);
						yield return new ReplicationCounter
						{
							FullCounterName = fullCounterName,
							Etag = counterEtag,
							CounterValue = counterValue
						};
					} while (it.MoveNext());
				}
			}

			public IEnumerable<ServerEtag> GetServerEtags()
			{
				var buffer = new byte[sizeof(long)];
				using (var it = serversLastEtag.Iterate())
				{
					if (it.Seek(Slice.BeforeAllKeys) == false)
						yield break;
					do
					{
						if (buffer.Length < it.GetCurrentDataSize())
						{
							buffer = new byte[Utils.NearestPowerOfTwo(it.GetCurrentDataSize())];
						}

						it.CurrentKey.CopyTo(0, serverIdBytes, 0, 16);
						it.CreateReaderForCurrent().Read(buffer, 0, buffer.Length);
						yield return new ServerEtag
						{
							ServerId = EndianBitConverter.ToString(serverIdBytes),
							Etag = EndianBitConverter.Big.ToInt64(buffer, 0),
						};

					} while (it.MoveNext());
				}
			}

			public long GetLastEtagFor(string serverId)
			{
				var result = serversLastEtag.Read(serverId);
				return result != null ? result.Reader.ReadLittleEndianInt64() : 0;
			}

			public CounterStorageReplicationDocument GetReplicationData()
			{
				var readResult = metadata.Read("replication");
				if (readResult == null) 
					return null;

				var stream = readResult.Reader.AsStream();
				stream.Position = 0;
				using (var streamReader = new StreamReader(stream))
				using (var jsonTextReader = new JsonTextReader(streamReader))
				{
					return new JsonSerializer().Deserialize<CounterStorageReplicationDocument>(jsonTextReader);
				}
			}

			public void Dispose()
			{
				if (transaction != null)
					transaction.Dispose();
			}
		}

		[CLSCompliant(false)]
		public class Writer : IDisposable
		{
			private readonly CounterStorage parent;
			private readonly Transaction transaction;
			private readonly Reader reader;
			private readonly Tree counters, serversLastEtag, etagsToCounters, countersToEtag, countersGroups, metadata;
			//private readonly byte[] tempThrowawayBuffer = new byte[sizeof(long)];
			private byte[] fullCounterNameBuffer = new byte[0];
			private readonly byte[] counterValueBuffer = new byte[sizeof(long)];
			private readonly byte[] etagBuffer = new byte[sizeof(long)];
			
			public Writer(CounterStorage parent, Transaction transaction)
			{
				this.parent = parent;
				this.transaction = transaction;
				reader = new Reader(transaction);
				serversLastEtag = transaction.State.GetTree(transaction, "servers->lastEtag");
				counters = transaction.State.GetTree(transaction, "counters");
				countersGroups = transaction.State.GetTree(transaction, "countersGroups");
				etagsToCounters = transaction.State.GetTree(transaction, "etags->counters");
				countersToEtag = transaction.State.GetTree(transaction, "counters->etags");
				metadata = transaction.State.GetTree(transaction, "$metadata");
			}

			public CounterValue GetCounterValue(string fullCounterName)
			{
				return reader.GetCounterValue(fullCounterName);
			}

			private Counter GetCounterValuesByPrefix(string groupName, string counterName)
			{
				return reader.GetCounterValuesByPrefix(groupName, counterName);
			}

			public long GetLastEtagFor(string serverId)
			{
				return reader.GetLastEtagFor(serverId);
			}

			public void Store(string groupName, string counterName, long delta)
			{
				//var mergedGroupAndName = MergeGroupAndName(groupName, counterName);
				var sign = delta >= 0 ? ValueSign.Positive : ValueSign.Negative;
				var fullCounterName = string.Concat(groupName, Separator, counterName, Separator, parent.ServerId, Separator, sign);
				Store(fullCounterName, counterKey =>
				{
					if (sign == ValueSign.Negative)
						delta = -delta;
					counters.Increment(counterKey, delta);
				});
			}

			public void Store(string fullCounterName, CounterValue counterValue)
			{
				//var sign = counterValue.IsPositive ? ValueSign.Positive : ValueSign.Negative;
				//TODO: verify counter name stracture
				Store(fullCounterName, counterKey =>
				{
					EndianBitConverter.Big.CopyBytes(counterValue.Value, counterValueBuffer, 0);
					counters.Add(counterKey, counterValueBuffer);
				});
			}

			// full counter name: foo/bar/guid/+
			private void Store(string fullCounterName, Action<Slice> storeAction)
			{
				var fullCounterNameSize = Encoding.UTF8.GetByteCount(fullCounterName);
				//var requiredBufferSize = fullCounterNameSize + 36 + 2;
				Debug.Assert(fullCounterNameSize < UInt16.MaxValue);

				EnsureBufferSize(fullCounterNameSize);
				var sliceWriter = new SliceWriter(fullCounterNameBuffer);
				sliceWriter.WriteString(fullCounterName);
				/*sliceWriter.WriteString(counterName);
				sliceWriter.WriteString(serverId);
				sliceWriter.WriteString(Separator);
				sliceWriter.WriteBigEndian(sign);*/

				var endOfGroupNameIndex = fullCounterName.IndexOf(Separator, StringComparison.InvariantCultureIgnoreCase);
				if (endOfGroupNameIndex == -1)
					throw new InvalidOperationException("Could not find group name in counter, no separator");

				var counterKey = sliceWriter.CreateSlice(fullCounterNameSize);
				if (DoesCounterExist(counterKey) == false) //it's a new counter
				{
					Slice groupKey = fullCounterName.Substring(0, endOfGroupNameIndex);
					countersGroups.Increment(groupKey, 1);
				}

				//save counter full name and its value into the counters tree
				storeAction(counterKey);

				var readResult = countersToEtag.Read(counterKey);
				if (readResult != null) // remove old etag entry
				{
					readResult.Reader.Read(etagBuffer, 0, sizeof(long));
					var oldEtagSlice = new Slice(etagBuffer);
					etagsToCounters.Delete(oldEtagSlice);
				}

				parent.lastEtag++;
				EndianBitConverter.Big.CopyBytes(parent.lastEtag, etagBuffer, 0);
				var newEtagSlice = new Slice(etagBuffer);
				etagsToCounters.Add(newEtagSlice, counterKey);
				countersToEtag.Add(counterKey, newEtagSlice);
			}

			public bool Reset(string groupName, string counterName)
			{
				var counterValuesByPrefix = GetCounterValuesByPrefix(groupName, counterName);
				if (counterValuesByPrefix == null)
					return false;

				var difference = CalculateOverallTotal(counterValuesByPrefix);
				if (difference != 0)
				{
					difference = -difference;
					Store(groupName, counterName, difference);
					parent.MetricsCounters.Resets.Mark();
					return true;
				}
				return false;
			}

			private void EnsureBufferSize(int requiredBufferSize)
			{
				if (fullCounterNameBuffer.Length < requiredBufferSize)
					fullCounterNameBuffer = new byte[Utils.NearestPowerOfTwo(requiredBufferSize)];
			}

			public void RecordLastEtagFor(string serverId, long lastEtag)
			{
				//TODO: remove server name
				serversLastEtag.Add(serverId, EndianBitConverter.Big.GetBytes(lastEtag));
			}

			public void UpdateReplications(CounterStorageReplicationDocument newReplicationDocument)
			{
				using (var memoryStream = new MemoryStream())
				using (var streamWriter = new StreamWriter(memoryStream))
				using (var jsonTextWriter = new JsonTextWriter(streamWriter))
				{
					new JsonSerializer().Serialize(jsonTextWriter, newReplicationDocument);
					streamWriter.Flush();
					memoryStream.Position = 0;
					metadata.Add("replication", memoryStream);
				}

				parent.ReplicationTask.SignalCounterUpdate();
			}

			private bool DoesCounterExist(Slice name)
			{
				using (var it = counters.Iterate())
				{
					it.RequiredPrefix = name;
					return it.Seek(name);
				}
			}

			public void Commit(bool notifyParent = true)
			{
				transaction.Commit();
				if (notifyParent)
				{
					parent.Notify();
				}
			}

			public void Dispose()
			{
				parent.LastWrite = SystemTime.UtcNow;
				if (transaction != null)
					transaction.Dispose();
			}
		}

		private static long CalculateOverallTotal(Counter counterValuesByPrefix)
		{
			return counterValuesByPrefix.CounterValues.Sum(x => x.IsPositive ? x.Value : -x.Value);
		}

		private static string MergeGroupAndName(string groupName, string counterName)
		{
			return string.Concat(groupName, Separator, counterName, Separator);
		}

		private const string Separator = "/";

		public class ServerEtag
		{
			public string ServerId { get; set; }
			public long Etag { get; set; }
		}

		string IResourceStore.Name
		{
			get { return Name; }
		}
	}
}<|MERGE_RESOLUTION|>--- conflicted
+++ resolved
@@ -43,32 +43,20 @@
 
 		public event Action CounterUpdated = () => { };
 
-<<<<<<< HEAD
 		public string Name { get; private set; }
+		public int ReplicationTimeoutInMs { get; private set; }
 
 		public string ResourceName { get; private set; }
-=======
-		public int ReplicationTimeoutInMs { get; private set; }
->>>>>>> 97e9709e
-
-		public readonly string Name;
-
 		private readonly CountersMetricsManager metricsCounters;
 
 		private readonly TransportState transportState;
 
 		public CounterStorage(string serverUrl, string storageName, InMemoryRavenConfiguration configuration, TransportState recievedTransportState = null)
 		{
-<<<<<<< HEAD
             CounterStorageUrl = String.Format("{0}counters/{1}", serverUrl, storageName);
             Name = storageName;
 			ResourceName = string.Concat(Constants.Counter.UrlPrefix, "/", storageName);
                 
-=======
-			CounterStorageUrl = String.Format("{0}counters/{1}", serverUrl, storageName);
-			Name = storageName;
-
->>>>>>> 97e9709e
 			var options = configuration.RunInMemory ? StorageEnvironmentOptions.CreateMemoryOnly()
 				: CreateStorageOptionsFromConfiguration(configuration.CountersDataDirectory, configuration.Settings);
 
