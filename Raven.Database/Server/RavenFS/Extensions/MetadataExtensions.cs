﻿//-----------------------------------------------------------------------
// <copyright file="MetadataExtensions.cs" company="Hibernating Rhinos LTD">
//     Copyright (c) Hibernating Rhinos LTD. All rights reserved.
// </copyright>
//-----------------------------------------------------------------------
using System;
using System.Collections.Generic;
using System.Collections.Specialized;
using System.IO;
using System.Linq;
using System.Net;
using System.Net.Http;
using System.Net.Http.Headers;
using System.Text;
using System.Text.RegularExpressions;
using Newtonsoft.Json;
using Raven.Client.RavenFS;
using Raven.Database.Server.RavenFS.Storage;
using Raven.Json.Linq;
using Raven.Imports.Newtonsoft.Json.Linq;

namespace Raven.Database.Server.RavenFS.Extensions
{

	/// <summary>
	/// Extensions for handling metadata
	/// </summary>
	public static class MetadataExtensions
	{ 
        public static RavenJObject WithETag(this RavenJObject metadata, Guid etag)
        {
            metadata["ETag"] = new RavenJValue(etag);
            return metadata;
        }

        public static RavenJObject DropRenameMarkers(this RavenJObject metadata)
		{
			metadata.Remove(SynchronizationConstants.RavenDeleteMarker);
			metadata.Remove(SynchronizationConstants.RavenRenameFile);

			return metadata;
		}

        public static RavenJObject WithRenameMarkers(this RavenJObject metadata, string rename)
		{
			metadata[SynchronizationConstants.RavenDeleteMarker] = "true";
			metadata[SynchronizationConstants.RavenRenameFile] = rename;

			return metadata;
		}

        public static RavenJObject WithDeleteMarker(this RavenJObject metadata)
		{
			metadata[SynchronizationConstants.RavenDeleteMarker] = "true";

			return metadata;
		}

		public static T Value<T>(this HttpHeaders self, string name)
		{
			var value = self.GetValues(name).First();
			return new JsonSerializer().Deserialize<T>(new JsonTextReader(new StringReader(value)));
		}

<<<<<<< HEAD
		public static void AddHeaders(this HttpWebRequest request, NameValueCollection metadata)
		{
			foreach (var key in metadata.AllKeys)
			{
				var values = metadata.GetValues(key);
				if (values == null)
					continue;
				foreach (var value in values)
				{
					request.Headers[key] = value;
				}
			}
		}

		private static readonly HashSet<string> HeadersToIgnoreClient = new HashSet<string>(StringComparer.OrdinalIgnoreCase)
		{
			// Raven internal headers
			"Raven-Server-Build",
			"Non-Authoritive-Information",
			"Raven-Timer-Request",

            //proxy
            "Reverse-Via",

            "Allow",
            "Content-Disposition",
            "Content-Encoding",
            "Content-Language",
            "Content-Location",
            "Content-MD5",
            "Content-Range",
            "Content-Type",
            "Expires",
			// ignoring this header, we handle this internally
			"Last-Modified",
			// Ignoring this header, since it may
			// very well change due to things like encoding,
			// adding metadata, etc
			"Content-Length",
			// Special things to ignore
			"Keep-Alive",
			"X-Powered-By",
			"X-AspNet-Version",
			"X-Requested-With",
			"X-SourceFiles",
			// Request headers
			"Accept-Charset",
			"Accept-Encoding",
			"Accept",
			"Accept-Language",
			"Authorization",
			"Cookie",
			"Expect",
			"From",
			"Host",
			"If-Match",
			"If-Modified-Since",
			"If-None-Match",
			"If-Range",
			"If-Unmodified-Since",
			"Max-Forwards",
			"Referer",
			"TE",
			"User-Agent",
			//Response headers
			"Accept-Ranges",
			"Age",
			"Allow",
			"ETag",
			"Location",
			"Origin",
			"Retry-After",
			"Server",
			"Set-Cookie2",
			"Set-Cookie",
			"Vary",
			"Www-Authenticate",
			// General
			"Cache-Control",
			"Connection",
			"Date",
			"Pragma",
			"Trailer",
			"Transfer-Encoding",
			"Upgrade",
			"Via",
			"Warning",
		};

		public static readonly IList<string> ReadOnlyHeaders = new List<string> { "Last-Modified", "ETag" }.AsReadOnly();

		public static NameValueCollection FilterHeadersForViewing(this NameValueCollection metadata)
		{
			var filteredHeaders = metadata.FilterHeaders();

			foreach (var header in ReadOnlyHeaders)
			{
				var value = metadata[header];
				if (value != null)
				{
					filteredHeaders.Add(header, value);
				}
			}

			return filteredHeaders;
		}

		/// <summary>
		/// Filters the headers from unwanted headers
		/// </summary>
		/// <param name="self">The self.</param>
		public static NameValueCollection FilterHeaders(this NameValueCollection self)
		{
			var metadata = new NameValueCollection();
			foreach (string header in self)
			{
				if (header.StartsWith("Temp"))
					continue;
				if (HeadersToIgnoreClient.Contains(header))
					continue;
				var values = self.GetValues(header);
				var headerName = CaptureHeaderName(header);

				if (values == null)
					continue;

				foreach (var value in values)
				{
					metadata.Add(headerName, value);
				}
			}
			return metadata;
		}

		public static T Value<T>(this NameValueCollection self, string key)
		{
			return new JsonSerializer().Deserialize<T>(new JsonTextReader(new StringReader(self[key])));
		}

=======
        public static void AddHeaders(this HttpWebRequest request, RavenJObject metadata)
        {
            foreach (var item in metadata)
            {
                request.Headers[item.Key] = item.Value.ToString();
            }
        }
>>>>>>> e1621e0c

	}
}<|MERGE_RESOLUTION|>--- conflicted
+++ resolved
@@ -62,147 +62,6 @@
 			return new JsonSerializer().Deserialize<T>(new JsonTextReader(new StringReader(value)));
 		}
 
-<<<<<<< HEAD
-		public static void AddHeaders(this HttpWebRequest request, NameValueCollection metadata)
-		{
-			foreach (var key in metadata.AllKeys)
-			{
-				var values = metadata.GetValues(key);
-				if (values == null)
-					continue;
-				foreach (var value in values)
-				{
-					request.Headers[key] = value;
-				}
-			}
-		}
-
-		private static readonly HashSet<string> HeadersToIgnoreClient = new HashSet<string>(StringComparer.OrdinalIgnoreCase)
-		{
-			// Raven internal headers
-			"Raven-Server-Build",
-			"Non-Authoritive-Information",
-			"Raven-Timer-Request",
-
-            //proxy
-            "Reverse-Via",
-
-            "Allow",
-            "Content-Disposition",
-            "Content-Encoding",
-            "Content-Language",
-            "Content-Location",
-            "Content-MD5",
-            "Content-Range",
-            "Content-Type",
-            "Expires",
-			// ignoring this header, we handle this internally
-			"Last-Modified",
-			// Ignoring this header, since it may
-			// very well change due to things like encoding,
-			// adding metadata, etc
-			"Content-Length",
-			// Special things to ignore
-			"Keep-Alive",
-			"X-Powered-By",
-			"X-AspNet-Version",
-			"X-Requested-With",
-			"X-SourceFiles",
-			// Request headers
-			"Accept-Charset",
-			"Accept-Encoding",
-			"Accept",
-			"Accept-Language",
-			"Authorization",
-			"Cookie",
-			"Expect",
-			"From",
-			"Host",
-			"If-Match",
-			"If-Modified-Since",
-			"If-None-Match",
-			"If-Range",
-			"If-Unmodified-Since",
-			"Max-Forwards",
-			"Referer",
-			"TE",
-			"User-Agent",
-			//Response headers
-			"Accept-Ranges",
-			"Age",
-			"Allow",
-			"ETag",
-			"Location",
-			"Origin",
-			"Retry-After",
-			"Server",
-			"Set-Cookie2",
-			"Set-Cookie",
-			"Vary",
-			"Www-Authenticate",
-			// General
-			"Cache-Control",
-			"Connection",
-			"Date",
-			"Pragma",
-			"Trailer",
-			"Transfer-Encoding",
-			"Upgrade",
-			"Via",
-			"Warning",
-		};
-
-		public static readonly IList<string> ReadOnlyHeaders = new List<string> { "Last-Modified", "ETag" }.AsReadOnly();
-
-		public static NameValueCollection FilterHeadersForViewing(this NameValueCollection metadata)
-		{
-			var filteredHeaders = metadata.FilterHeaders();
-
-			foreach (var header in ReadOnlyHeaders)
-			{
-				var value = metadata[header];
-				if (value != null)
-				{
-					filteredHeaders.Add(header, value);
-				}
-			}
-
-			return filteredHeaders;
-		}
-
-		/// <summary>
-		/// Filters the headers from unwanted headers
-		/// </summary>
-		/// <param name="self">The self.</param>
-		public static NameValueCollection FilterHeaders(this NameValueCollection self)
-		{
-			var metadata = new NameValueCollection();
-			foreach (string header in self)
-			{
-				if (header.StartsWith("Temp"))
-					continue;
-				if (HeadersToIgnoreClient.Contains(header))
-					continue;
-				var values = self.GetValues(header);
-				var headerName = CaptureHeaderName(header);
-
-				if (values == null)
-					continue;
-
-				foreach (var value in values)
-				{
-					metadata.Add(headerName, value);
-				}
-			}
-			return metadata;
-		}
-
-		public static T Value<T>(this NameValueCollection self, string key)
-		{
-			return new JsonSerializer().Deserialize<T>(new JsonTextReader(new StringReader(self[key])));
-		}
-
-=======
         public static void AddHeaders(this HttpWebRequest request, RavenJObject metadata)
         {
             foreach (var item in metadata)
@@ -210,7 +69,5 @@
                 request.Headers[item.Key] = item.Value.ToString();
             }
         }
->>>>>>> e1621e0c
-
 	}
 }