﻿using System;
using System.Collections.Concurrent;
using System.Collections.Generic;
using System.IO;
using System.Linq;
using System.Net;
using System.Net.Http;
using System.Net.Http.Headers;
using System.Text;
using System.Threading;
using System.Threading.Tasks;
using System.Web;
using System.Web.Http;
using System.Web.Http.Controllers;
using System.Web.Http.Dispatcher;
using Raven.Abstractions;
using Raven.Abstractions.Connection;
using Raven.Abstractions.Data;
using Raven.Abstractions.Util;
using Raven.Database.Server.WebApi;
using Raven.Database.Server.WebApi.Attributes;
using Raven.Imports.Newtonsoft.Json;

namespace Raven.Database.Server.Controllers
{
	public class MultiGetController : ClusterAwareRavenDbApiController
	{
		private static readonly ThreadLocal<bool> Recursive = new ThreadLocal<bool>(() => false);

		[HttpPost]
		[RavenRoute("multi_get")]
		[RavenRoute("databases/{databaseName}/multi_get")]
		public async Task<HttpResponseMessage> MultiGet()
		{
			if (Recursive.Value)
				throw new InvalidOperationException("Nested requests to multi_get are not supported");

			Recursive.Value = true;
			try
			{
				var requests = await ReadJsonObjectAsync<GetRequest[]>();
				var results = new Tuple<HttpResponseMessage, List<Action<StringBuilder>>>[requests.Length];

			    string clientVersion = null;
			    IEnumerable<string> values;
			    if (Request.Headers.TryGetValues("Raven-Client-Version", out values))
			    {
			        clientVersion = values.FirstOrDefault(x => string.IsNullOrEmpty(x) == false);
			    }

				foreach (var getRequest in requests.Where(getRequest => getRequest != null))
				{
					getRequest.Headers["Raven-Internal-Request"] = "true";
					if (string.IsNullOrEmpty(clientVersion) == false)
						getRequest.Headers["Raven-Client-Version"] = clientVersion;
					if (DatabaseName != null)
					{
						getRequest.Url = "databases/" + DatabaseName + getRequest.Url;
					}
				}

			    DatabasesLandlord.SystemConfiguration.ConcurrentMultiGetRequests.Wait();
			    try
			    {
                    await ExecuteRequests(results, requests);
			    }
			    finally
			    {
                    DatabasesLandlord.SystemConfiguration.ConcurrentMultiGetRequests.Release();
			    }

				for (int i = 0; i < results.Length; i++)
				{
					if (results[i] == null)
						continue;
					var index = i;
					AddRequestTraceInfo(sb =>
					{
						var customInfo = results[index].Item2;
						sb.Append("\t").Append(index).Append(": ").Append(requests[index].UrlAndQuery);
						if (customInfo == null)
							return;
						foreach (var action in customInfo)
						{
							sb.Append("\t\t");
							action(sb);
						}

					});
				}

				var result = new HttpResponseMessage(HttpStatusCode.OK)
				{
					Content = new MultiGetContent(results.Select(x=>x == null ? null : x.Item1))
				};

				HandleReplication(result);

				return result;
			}
			finally
			{
				Recursive.Value = false;
			}
		}

		public class MultiGetContent : HttpContent
		{
			private readonly IEnumerable<HttpResponseMessage> results;

			public MultiGetContent(IEnumerable<HttpResponseMessage> results)
			{
				this.results = results;
			}

			protected override Task SerializeToStreamAsync(Stream stream, TransportContext context)
			{
				var streamWriter = new StreamWriter(stream);
				var writer = new JsonTextWriter(streamWriter);
				writer.WriteStartArray();

				foreach (var result in results)
				{
					if (result == null)
					{
						writer.WriteNull();
						continue;
					}

					writer.WriteStartObject();
					writer.WritePropertyName("Status");
					writer.WriteValue((int)result.StatusCode);
					writer.WritePropertyName("Headers");
					writer.WriteStartObject();

					foreach (var header in result.Headers.Concat(result.Content.Headers))
					{
						foreach (var val in header.Value)
						{
							writer.WritePropertyName(header.Key);
							writer.WriteValue(val);
						}
					}

					writer.WriteEndObject();
					writer.WritePropertyName("Result");

                    var jsonContent = result.Content as JsonContent;

					if (jsonContent != null && jsonContent.Data != null)
						jsonContent.Data.WriteTo(writer, Default.Converters);
					else
					{
					    var stringContent = result.Content as MultiGetSafeStringContent;
					    if (stringContent != null)
					    {
					        writer.WriteStartObject();
					        writer.WritePropertyName("Error");
					        writer.WriteValue(stringContent.Content);
					        writer.WriteEndObject();
					    }
					    else
					    {
                            writer.WriteStartObject();
                            writer.WritePropertyName("Error");
					        writer.WriteValue("Content not valid for multi_get " + result.Content);
                            writer.WriteEndObject();
					    }
					}
				    writer.WriteEndObject();
				}

				writer.WriteEndArray();
				writer.Flush();
				return new CompletedTask();
			}


			protected override bool TryComputeLength(out long length)
			{
				length = 0;
				return false;
			}
		}

		private async Task ExecuteRequests(Tuple<HttpResponseMessage, List<Action<StringBuilder>>>[] results, GetRequest[] requests)
		{
			// Need to create this here to preserve any current TLS data that we have to copy
			if ("yes".Equals(GetQueryStringValue("parallel"), StringComparison.OrdinalIgnoreCase))
			{
				var tasks = new Task[requests.Length];
				Parallel.For(0, requests.Length, position =>
					tasks[position] = HandleRequestAsync(requests, results, position)
					);
				await Task.WhenAll(tasks);
			}
			else
			{
				for (var i = 0; i < requests.Length; i++)
				{
                    // as we perform requests sequentially we can pass parent trace info
					await HandleRequestAsync(requests, results, i);
				}
			}
		}

		private async Task HandleRequestAsync(GetRequest[] requests, Tuple<HttpResponseMessage, List<Action<StringBuilder>>>[] results, int i)
		{
			var request = requests[i];
			if (request == null)
				return;

			results[i] = await HandleActualRequestAsync(request);

		}

		private async Task<Tuple<HttpResponseMessage, List<Action<StringBuilder>>>> HandleActualRequestAsync(GetRequest request)
		{
			var query = "";
			if (request.Query != null)
				query = request.Query.TrimStart('?').Replace("+", "%2B");

			string indexQuery = null;
			string modifiedQuery;

			// to avoid UriFormatException: Invalid URI: The Uri string is too long. [see RavenDB-1517]
			if (query.Length > 32760 && TryExtractIndexQuery(query, out modifiedQuery, out indexQuery))
			{
				query = modifiedQuery;
			}
<<<<<<< HEAD
			HttpRequestMessage msg;
			if (request.Method == "POST")
=======

			var msg = new HttpRequestMessage(HttpMethods.Get, new UriBuilder
>>>>>>> 64ecc6d6
			{
				msg = new HttpRequestMessage(HttpMethod.Post, new UriBuilder
				{
					Host = "multi.get",
					Path = request.Url
				}.Uri);
				msg.Content = new StringContent(request.Content);
				msg.Content.Headers.ContentType = new MediaTypeHeaderValue("application/json") { CharSet = "utf-8" };
				
			}
			else
			{
				msg = new HttpRequestMessage(HttpMethod.Get, new UriBuilder
				{
					Host = "multi.get",
					Query = query,
					Path = request.Url
				}.Uri);
			}

			IncrementInnerRequestsCount();

			msg.SetConfiguration(Configuration);
			var route = Configuration.Routes.GetRouteData(msg);
			msg.SetRouteData(route);
			var controllerSelector = new DefaultHttpControllerSelector(Configuration);
			var descriptor = controllerSelector.SelectController(msg);

			foreach (var header in request.Headers)
			{
				msg.Headers.TryAddWithoutValidation(header.Key, header.Value);
			}

			msg.Headers.TryAddWithoutValidation("Raven-internal-request", "true");

			var controller = (RavenBaseApiController)descriptor.CreateController(msg);
			controller.Configuration = Configuration;
			var controllerContext = new HttpControllerContext(Configuration, route, msg)
			{
				ControllerDescriptor = descriptor,
				Controller = controller,
				RequestContext = new HttpRequestContext(),
				RouteData = route
			};
			controller.SkipAuthorizationSinceThisIsMultiGetRequestAlreadyAuthorized = true;
			controller.ControllerContext = controllerContext;
			controllerContext.Request = msg;
			controller.RequestContext = controllerContext.RequestContext;
			controller.Configuration = Configuration;

			if (string.IsNullOrEmpty(indexQuery) == false && (controller as RavenDbApiController) != null)
			{
				((RavenDbApiController)controller).SetPostRequestQuery(indexQuery);
			}

			var httpResponseMessage = await controller.ExecuteAsync(controllerContext, CancellationToken.None);
			return Tuple.Create(httpResponseMessage, controller.CustomRequestTraceInfo);
		}

		private static bool TryExtractIndexQuery(string query, out string withoutIndexQuery, out string indexQuery)
		{
			var parameters = HttpUtility.ParseQueryString(query);
			if (parameters["query"] != null)
			{
				indexQuery = parameters["query"];

				var array = (from key in parameters.AllKeys
							 where key != null && key != "query"
							 from value in parameters.GetValues(key)
							 select string.Format("{0}={1}", key, value))
					.ToArray();

				withoutIndexQuery = string.Join("&", array);
				return true;
			}

			withoutIndexQuery = null;
			indexQuery = null;

			return false;
		}
	}
}<|MERGE_RESOLUTION|>--- conflicted
+++ resolved
@@ -5,7 +5,6 @@
 using System.Linq;
 using System.Net;
 using System.Net.Http;
-using System.Net.Http.Headers;
 using System.Text;
 using System.Threading;
 using System.Threading.Tasks;
@@ -228,32 +227,13 @@
 			{
 				query = modifiedQuery;
 			}
-<<<<<<< HEAD
-			HttpRequestMessage msg;
-			if (request.Method == "POST")
-=======
 
 			var msg = new HttpRequestMessage(HttpMethods.Get, new UriBuilder
->>>>>>> 64ecc6d6
-			{
-				msg = new HttpRequestMessage(HttpMethod.Post, new UriBuilder
-				{
-					Host = "multi.get",
-					Path = request.Url
-				}.Uri);
-				msg.Content = new StringContent(request.Content);
-				msg.Content.Headers.ContentType = new MediaTypeHeaderValue("application/json") { CharSet = "utf-8" };
-				
-			}
-			else
-			{
-				msg = new HttpRequestMessage(HttpMethod.Get, new UriBuilder
-				{
-					Host = "multi.get",
-					Query = query,
-					Path = request.Url
-				}.Uri);
-			}
+			{
+				Host = "multi.get",
+				Query = query,
+				Path = request.Url
+			}.Uri);
 
 			IncrementInnerRequestsCount();
 
