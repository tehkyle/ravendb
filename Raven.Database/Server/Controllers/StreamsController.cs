--- conflicted
+++ resolved
@@ -58,15 +58,9 @@
 
             var skipAfter = GetQueryStringValue("skipAfter");
 
-<<<<<<< HEAD
 			
 			var headers = CurrentOperationContext.Headers.Value;
 			var user = CurrentOperationContext.User.Value;
-=======
-            
-            var headers = CurrentOperationContext.Headers.Value;
-            var user = CurrentOperationContext.User.Value;
->>>>>>> b19bf61a
             return new HttpResponseMessage(HttpStatusCode.OK)
             {
                 Content = new PushStreamContent((stream, content, transportContext) =>
@@ -83,7 +77,6 @@
         private void StreamToClient(Stream stream, string startsWith, int start, int pageSize, Etag etag, string matches, int nextPageStart, string skipAfter, 
             Lazy<NameValueCollection> headers, IPrincipal user)
         {
-<<<<<<< HEAD
 			var old = CurrentOperationContext.Headers.Value;
 			var oldUser = CurrentOperationContext.User.Value;
 			try
@@ -151,67 +144,6 @@
 				CurrentOperationContext.Headers.Value = old;
 				CurrentOperationContext.User.Value = oldUser;
 			}
-=======
-            var old = CurrentOperationContext.Headers.Value;
-            var oldUser = CurrentOperationContext.User.Value;
-            try
-            {
-                CurrentOperationContext.Headers.Value = headers;
-                CurrentOperationContext.User.Value = user;
-
-
-                var bufferStream = new BufferedStream(stream, 1024 * 64);
-                using (var cts = new CancellationTokenSource())
-                using (var timeout = cts.TimeoutAfter(DatabasesLandlord.SystemConfiguration.DatabaseOperationTimeout))
-                using (var writer = new JsonTextWriter(new StreamWriter(bufferStream)))
-                {
-                    writer.WriteStartObject();
-                    writer.WritePropertyName("Results");
-                    writer.WriteStartArray();
-
-                    Action<JsonDocument> addDocument = doc =>
-                    {
-                        timeout.Delay();
-                        doc.ToJson().WriteTo(writer);
-                        writer.WriteRaw(Environment.NewLine);
-                    };
-
-                    Database.TransactionalStorage.Batch(accessor =>
-                    {
-                        // we may be sending a LOT of documents to the user, and most 
-                        // of them aren't going to be relevant for other ops, so we are going to skip
-                        // the cache for that, to avoid filling it up very quickly
-                        using (DocumentCacher.SkipSettingDocumentsInDocumentCache())
-                        {
-                            if (string.IsNullOrEmpty(startsWith))
-                            {
-                                Database.Documents.GetDocuments(start, pageSize, etag, cts.Token, addDocument);
-                            }
-                            else
-                            {
-                                var nextPageStartInternal = nextPageStart;
-
-                                Database.Documents.GetDocumentsWithIdStartingWith(startsWith, matches, null, start, pageSize, cts.Token, ref nextPageStartInternal, addDocument, skipAfter: skipAfter);
-
-                                nextPageStart = nextPageStartInternal;
-                            }
-                        }
-                    });
-
-                    writer.WriteEndArray();
-                    writer.WritePropertyName("NextPageStart");
-                    writer.WriteValue(nextPageStart);
-                    writer.WriteEndObject();
-                    writer.Flush();
-                    bufferStream.Flush();
-                }
-            }
-            finally
-            {
-                CurrentOperationContext.Headers.Value = old;
-                CurrentOperationContext.User.Value = oldUser;
-            }
->>>>>>> b19bf61a
         }
 
         [HttpHead]
@@ -377,7 +309,6 @@
             private readonly IStorageActionsAccessor accessor;
             private readonly CancellationTimeout _timeout;
             private readonly Action<string> outputContentTypeSetter;
-<<<<<<< HEAD
 	        private Lazy<NameValueCollection> headers;
 	        private IPrincipal user;
 		    private readonly Func<RavenJObject, RavenJObject> modifyDocument;
@@ -390,16 +321,6 @@
             {
 		        headers = CurrentOperationContext.Headers.Value;
 		        user = CurrentOperationContext.User.Value;
-=======
-            private Lazy<NameValueCollection> headers;
-            private IPrincipal user;
-
-            [CLSCompliant(false)]
-            public StreamQueryContent(HttpRequestMessage req, QueryActions.DatabaseQueryOperation queryOp, IStorageActionsAccessor accessor, CancellationTimeout timeout, Action<string> contentTypeSetter)
-            {
-                headers = CurrentOperationContext.Headers.Value;
-                user = CurrentOperationContext.User.Value;
->>>>>>> b19bf61a
                 this.req = req;
                 this.queryOp = queryOp;
                 this.accessor = accessor;
@@ -410,7 +331,6 @@
 
             protected override Task SerializeToStreamAsync(Stream stream, TransportContext context)
             {
-<<<<<<< HEAD
 	            var old = CurrentOperationContext.Headers.Value;
 	            var oldUser = CurrentOperationContext.User.Value;
 	            try
@@ -453,48 +373,6 @@
 		            CurrentOperationContext.Headers.Value = old;
 		            CurrentOperationContext.User.Value = oldUser;
 	            }
-=======
-                var old = CurrentOperationContext.Headers.Value;
-                var oldUser = CurrentOperationContext.User.Value;
-                try
-                {
-                    CurrentOperationContext.User.Value = user;
-                    CurrentOperationContext.Headers.Value = headers;
-                    var bufferSize = queryOp.Header.TotalResults > 1024 ? 1024 * 64 : 1024 * 8;
-                    using (var bufferedStream = new BufferedStream(stream, bufferSize))
-                    using (queryOp)
-                    using (accessor)
-                    using (_timeout)
-                    using (var writer = GetOutputWriter(req, bufferedStream))
-                    // we may be sending a LOT of documents to the user, and most 
-                    // of them aren't going to be relevant for other ops, so we are going to skip
-                    // the cache for that, to avoid filling it up very quickly
-                    using (DocumentCacher.SkipSettingDocumentsInDocumentCache())
-                    {
-                        outputContentTypeSetter(writer.ContentType);
-
-                        writer.WriteHeader();
-                        try
-                        {
-                            queryOp.Execute(o =>
-                            {
-                                _timeout.Delay();
-                                writer.Write(o);
-                            });
-                        }
-                        catch (Exception e)
-                        {
-                            writer.WriteError(e);
-                        }
-                    }
-                    return Task.FromResult(true);
-                }
-                finally
-                {
-                    CurrentOperationContext.Headers.Value = old;
-                    CurrentOperationContext.User.Value = oldUser;
-                }
->>>>>>> b19bf61a
             }
 
             protected override bool TryComputeLength(out long length)
