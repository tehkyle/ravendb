--- conflicted
+++ resolved
@@ -8,15 +8,9 @@
 
 namespace Raven.Database.Server.Controllers
 {
-<<<<<<< HEAD
 	public abstract class BundlesApiController : BaseDatabaseApiController
 	{
 		public abstract string BundleName { get; }
-=======
-    public abstract class BundlesApiController : RavenDbApiController
-    {
-        public abstract string BundleName { get; }
->>>>>>> b19bf61a
 
         public override async Task<HttpResponseMessage> ExecuteAsync(HttpControllerContext controllerContext, CancellationToken cancellationToken)
         {
@@ -49,13 +43,7 @@
                 }, HttpStatusCode.BadRequest);
             }
 
-<<<<<<< HEAD
 			return await base.ExecuteAsync(controllerContext, cancellationToken).ConfigureAwait(false);
 		}
 	}
-=======
-            return await base.ExecuteAsync(controllerContext, cancellationToken);
-        }
-    }
->>>>>>> b19bf61a
 }