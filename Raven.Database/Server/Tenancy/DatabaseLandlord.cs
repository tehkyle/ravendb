using Raven.Abstractions;
using Raven.Abstractions.Data;
using Raven.Abstractions.Extensions;
using Raven.Abstractions.Logging;
using Raven.Database.Commercial;
using Raven.Database.Config;
using Raven.Database.Extensions;
using Raven.Database.Server.Connections;
using Raven.Json.Linq;
using System;
using System.Collections.Generic;
using System.Collections.Specialized;
using System.IO;
using System.Linq;
using System.Security.Cryptography;
using System.Text;
using System.Threading;
using System.Threading.Tasks;

using Raven.Database.Server.Security;

namespace Raven.Database.Server.Tenancy
{
    public class DatabasesLandlord : AbstractLandlord<DocumentDatabase>
    {
        public event Action<InMemoryRavenConfiguration> SetupTenantConfiguration = delegate { };

        public event Action<string> OnDatabaseLoaded = delegate { };

        private bool initialized;
        private const string DATABASES_PREFIX = "Raven/Databases/";
        public override string ResourcePrefix { get { return DATABASES_PREFIX; } }

        public int MaxIdleTimeForTenantDatabaseInSec { get; private set; }
        
        public int FrequencyToCheckForIdleDatabasesInSec { get; private set; }

        public DatabasesLandlord(DocumentDatabase systemDatabase) : base(systemDatabase)
        {
            int val;
            if (int.TryParse(SystemConfiguration.Settings["Raven/Tenants/MaxIdleTimeForTenantDatabase"], out val) == false)
                val = 900;

            MaxIdleTimeForTenantDatabaseInSec = val;

            if (int.TryParse(SystemConfiguration.Settings["Raven/Tenants/FrequencyToCheckForIdleDatabases"], out val) == false)
                val = 60;

            FrequencyToCheckForIdleDatabasesInSec = val;

            string tempPath = SystemConfiguration.TempPath;
            var fullTempPath = tempPath + Constants.TempUploadsDirectoryName;
            if (File.Exists(fullTempPath))
            {
                try
                {
                    File.Delete(fullTempPath);
                }
                catch (Exception)
                {
                    // we ignore this issue, nothing to do now, and we'll only see
                    // this as an error if there are actually uploads
                }
            }
            if (Directory.Exists(fullTempPath))
            {
                try
                {
                    Directory.Delete(fullTempPath, true);
                }
                catch (Exception)
                {
                    // there is nothing that we can do here, and it is possible that we have
                    // another database doing uploads for the same user, so we'll just 
                    // not any cleanup. Worst case, we'll waste some memory.
                }
            }

            Init();
        }

        public DocumentDatabase SystemDatabase
        {
            get { return systemDatabase; }
        }

        public InMemoryRavenConfiguration SystemConfiguration
        {
            get { return systemConfiguration; }
        }

        public InMemoryRavenConfiguration CreateTenantConfiguration(string tenantId, bool ignoreDisabledDatabase = false)
        {
            if (string.IsNullOrWhiteSpace(tenantId) || tenantId.Equals("<system>", StringComparison.OrdinalIgnoreCase))
                return systemConfiguration;
            var document = GetTenantDatabaseDocument(tenantId, ignoreDisabledDatabase);
            if (document == null)
                return null;

            return CreateConfiguration(tenantId, document, Constants.RavenDataDir, systemConfiguration);
        }

        private DatabaseDocument GetTenantDatabaseDocument(string tenantId, bool ignoreDisabledDatabase = false)
        {
            JsonDocument jsonDocument;
            using (systemDatabase.DisableAllTriggersForCurrentThread())
                jsonDocument = systemDatabase.Documents.Get(Constants.Database.Prefix + tenantId);
            if (jsonDocument == null ||
                jsonDocument.Metadata == null ||
                jsonDocument.Metadata.Value<bool>(Constants.RavenDocumentDoesNotExists) ||
                jsonDocument.Metadata.Value<bool>(Constants.RavenDeleteMarker))
                return null;

            var document = jsonDocument.DataAsJson.JsonDeserialization<DatabaseDocument>();
            if (document.Settings[Constants.RavenDataDir] == null)
                throw new InvalidOperationException("Could not find " + Constants.RavenDataDir);

            if (document.Disabled && !ignoreDisabledDatabase)
                throw new InvalidOperationException("The database has been disabled.");

            return document;
        }

        public override async Task<DocumentDatabase> GetResourceInternal(string resourceName)
        {
            if (string.Equals("<system>", resourceName, StringComparison.OrdinalIgnoreCase) || string.IsNullOrWhiteSpace(resourceName))
                return systemDatabase;

            Task<DocumentDatabase> db;
            if (TryGetOrCreateResourceStore(resourceName, out db))
                return await db.ConfigureAwait(false);
            return null;
        }

        public override bool TryGetOrCreateResourceStore(string tenantId, out Task<DocumentDatabase> database)
        {
<<<<<<< HEAD
			if (Locks.Contains(DisposingLock))
				throw new ObjectDisposedException("DatabaseLandlord","Server is shutting down, can't access any databases");

			if (Locks.Contains(tenantId))
				throw new InvalidOperationException("Database '" + tenantId + "' is currently locked and cannot be accessed.");

	        ManualResetEvent cleanupLock;
			if (Cleanups.TryGetValue(tenantId, out cleanupLock) && cleanupLock.WaitOne(MaxTimeForTaskToWaitForDatabaseToLoad) == false)
				throw new InvalidOperationException(string.Format("Database '{0}' is currently being restarted and cannot be accessed. We already waited {1} seconds.", tenantId, MaxTimeForTaskToWaitForDatabaseToLoad.TotalSeconds));

	        if (ResourcesStoresCache.TryGetValue(tenantId, out database))
	        {
		        if (database.IsFaulted || database.IsCanceled)
		        {
			        ResourcesStoresCache.TryRemove(tenantId, out database);
			        DateTime time;
			        LastRecentlyUsed.TryRemove(tenantId, out time);
			        // and now we will try creating it again
		        }
		        else
		        {
			        return true;
		        }
	        }

	        var config = CreateTenantConfiguration(tenantId);
=======
            if (Locks.Contains(DisposingLock))
                throw new ObjectDisposedException("DatabaseLandlord","Server is shutting down, can't access any databases");

            if (Locks.Contains(tenantId))
                throw new InvalidOperationException("Database '" + tenantId + "' is currently locked and cannot be accessed.");

            ManualResetEvent cleanupLock;
            if (Cleanups.TryGetValue(tenantId, out cleanupLock) && cleanupLock.WaitOne(MaxSecondsForTaskToWaitForDatabaseToLoad * 1000) == false)
                throw new InvalidOperationException(string.Format("Database '{0}' is currently being restarted and cannot be accessed. We already waited {1} seconds.", tenantId, MaxSecondsForTaskToWaitForDatabaseToLoad));

            if (ResourcesStoresCache.TryGetValue(tenantId, out database))
            {
                if (database.IsFaulted || database.IsCanceled)
                {
                    ResourcesStoresCache.TryRemove(tenantId, out database);
                    DateTime time;
                    LastRecentlyUsed.TryRemove(tenantId, out time);
                    // and now we will try creating it again
                }
                else
                {
                    return true;
                }
            }

            var config = CreateTenantConfiguration(tenantId);
>>>>>>> 68f1ca50
            if (config == null)
                return false;

            database = ResourcesStoresCache.GetOrAdd(tenantId, __ => Task.Factory.StartNew(() =>
            {
                var transportState = ResourseTransportStates.GetOrAdd(tenantId, s => new TransportState());

                AssertLicenseParameters(config);
                var documentDatabase = new DocumentDatabase(config, systemDatabase, transportState);

                documentDatabase.SpinBackgroundWorkers(false);
                documentDatabase.Disposing += DocumentDatabaseDisposingStarted;
                documentDatabase.DisposingEnded += DocumentDatabaseDisposingEnded;
                documentDatabase.StorageInaccessible += UnloadDatabaseOnStorageInaccessible;
                // register only DB that has incremental backup set.
                documentDatabase.OnBackupComplete += OnDatabaseBackupCompleted;

                // if we have a very long init process, make sure that we reset the last idle time for this db.
                LastRecentlyUsed.AddOrUpdate(tenantId, SystemTime.UtcNow, (_, time) => SystemTime.UtcNow);
                documentDatabase.RequestManager = SystemDatabase.RequestManager;
                return documentDatabase;
            }).ContinueWith(task =>
            {
                if (task.Status == TaskStatus.RanToCompletion) 
                    OnDatabaseLoaded(tenantId);

                if (task.Status == TaskStatus.Faulted) // this observes the task exception
                {
                    Logger.WarnException("Failed to create database " + tenantId, task.Exception);
                }
                return task;
            }).Unwrap());

            if (database.IsFaulted && database.Exception != null)
            {
                // if we are here, there is an error, and if there is an error, we need to clear it from the 
                // resource store cache so we can try to reload it.
                // Note that we return the faulted task anyway, because we need the user to look at the error
                if (database.Exception.Data.Contains("Raven/KeepInResourceStore") == false)
                {
                    Task<DocumentDatabase> val;
                    ResourcesStoresCache.TryRemove(tenantId, out val);
                }
            }

            return true;
        }

        protected InMemoryRavenConfiguration CreateConfiguration(
                        string tenantId,
                        DatabaseDocument document,
                        string folderPropName,
                        InMemoryRavenConfiguration parentConfiguration)
        {
            var config = new InMemoryRavenConfiguration
            {
                Settings = new NameValueCollection(parentConfiguration.Settings),
            };

<<<<<<< HEAD
	        if (config.Settings["Raven/CompiledIndexCacheDirectory"] == null)
	        {
				var compiledIndexCacheDirectory = parentConfiguration.Core.CompiledIndexCacheDirectory;
				config.Settings["Raven/CompiledIndexCacheDirectory"] = compiledIndexCacheDirectory;  
	        }
=======
            if (config.Settings["Raven/CompiledIndexCacheDirectory"] == null)
            {
                var compiledIndexCacheDirectory = parentConfiguration.CompiledIndexCacheDirectory;
                config.Settings["Raven/CompiledIndexCacheDirectory"] = compiledIndexCacheDirectory;  
            }
>>>>>>> 68f1ca50

            if (config.Settings[Constants.TempPath] == null)
                config.Settings[Constants.TempPath] = parentConfiguration.TempPath;  

            SetupTenantConfiguration(config);

            config.CustomizeValuesForDatabaseTenant(tenantId);

            config.Settings["Raven/StorageEngine"] = parentConfiguration.DefaultStorageTypeName;           

            foreach (var setting in document.Settings)
            {
                config.Settings[setting.Key] = setting.Value;
            }
            Unprotect(document);

            foreach (var securedSetting in document.SecuredSettings)
            {
                config.Settings[securedSetting.Key] = securedSetting.Value;
            }

<<<<<<< HEAD
			config.Settings[folderPropName] = config.Settings[folderPropName].ToFullPath(parentConfiguration.Core.DataDirectory);
=======
            config.Settings[folderPropName] = config.Settings[folderPropName].ToFullPath(parentConfiguration.DataDirectory);
>>>>>>> 68f1ca50

            config.Settings["Raven/Esent/LogsPath"] = config.Settings["Raven/Esent/LogsPath"].ToFullPath(parentConfiguration.Core.DataDirectory);
            config.Settings[Constants.RavenTxJournalPath] = config.Settings[Constants.RavenTxJournalPath].ToFullPath(parentConfiguration.Core.DataDirectory);

            config.Settings["Raven/VirtualDir"] = config.Settings["Raven/VirtualDir"] + "/" + tenantId;

            config.DatabaseName = tenantId;
            config.IsTenantDatabase = true;

            config.Initialize();
            config.CopyParentSettings(parentConfiguration);
            return config;
        }

        public void Protect(DatabaseDocument databaseDocument)
        {
            if (databaseDocument.SecuredSettings == null)
            {
                databaseDocument.SecuredSettings = new Dictionary<string, string>(StringComparer.OrdinalIgnoreCase);
                return;
            }

            foreach (var prop in databaseDocument.SecuredSettings.ToList())
            {
                if (prop.Value == null)
                    continue;
                var bytes = Encoding.UTF8.GetBytes(prop.Value);
                var entrophy = Encoding.UTF8.GetBytes(prop.Key);
                var protectedValue = ProtectedData.Protect(bytes, entrophy, DataProtectionScope.CurrentUser);
                databaseDocument.SecuredSettings[prop.Key] = Convert.ToBase64String(protectedValue);
            }
        }

        private void OnDatabaseBackupCompleted(DocumentDatabase db)
        {
            var dbStatusKey = "Raven/BackupStatus/" + db.Name;
            var statusDocument = db.Documents.Get(dbStatusKey);
            DatabaseOperationsStatus status;
            if (statusDocument == null)
            {
                status = new DatabaseOperationsStatus();
            }
            else
            {
                status = statusDocument.DataAsJson.JsonDeserialization<DatabaseOperationsStatus>();
            }
            status.LastBackup = SystemTime.UtcNow;
            var json = RavenJObject.FromObject(status);
            json.Remove("Id");
            systemDatabase.Documents.Put(dbStatusKey, null, json, new RavenJObject(), null);
        }

        private void AssertLicenseParameters(InMemoryRavenConfiguration config)
        {
            string maxDatabases;
            if (ValidateLicense.CurrentLicense.Attributes.TryGetValue("numberOfDatabases", out maxDatabases))
            {
                if (string.Equals(maxDatabases, "unlimited", StringComparison.OrdinalIgnoreCase) == false)
                {
                    var numberOfAllowedDbs = int.Parse(maxDatabases);

                    int nextPageStart = 0;
                    var databases = systemDatabase.Documents.GetDocumentsWithIdStartingWith("Raven/Databases/", null, null, 0, numberOfAllowedDbs, CancellationToken.None, ref nextPageStart).ToList();
                    if (databases.Count >= numberOfAllowedDbs)
                        throw new InvalidOperationException(
                            "You have reached the maximum number of databases that you can have according to your license: " + numberOfAllowedDbs + Environment.NewLine +
                            "You can either upgrade your RavenDB license or delete a database from the server");
                }
            }

            Authentication.AssertLicensedBundles(config.ActiveBundles);
                }

        public void ForAllDatabases(Action<DocumentDatabase> action, bool excludeSystemDatabase = false)
        {
            if (!excludeSystemDatabase) action(systemDatabase);
            foreach (var value in ResourcesStoresCache
                .Select(db => db.Value)
                .Where(value => value.Status == TaskStatus.RanToCompletion))
            {
                action(value.Result);
            }
        }

        protected override DateTime LastWork(DocumentDatabase resource)
        {
            var databaseSizeInformation = resource.TransactionalStorage.GetDatabaseSize();
            return resource.WorkContext.LastWorkTime +
                   // this allow us to increase the time large databases will be held in memory
                   // because they are more expensive to unload & reload. Using this method, we'll
                   // add 0.5 ms per each KB, or roughly half a second of idle time per MB.
                   // A DB with 1GB will remain live another 16 minutes after being item. Given the default idle time
                   // that means that we'll keep it alive for about 30 minutes without shutting down.
                   // A database with 50GB will take roughly 8 hours of idle time to shut down. 
                   TimeSpan.FromMilliseconds(databaseSizeInformation.AllocatedSizeInBytes / 1024L / 2);
        }

        public void Init()
        {
            if (initialized)
                return;
            initialized = true;
            SystemDatabase.Notifications.OnDocumentChange += (database, notification, doc) =>
            {
                if (notification.Id == null)
                    return;
                const string ravenDbPrefix = "Raven/Databases/";
                if (notification.Id.StartsWith(ravenDbPrefix, StringComparison.InvariantCultureIgnoreCase) == false)
                    return;
                var dbName = notification.Id.Substring(ravenDbPrefix.Length);
                Logger.Info("Shutting down database {0} because the tenant database has been updated or removed", dbName);
                Cleanup(dbName, skipIfActiveInDuration: null, notificationType: notification.Type);
            };
        }

        public bool IsDatabaseLoaded(string tenantName)
        {
            if (tenantName == Constants.SystemDatabase)
                return true;

            Task<DocumentDatabase> dbTask;
            if (ResourcesStoresCache.TryGetValue(tenantName, out dbTask) == false)
                return false;

            return dbTask != null && dbTask.Status == TaskStatus.RanToCompletion;
        }

        private void DocumentDatabaseDisposingStarted(object documentDatabase, EventArgs args)
        {
            try
            {
                var database = documentDatabase as DocumentDatabase;
                if (database == null)
                {
                    return;
                }

                ResourcesStoresCache.Set(database.Name, (dbName) =>
                {
                    var tcs = new TaskCompletionSource<DocumentDatabase>();
                    tcs.SetException(new ObjectDisposedException(database.Name, "Database named " + database.Name + " is being disposed right now and cannot be accessed.\r\n" +
                                                                 "Access will be available when the dispose process will end")
                    {
                        Data =
                        {
                            {"Raven/KeepInResourceStore", "true"}
                        }
                    });
                    // we need to observe this task exception in case no one is actually looking at it during disposal
                    GC.KeepAlive(tcs.Task.Exception);
                    return tcs.Task;
                });
            }
            catch (Exception ex)
            {
                Logger.WarnException("Failed to substitute database task with temporary place holder. This should not happen", ex);
            }
        }

        private void DocumentDatabaseDisposingEnded(object documentDatabase, EventArgs args)
        {
            try
            {
                var database = documentDatabase as DocumentDatabase;
                if (database == null)
                {
                    return;
                }

                ResourcesStoresCache.Remove(database.Name);
            }
            catch (Exception ex)
            {
                Logger.ErrorException("Failed to remove database at the end of the disposal. This should not happen", ex);
            }
        }

        private void UnloadDatabaseOnStorageInaccessible(object documentDatabase, EventArgs eventArgs)
        {
            try
            {
                var database = documentDatabase as DocumentDatabase;
                if (database == null)
                {
                    return;
                }

                Task.Run(() =>
                {
                    Thread.Sleep(2000); // let the exception thrown by the storage to be propagated into the client

                    Logger.Warn("Shutting down database {0} because its storage has become inaccessible", database.Name);

                    Cleanup(database.Name, skipIfActiveInDuration: null, shouldSkip: x => false);
                });

            }
            catch (Exception ex)
            {
                Logger.ErrorException("Failed to cleanup database that storage is inaccessible. This should not happen", ex);
            }

        }
    }
}<|MERGE_RESOLUTION|>--- conflicted
+++ resolved
@@ -134,34 +134,6 @@
 
         public override bool TryGetOrCreateResourceStore(string tenantId, out Task<DocumentDatabase> database)
         {
-<<<<<<< HEAD
-			if (Locks.Contains(DisposingLock))
-				throw new ObjectDisposedException("DatabaseLandlord","Server is shutting down, can't access any databases");
-
-			if (Locks.Contains(tenantId))
-				throw new InvalidOperationException("Database '" + tenantId + "' is currently locked and cannot be accessed.");
-
-	        ManualResetEvent cleanupLock;
-			if (Cleanups.TryGetValue(tenantId, out cleanupLock) && cleanupLock.WaitOne(MaxTimeForTaskToWaitForDatabaseToLoad) == false)
-				throw new InvalidOperationException(string.Format("Database '{0}' is currently being restarted and cannot be accessed. We already waited {1} seconds.", tenantId, MaxTimeForTaskToWaitForDatabaseToLoad.TotalSeconds));
-
-	        if (ResourcesStoresCache.TryGetValue(tenantId, out database))
-	        {
-		        if (database.IsFaulted || database.IsCanceled)
-		        {
-			        ResourcesStoresCache.TryRemove(tenantId, out database);
-			        DateTime time;
-			        LastRecentlyUsed.TryRemove(tenantId, out time);
-			        // and now we will try creating it again
-		        }
-		        else
-		        {
-			        return true;
-		        }
-	        }
-
-	        var config = CreateTenantConfiguration(tenantId);
-=======
             if (Locks.Contains(DisposingLock))
                 throw new ObjectDisposedException("DatabaseLandlord","Server is shutting down, can't access any databases");
 
@@ -169,8 +141,8 @@
                 throw new InvalidOperationException("Database '" + tenantId + "' is currently locked and cannot be accessed.");
 
             ManualResetEvent cleanupLock;
-            if (Cleanups.TryGetValue(tenantId, out cleanupLock) && cleanupLock.WaitOne(MaxSecondsForTaskToWaitForDatabaseToLoad * 1000) == false)
-                throw new InvalidOperationException(string.Format("Database '{0}' is currently being restarted and cannot be accessed. We already waited {1} seconds.", tenantId, MaxSecondsForTaskToWaitForDatabaseToLoad));
+            if (Cleanups.TryGetValue(tenantId, out cleanupLock) && cleanupLock.WaitOne(MaxTimeForTaskToWaitForDatabaseToLoad) == false)
+                throw new InvalidOperationException(string.Format("Database '{0}' is currently being restarted and cannot be accessed. We already waited {1} seconds.", tenantId, MaxTimeForTaskToWaitForDatabaseToLoad.TotalSeconds));
 
             if (ResourcesStoresCache.TryGetValue(tenantId, out database))
             {
@@ -188,7 +160,6 @@
             }
 
             var config = CreateTenantConfiguration(tenantId);
->>>>>>> 68f1ca50
             if (config == null)
                 return false;
 
@@ -248,19 +219,11 @@
                 Settings = new NameValueCollection(parentConfiguration.Settings),
             };
 
-<<<<<<< HEAD
-	        if (config.Settings["Raven/CompiledIndexCacheDirectory"] == null)
-	        {
-				var compiledIndexCacheDirectory = parentConfiguration.Core.CompiledIndexCacheDirectory;
-				config.Settings["Raven/CompiledIndexCacheDirectory"] = compiledIndexCacheDirectory;  
-	        }
-=======
             if (config.Settings["Raven/CompiledIndexCacheDirectory"] == null)
             {
-                var compiledIndexCacheDirectory = parentConfiguration.CompiledIndexCacheDirectory;
+                var compiledIndexCacheDirectory = parentConfiguration.Core.CompiledIndexCacheDirectory;
                 config.Settings["Raven/CompiledIndexCacheDirectory"] = compiledIndexCacheDirectory;  
             }
->>>>>>> 68f1ca50
 
             if (config.Settings[Constants.TempPath] == null)
                 config.Settings[Constants.TempPath] = parentConfiguration.TempPath;  
@@ -282,11 +245,7 @@
                 config.Settings[securedSetting.Key] = securedSetting.Value;
             }
 
-<<<<<<< HEAD
-			config.Settings[folderPropName] = config.Settings[folderPropName].ToFullPath(parentConfiguration.Core.DataDirectory);
-=======
-            config.Settings[folderPropName] = config.Settings[folderPropName].ToFullPath(parentConfiguration.DataDirectory);
->>>>>>> 68f1ca50
+            config.Settings[folderPropName] = config.Settings[folderPropName].ToFullPath(parentConfiguration.Core.DataDirectory);
 
             config.Settings["Raven/Esent/LogsPath"] = config.Settings["Raven/Esent/LogsPath"].ToFullPath(parentConfiguration.Core.DataDirectory);
             config.Settings[Constants.RavenTxJournalPath] = config.Settings[Constants.RavenTxJournalPath].ToFullPath(parentConfiguration.Core.DataDirectory);
