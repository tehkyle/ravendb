using System;
using System.Collections.Concurrent;
using System.Collections.Generic;
using System.Diagnostics;
using System.IO;
using System.Net;
using System.Net.Http;
using System.Security.Principal;
using System.Text;
using Raven.Abstractions.Data;
using Raven.Database.Extensions;
using Raven.Database.Server.Controllers;
using Raven.Database.Server.Security.OAuth;
using Raven.Database.Server.Security.Windows;
using System.Linq;

namespace Raven.Database.Server.Security
{
    public class MixedModeRequestAuthorizer : AbstractRequestAuthorizer
    {
        private readonly WindowsRequestAuthorizer windowsRequestAuthorizer = new WindowsRequestAuthorizer();
        private readonly OAuthRequestAuthorizer oAuthRequestAuthorizer = new OAuthRequestAuthorizer();
        private readonly ConcurrentDictionary<string, OneTimeToken> singleUseAuthTokens = new ConcurrentDictionary<string, OneTimeToken>();

        private class OneTimeToken
        {
            readonly Stopwatch age = Stopwatch.StartNew();

            private IPrincipal user;
            public string ResourceName { get; set; }
            public IPrincipal User
            {
                get
                {
                    return user;
                }
                set
                {
                    if (value == null)
                    {
                        user = null;
                        return;
                    }
                    
                    user = new OneTimetokenPrincipal
                    {
                        Name = value.Identity.Name,
                        IsAdministratorInAnonymouseMode = value.IsAdministrator(AnonymousUserAccessMode.None)
                    };
                }
            }
            public TimeSpan Age
            {
                get { return age.Elapsed; }
        }
        }

        public class OneTimetokenPrincipal : IPrincipal, IIdentity
        {
            public bool IsInRole(string role)
            {
                if (role == "Administrators")
                {
                    return IsAdministratorInAnonymouseMode;
                }
                return false;
            }

            public bool IsAdministratorInAnonymouseMode { get; set; }
            public IIdentity Identity { get { return this; } }
            public string Name { get; set; }
            public string AuthenticationType { get { return "one-time-token"; } }
            public bool IsAuthenticated { get { return true; } }
        }

        protected override void Initialize()
        {
            windowsRequestAuthorizer.Initialize(database, settings, tenantId, server);
            oAuthRequestAuthorizer.Initialize(database, settings, tenantId, server);
            base.Initialize();
        }

        public bool TryAuthorize(RavenBaseApiController controller, out HttpResponseMessage msg)
        {
            var requestUrl = controller.GetRequestUrl();
            if (NeverSecret.IsNeverSecretUrl(requestUrl))
            {
                msg = controller.GetEmptyMessage();
                return true;
            }

            //CORS pre-flight (ignore creds if using cors).
            if (Settings.AccessControlAllowOrigin.Count > 0 && controller.InnerRequest.Method.Method == "OPTIONS")
            {
                msg = controller.GetEmptyMessage();
                return true;
            }

            var oneTimeToken = controller.GetHeader("Single-Use-Auth-Token");
            if (string.IsNullOrEmpty(oneTimeToken))
            {
                oneTimeToken = controller.GetQueryStringValue("singleUseAuthToken");
            }

            if (string.IsNullOrEmpty(oneTimeToken) == false)
            {
                return TryAuthorizeSingleUseAuthToken(controller, oneTimeToken, out msg);
            }

            var authHeader = controller.GetHeader("Authorization");
            var hasApiKey = "True".Equals(controller.GetHeader("Has-Api-Key"), StringComparison.CurrentCultureIgnoreCase);
            var hasOAuthTokenInCookie = controller.HasCookie("OAuth-Token");
            if (hasApiKey || hasOAuthTokenInCookie ||
                string.IsNullOrEmpty(authHeader) == false && authHeader.StartsWith("Bearer "))
            {
                return oAuthRequestAuthorizer.TryAuthorize(controller, hasApiKey, IgnoreDb.Urls.Contains(requestUrl), out msg);
            }
            return windowsRequestAuthorizer.TryAuthorize(controller, IgnoreDb.Urls.Contains(requestUrl), out msg);
        }

        public bool TryAuthorizeSingleUseAuthToken(string token, string tenantName, out object msg, out HttpStatusCode statusCode, out IPrincipal user)
        {
            user = null;
            OneTimeToken value;
            if (singleUseAuthTokens.TryRemove(token, out value) == false)
            {
                msg = new
                {
                    Error = "Unknown single use token, maybe it was already used?"
                };
                statusCode = HttpStatusCode.Forbidden;
                return false;
            }

            if (string.Equals(value.ResourceName, tenantName, StringComparison.InvariantCultureIgnoreCase) == false &&
                (value.ResourceName == Constants.SystemDatabase && tenantName == null) == false)
            {
                msg = new
                {
                    Error = "This single use token cannot be used for this resource!"
                };
                statusCode = HttpStatusCode.Forbidden;
                return false;
            }

            if (value.Age.TotalMinutes > 2.5) // if the value is over 2.5 minutes old, reject it
            {
                msg = new
                {
                    Error = "This single use token has expired after " + value.Age.TotalSeconds + " seconds"
                };
                statusCode = HttpStatusCode.Forbidden;
                return false;
            }

            msg = null;
            statusCode = HttpStatusCode.OK;

            CurrentOperationContext.User.Value = user = value.User;
            return true;
        }

        private bool TryAuthorizeSingleUseAuthToken(RavenBaseApiController controller, string token, out HttpResponseMessage msg)
        {
            if (controller.WasAlreadyAuthorizedUsingSingleAuthToken)
            {
                msg = controller.GetEmptyMessage();
                return true;
            }

            object result;
            HttpStatusCode statusCode;
            IPrincipal user;
	        var resourceName = controller.ResourceName == null ? null : controller.ResourcePrefix + controller.ResourceName;
			var success = TryAuthorizeSingleUseAuthToken(token, resourceName, out result, out statusCode, out user);
            controller.User = user;
            msg = success == false ? controller.GetMessageWithObject(result, statusCode) : controller.GetEmptyMessage();

            controller.WasAlreadyAuthorizedUsingSingleAuthToken = success;
            return success;
        }

<<<<<<< HEAD
	    public IPrincipal GetUser(RavenBaseApiController controller)
		{
=======
        public IPrincipal GetUser(RavenDbApiController controller)
        {
>>>>>>> b19bf61a
            if (controller.WasAlreadyAuthorizedUsingSingleAuthToken)
            {
                return controller.User;
            }

<<<<<<< HEAD
			var hasApiKey = "True".Equals(controller.GetQueryStringValue("Has-Api-Key"), StringComparison.CurrentCultureIgnoreCase);
			var authHeader = controller.GetHeader("Authorization");
			var hasOAuthTokenInCookie = controller.HasCookie("OAuth-Token");
			if (hasApiKey || hasOAuthTokenInCookie ||
				string.IsNullOrEmpty(authHeader) == false && authHeader.StartsWith("Bearer "))
			{
				return oAuthRequestAuthorizer.GetUser(controller, hasApiKey);
			}
			return windowsRequestAuthorizer.GetUser(controller);
		}

		public List<string> GetApprovedResources(IPrincipal user, BaseDatabaseApiController controller, string[] databases)
		{
			var authHeader = controller.GetHeader("Authorization");

			List<string> approved;
			if (string.IsNullOrEmpty(authHeader) == false && authHeader.StartsWith("Bearer "))
				approved = oAuthRequestAuthorizer.GetApprovedResources(user);
			else
				approved = windowsRequestAuthorizer.GetApprovedResources(user);

			if (approved.Contains("*"))
				return databases.ToList();

			return approved;
		}
=======
            var hasApiKey = "True".Equals(controller.GetQueryStringValue("Has-Api-Key"), StringComparison.CurrentCultureIgnoreCase);
            var authHeader = controller.GetHeader("Authorization");
            var hasOAuthTokenInCookie = controller.HasCookie("OAuth-Token");
            if (hasApiKey || hasOAuthTokenInCookie ||
                string.IsNullOrEmpty(authHeader) == false && authHeader.StartsWith("Bearer "))
            {
                return oAuthRequestAuthorizer.GetUser(controller, hasApiKey);
            }
            return windowsRequestAuthorizer.GetUser(controller);
        }

        public List<string> GetApprovedResources(IPrincipal user, RavenDbApiController controller, string[] databases)
        {
            var authHeader = controller.GetHeader("Authorization");

            List<string> approved;
            if (string.IsNullOrEmpty(authHeader) == false && authHeader.StartsWith("Bearer "))
                approved = oAuthRequestAuthorizer.GetApprovedResources(user);
            else
                approved = windowsRequestAuthorizer.GetApprovedResources(user);

            if (approved.Contains("*"))
                return databases.ToList();

            return approved;
        }
>>>>>>> b19bf61a

        public List<string> GetApprovedResources(IPrincipal user, string authHeader, string[] databases)
        {
            List<string> approved;
            if (string.IsNullOrEmpty(authHeader) == false && authHeader.StartsWith("Bearer "))
                approved = oAuthRequestAuthorizer.GetApprovedResources(user);
            else
                approved = windowsRequestAuthorizer.GetApprovedResources(user);

            if (approved.Contains("*"))
                return databases.ToList();

            return approved;
        }

<<<<<<< HEAD
		public override void Dispose()
		{
			windowsRequestAuthorizer.Dispose();
			oAuthRequestAuthorizer.Dispose();
		}

		public string GenerateSingleUseAuthToken(string resourceName, IPrincipal user)
		{
			var token = new OneTimeToken
			{
				ResourceName = string.IsNullOrEmpty(resourceName)?"<system>" : resourceName,
				User = user
			};
			var tokenString = Guid.NewGuid().ToString();

			singleUseAuthTokens.TryAdd(tokenString, token);

			if (singleUseAuthTokens.Count > 25)
			{
				foreach (var oneTimeToken in singleUseAuthTokens.Where(x => x.Value.Age.TotalMinutes > 3))
				{
					OneTimeToken value;
					singleUseAuthTokens.TryRemove(oneTimeToken.Key, out value);
				}
			}

			return tokenString;
		}
	}
=======
        public override void Dispose()
        {
            windowsRequestAuthorizer.Dispose();
            oAuthRequestAuthorizer.Dispose();
        }

        public string GenerateSingleUseAuthToken(string resourceName, IPrincipal user)
        {
            var token = new OneTimeToken
            {
                ResourceName = string.IsNullOrEmpty(resourceName)?"<system>":resourceName,
                User = user
            };
            var tokenString = Guid.NewGuid().ToString();

            singleUseAuthTokens.TryAdd(tokenString, token);

            if (singleUseAuthTokens.Count > 25)
            {
                foreach (var oneTimeToken in singleUseAuthTokens.Where(x => x.Value.Age.TotalMinutes > 3))
                {
                    OneTimeToken value;
                    singleUseAuthTokens.TryRemove(oneTimeToken.Key, out value);
                }
            }

            return tokenString;
        }
    }
>>>>>>> b19bf61a
}<|MERGE_RESOLUTION|>--- conflicted
+++ resolved
@@ -180,19 +180,13 @@
             return success;
         }
 
-<<<<<<< HEAD
 	    public IPrincipal GetUser(RavenBaseApiController controller)
 		{
-=======
-        public IPrincipal GetUser(RavenDbApiController controller)
-        {
->>>>>>> b19bf61a
             if (controller.WasAlreadyAuthorizedUsingSingleAuthToken)
             {
                 return controller.User;
             }
 
-<<<<<<< HEAD
 			var hasApiKey = "True".Equals(controller.GetQueryStringValue("Has-Api-Key"), StringComparison.CurrentCultureIgnoreCase);
 			var authHeader = controller.GetHeader("Authorization");
 			var hasOAuthTokenInCookie = controller.HasCookie("OAuth-Token");
@@ -219,22 +213,9 @@
 
 			return approved;
 		}
-=======
-            var hasApiKey = "True".Equals(controller.GetQueryStringValue("Has-Api-Key"), StringComparison.CurrentCultureIgnoreCase);
-            var authHeader = controller.GetHeader("Authorization");
-            var hasOAuthTokenInCookie = controller.HasCookie("OAuth-Token");
-            if (hasApiKey || hasOAuthTokenInCookie ||
-                string.IsNullOrEmpty(authHeader) == false && authHeader.StartsWith("Bearer "))
-            {
-                return oAuthRequestAuthorizer.GetUser(controller, hasApiKey);
-            }
-            return windowsRequestAuthorizer.GetUser(controller);
-        }
-
-        public List<string> GetApprovedResources(IPrincipal user, RavenDbApiController controller, string[] databases)
-        {
-            var authHeader = controller.GetHeader("Authorization");
-
+
+        public List<string> GetApprovedResources(IPrincipal user, string authHeader, string[] databases)
+        {
             List<string> approved;
             if (string.IsNullOrEmpty(authHeader) == false && authHeader.StartsWith("Bearer "))
                 approved = oAuthRequestAuthorizer.GetApprovedResources(user);
@@ -246,23 +227,7 @@
 
             return approved;
         }
->>>>>>> b19bf61a
-
-        public List<string> GetApprovedResources(IPrincipal user, string authHeader, string[] databases)
-        {
-            List<string> approved;
-            if (string.IsNullOrEmpty(authHeader) == false && authHeader.StartsWith("Bearer "))
-                approved = oAuthRequestAuthorizer.GetApprovedResources(user);
-            else
-                approved = windowsRequestAuthorizer.GetApprovedResources(user);
-
-            if (approved.Contains("*"))
-                return databases.ToList();
-
-            return approved;
-        }
-
-<<<<<<< HEAD
+
 		public override void Dispose()
 		{
 			windowsRequestAuthorizer.Dispose();
@@ -292,35 +257,4 @@
 			return tokenString;
 		}
 	}
-=======
-        public override void Dispose()
-        {
-            windowsRequestAuthorizer.Dispose();
-            oAuthRequestAuthorizer.Dispose();
-        }
-
-        public string GenerateSingleUseAuthToken(string resourceName, IPrincipal user)
-        {
-            var token = new OneTimeToken
-            {
-                ResourceName = string.IsNullOrEmpty(resourceName)?"<system>":resourceName,
-                User = user
-            };
-            var tokenString = Guid.NewGuid().ToString();
-
-            singleUseAuthTokens.TryAdd(tokenString, token);
-
-            if (singleUseAuthTokens.Count > 25)
-            {
-                foreach (var oneTimeToken in singleUseAuthTokens.Where(x => x.Value.Age.TotalMinutes > 3))
-                {
-                    OneTimeToken value;
-                    singleUseAuthTokens.TryRemove(oneTimeToken.Key, out value);
-                }
-            }
-
-            return tokenString;
-        }
-    }
->>>>>>> b19bf61a
 }