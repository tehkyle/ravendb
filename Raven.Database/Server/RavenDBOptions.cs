﻿using System;
using System.Collections.Generic;

using Raven.Abstractions.Extensions;
using Raven.Abstractions.Logging;
using Raven.Abstractions.Util.Streams;
using Raven.Database.Config;
using Raven.Database.Raft;
using Raven.Database.Server.Connections;
using Raven.Database.Server.Security;
using Raven.Database.Server.Tenancy;
using Raven.Database.Server.WebApi;

namespace Raven.Database.Server
{
	public sealed class RavenDBOptions : IDisposable
	{
		private readonly DatabasesLandlord databasesLandlord;
		private readonly MixedModeRequestAuthorizer mixedModeRequestAuthorizer;
		private readonly DocumentDatabase systemDatabase;
		private readonly RequestManager requestManager;
	    private readonly FileSystemsLandlord fileSystemLandlord;
		private readonly CountersLandlord countersLandlord;

		private bool preventDisposing;

		public RavenDBOptions(InMemoryRavenConfiguration configuration, DocumentDatabase db = null)
		{
			if (configuration == null)
				throw new ArgumentNullException("configuration");
			
			try
			{
				HttpEndpointRegistration.RegisterHttpEndpointTarget();
			    HttpEndpointRegistration.RegisterAdminLogsTarget();
				if (db == null)
				{
					configuration.UpdateDataDirForLegacySystemDb();
					systemDatabase = new DocumentDatabase(configuration, null);
					systemDatabase.SpinBackgroundWorkers();
				}
				else
				{
					systemDatabase = db;
				}

				WebSocketBufferPool.Initialize(configuration.WebSockets.InitialBufferPoolSize);
			    fileSystemLandlord = new FileSystemsLandlord(systemDatabase);
				databasesLandlord = new DatabasesLandlord(systemDatabase);
				countersLandlord = new CountersLandlord(systemDatabase);
				requestManager = new RequestManager(databasesLandlord);
				ClusterManager = new Reference<ClusterManager>();
				mixedModeRequestAuthorizer = new MixedModeRequestAuthorizer();
				mixedModeRequestAuthorizer.Initialize(systemDatabase, new RavenServer(databasesLandlord.SystemDatabase, configuration));
			}
			catch
			{
				if (systemDatabase != null)
					systemDatabase.Dispose();
				throw;
			}
		}

		public DocumentDatabase SystemDatabase
		{
			get { return systemDatabase; }
		}

		public MixedModeRequestAuthorizer MixedModeRequestAuthorizer
		{
			get { return mixedModeRequestAuthorizer; }
		}

		public DatabasesLandlord DatabaseLandlord
		{
			get { return databasesLandlord; }
		}
	    public FileSystemsLandlord FileSystemLandlord
	    {
	        get { return fileSystemLandlord; }
	    }

		public CountersLandlord CountersLandlord
		{
			get { return countersLandlord; }
		}

	    public RequestManager RequestManager
		{
			get { return requestManager; }
		}

<<<<<<< HEAD
		public Reference<ClusterManager> ClusterManager { get; private set; }

		public WebSocketBufferPool WebSocketBufferPool
		{
			get { return webSocketBufferPool; }
		}

=======
>>>>>>> 525a732a
		public void Dispose()
		{
			if(preventDisposing)
				return;

		    var toDispose = new List<IDisposable>
		                    {
		                        mixedModeRequestAuthorizer, 
                                databasesLandlord, 
                                fileSystemLandlord,
                                systemDatabase, 
                                LogManager.GetTarget<AdminLogsTarget>(),
                                requestManager,
                                countersLandlord,
								ClusterManager.Value
		                    };

            var errors = new List<Exception>();

		    foreach (var disposable in toDispose)
		    {
                try
                {
                    if (disposable != null)
                        disposable.Dispose();
                }
                catch (Exception e)
                {
                    errors.Add(e);
                }
		    }

			if (errors.Count != 0)
                throw new AggregateException(errors);
		}

		public IDisposable PreventDispose()
		{
			preventDisposing = true;

			return new DisposableAction(() => preventDisposing = false);
		}

		private class RavenServer : IRavenServer
		{
			private readonly InMemoryRavenConfiguration systemConfiguration;
			private readonly DocumentDatabase systemDatabase;

			public RavenServer(DocumentDatabase systemDatabase, InMemoryRavenConfiguration systemConfiguration)
			{
				this.systemDatabase = systemDatabase;
				this.systemConfiguration = systemConfiguration;
			}

			public DocumentDatabase SystemDatabase
			{
				get { return systemDatabase; }
			}

			public InMemoryRavenConfiguration SystemConfiguration
			{
				get { return systemConfiguration; }
			}
		}
	}
}<|MERGE_RESOLUTION|>--- conflicted
+++ resolved
@@ -90,7 +90,6 @@
 			get { return requestManager; }
 		}
 
-<<<<<<< HEAD
 		public Reference<ClusterManager> ClusterManager { get; private set; }
 
 		public WebSocketBufferPool WebSocketBufferPool
@@ -98,8 +97,6 @@
 			get { return webSocketBufferPool; }
 		}
 
-=======
->>>>>>> 525a732a
 		public void Dispose()
 		{
 			if(preventDisposing)
