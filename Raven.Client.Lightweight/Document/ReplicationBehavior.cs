﻿// -----------------------------------------------------------------------
//  <copyright file="ReplicationBehavior.cs" company="Hibernating Rhinos LTD">
//      Copyright (c) Hibernating Rhinos LTD. All rights reserved.
//  </copyright>
// -----------------------------------------------------------------------
using System;
using System.Diagnostics;
using System.Linq;
using System.Net;
using System.Threading;
using System.Threading.Tasks;

using Raven.Abstractions.Data;
using Raven.Abstractions.Logging;
using Raven.Abstractions.Replication;
using Raven.Abstractions.Util;
using Raven.Client.Connection;
using Raven.Client.Connection.Async;

namespace Raven.Client.Document
{
	using Raven.Abstractions.Connection;

	public class ReplicationBehavior
	{
		private readonly DocumentStore documentStore;
		private readonly static ILog log = LogManager.GetCurrentClassLogger();

		public ReplicationBehavior(DocumentStore documentStore)
		{
			this.documentStore = documentStore;
		}

		/// <summary>
		/// Represents an replication operation to all destination servers of an item specified by ETag
		/// </summary>
		/// <param name="etag">ETag of an replicated item</param>
		/// <param name="timeout">Optional timeout - by default, 30 seconds</param>
		/// <param name="database">The database from which to check, if null, the default database for the document store connection string</param>
		/// <param name="replicas">The min number of replicas that must have the value before we can return (or the number of destinations, if higher)</param>
		/// <returns>Task which will have the number of nodes that the caught up to the specified etag</returns>
		public async Task<int> WaitAsync(Etag etag = null, TimeSpan? timeout = null, string database = null, int replicas = 2)
		{
			etag = etag ?? documentStore.LastEtagHolder.GetLastWrittenEtag();
			if (etag == Etag.Empty || etag == null)
				return replicas; // if the etag is empty, nothing to do

			var asyncDatabaseCommands = (AsyncServerClient)documentStore.AsyncDatabaseCommands;
		    database = database ?? documentStore.DefaultDatabase;
            asyncDatabaseCommands = (AsyncServerClient)asyncDatabaseCommands.ForDatabase(database);

			asyncDatabaseCommands.ForceReadFromMaster();

            var replicationDocument = await asyncDatabaseCommands.ExecuteWithReplication(HttpMethods.Get, 
						operationMetadata => asyncDatabaseCommands.DirectGetReplicationDestinationsAsync(operationMetadata)).ConfigureAwait(false);
            if (replicationDocument == null)
				return -1;

			var destinationsToCheck = replicationDocument.Destinations
			                                             .Where(x => x.CanBeFailover())
			                                             .Select(x => new 
														 {
															 Url = string.IsNullOrEmpty(x.ClientVisibleUrl) ? x.Url.ForDatabase(x.Database) : x.ClientVisibleUrl.ForDatabase(x.Database),
			                                             }).ToList();

			if (destinationsToCheck.Count == 0)
				return 0;

			int toCheck = Math.Min(replicas, destinationsToCheck.Count);

		    var cts = new CancellationTokenSource();
            cts.CancelAfter(timeout ?? TimeSpan.FromSeconds(60));

            var sp = Stopwatch.StartNew();

			var sourceCommands = documentStore.AsyncDatabaseCommands.ForDatabase(database ?? documentStore.DefaultDatabase);
			var sourceUrl = documentStore.Url.ForDatabase(database ?? documentStore.DefaultDatabase);
			var sourceStatistics = await sourceCommands.GetStatisticsAsync(cts.Token).ConfigureAwait(false);
			ThrowTimeoutIfCanceled(cts.Token); //in extreme conditions GetStatisticsAsync can timeout as well

<<<<<<< HEAD
			var sourceDbId = sourceStatistics.DatabaseId.ToString();
=======
		    var latestEtags = new ReplicatedEtagInfo[destinationsToCheck.Count];
		    for (int i = 0; i < destinationsToCheck.Count; i++)
		    {
		        latestEtags[i]= new ReplicatedEtagInfo {DestinationUrl = destinationsToCheck[i]};
		    }

			var tasks = destinationsToCheck.Select((url,index) => WaitForReplicationFromServerAsync(url, sourceUrl, sourceDbId, etag, latestEtags, index, cts.Token)).ToArray();
>>>>>>> 799bb2f8

			var tasks = destinationsToCheck.Select(destination => WaitForReplicationFromServerAsync(destination.Url, sourceUrl, sourceDbId, etag, cts.Token)).ToArray();
			
		    try
		    {
                await Task.WhenAll(tasks).ConfigureAwait(false);
		        return tasks.Length;
		    }
		    catch (Exception e)
		    {
		        var successCount = tasks.Count(x => x.IsCompleted && x.IsFaulted == false && x.IsCanceled == false);
		        if (successCount >= toCheck)
		        {
		            // we have nothing to do here, we replicated to at least the 
                    // number we had to check, so that is good
			        return successCount;
		        }
			   
			    if (tasks.Any(x => x.IsFaulted) && successCount == 0)
			    {
				    // there was an error here, not just cancellation, let us just let it bubble up.
				    throw;
			    }

			    // we have either completed (but not enough) or cancelled, meaning timeout
		        var message = string.Format("Could only confirm that the specified Etag {0} was replicated to {1} of {2} servers after {3}\r\nDetails: {4}", 
                    etag,
                    successCount,
                    destinationsToCheck.Count,
                    sp.Elapsed,
                    string.Join<ReplicatedEtagInfo>("; ", latestEtags));

				if(e is OperationCanceledException)
					throw new TimeoutException(message);

			    throw new TimeoutException(message, e);
		    }
		}

<<<<<<< HEAD
		private void ThrowTimeoutIfCanceled(CancellationToken token)
		{
			if(token.IsCancellationRequested)
				throw new TimeoutException("Maximum allowed time for the operation has passed.");
		}

		private async Task WaitForReplicationFromServerAsync(string url, string sourceUrl, string sourceDbId, Etag etag, CancellationToken cancellationToken)
=======
		private async Task WaitForReplicationFromServerAsync(string url, string sourceUrl, string sourceDbId, Etag etag, ReplicatedEtagInfo[] latestEtags, int index, CancellationToken cancellationToken)
>>>>>>> 799bb2f8
		{
			while (true)
			{
				try
				{
					cancellationToken.ThrowIfCancellationRequested();

					var etags = await GetReplicatedEtagsFor(url, sourceUrl, sourceDbId).ConfigureAwait(false);

				    latestEtags[index] = etags;

					var replicated = etag.CompareTo(etags.DocumentEtag) <= 0;

					if (replicated)
						return;
				}
				catch (Exception e)
				{
					log.DebugException(string.Format("Failed to get replicated etags for '{0}'.", sourceUrl), e);

					throw;
				}

				await Task.Delay(100, cancellationToken).ConfigureAwait(false);
			}
		}

	    private async Task<ReplicatedEtagInfo> GetReplicatedEtagsFor(string destinationUrl, string sourceUrl, string sourceDbId)
		{
			var createHttpJsonRequestParams = new CreateHttpJsonRequestParams(
				null,
				destinationUrl.LastReplicatedEtagFor(sourceUrl, sourceDbId),
				HttpMethods.Get,
				new OperationCredentials(documentStore.ApiKey, documentStore.Credentials), 
				documentStore.Conventions);
		    try
		    {
			    using (var request = documentStore.JsonRequestFactory.CreateHttpJsonRequest(createHttpJsonRequestParams))
			    {
				    var json = await request.ReadResponseJsonAsync().ConfigureAwait(false);
				    var etag = Etag.Parse(json.Value<string>("LastDocumentEtag"));
				    log.Debug("Received last replicated document Etag {0} from server {1}", etag, destinationUrl);

				    return new ReplicatedEtagInfo
				    {
					    DestinationUrl = destinationUrl,
					    DocumentEtag = etag
				    };
			    }
		    }
			catch (ErrorResponseException e)
		    {
				if(e.StatusCode == HttpStatusCode.ServiceUnavailable)
					throw new OperationCanceledException("Got 'Service Unavailable' status code on response, aborting operation");

			    throw;
		    }			
		}
	}
}<|MERGE_RESOLUTION|>--- conflicted
+++ resolved
@@ -78,9 +78,8 @@
 			var sourceStatistics = await sourceCommands.GetStatisticsAsync(cts.Token).ConfigureAwait(false);
 			ThrowTimeoutIfCanceled(cts.Token); //in extreme conditions GetStatisticsAsync can timeout as well
 
-<<<<<<< HEAD
 			var sourceDbId = sourceStatistics.DatabaseId.ToString();
-=======
+
 		    var latestEtags = new ReplicatedEtagInfo[destinationsToCheck.Count];
 		    for (int i = 0; i < destinationsToCheck.Count; i++)
 		    {
@@ -88,10 +87,7 @@
 		    }
 
 			var tasks = destinationsToCheck.Select((url,index) => WaitForReplicationFromServerAsync(url, sourceUrl, sourceDbId, etag, latestEtags, index, cts.Token)).ToArray();
->>>>>>> 799bb2f8
 
-			var tasks = destinationsToCheck.Select(destination => WaitForReplicationFromServerAsync(destination.Url, sourceUrl, sourceDbId, etag, cts.Token)).ToArray();
-			
 		    try
 		    {
                 await Task.WhenAll(tasks).ConfigureAwait(false);
@@ -128,17 +124,13 @@
 		    }
 		}
 
-<<<<<<< HEAD
 		private void ThrowTimeoutIfCanceled(CancellationToken token)
 		{
 			if(token.IsCancellationRequested)
 				throw new TimeoutException("Maximum allowed time for the operation has passed.");
 		}
 
-		private async Task WaitForReplicationFromServerAsync(string url, string sourceUrl, string sourceDbId, Etag etag, CancellationToken cancellationToken)
-=======
 		private async Task WaitForReplicationFromServerAsync(string url, string sourceUrl, string sourceDbId, Etag etag, ReplicatedEtagInfo[] latestEtags, int index, CancellationToken cancellationToken)
->>>>>>> 799bb2f8
 		{
 			while (true)
 			{
@@ -176,26 +168,26 @@
 				documentStore.Conventions);
 		    try
 		    {
-			    using (var request = documentStore.JsonRequestFactory.CreateHttpJsonRequest(createHttpJsonRequestParams))
+		    using (var request = documentStore.JsonRequestFactory.CreateHttpJsonRequest(createHttpJsonRequestParams))
+		    {
+				    var json = await request.ReadResponseJsonAsync().ConfigureAwait(false);
+			    var etag = Etag.Parse(json.Value<string>("LastDocumentEtag"));
+				log.Debug("Received last replicated document Etag {0} from server {1}", etag, destinationUrl);
+				
+			    return new ReplicatedEtagInfo
 			    {
-				    var json = await request.ReadResponseJsonAsync().ConfigureAwait(false);
-				    var etag = Etag.Parse(json.Value<string>("LastDocumentEtag"));
-				    log.Debug("Received last replicated document Etag {0} from server {1}", etag, destinationUrl);
-
-				    return new ReplicatedEtagInfo
-				    {
-					    DestinationUrl = destinationUrl,
-					    DocumentEtag = etag
-				    };
-			    }
+				    DestinationUrl = destinationUrl,
+					DocumentEtag = etag 
+			    };
 		    }
+		}
 			catch (ErrorResponseException e)
 		    {
 				if(e.StatusCode == HttpStatusCode.ServiceUnavailable)
 					throw new OperationCanceledException("Got 'Service Unavailable' status code on response, aborting operation");
 
 			    throw;
-		    }			
-		}
+	}
+}
 	}
 }