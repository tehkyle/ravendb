--- conflicted
+++ resolved
@@ -25,7 +25,6 @@
 
 namespace Raven.Client.Shard
 {
-<<<<<<< HEAD
 	/// <summary>
 	/// Implements Unit of Work for accessing a set of sharded RavenDB servers
 	/// </summary>
@@ -234,215 +233,6 @@
 
 			return LoadInternal<TResult>(ids.ToArray(), null, transformer, configuration.TransformerParameters);
 		}
-=======
-    /// <summary>
-    /// Implements Unit of Work for accessing a set of sharded RavenDB servers
-    /// </summary>
-    public class ShardedDocumentSession : BaseShardedDocumentSession<IDatabaseCommands>, IDocumentQueryGenerator,
-                                          IDocumentSessionImpl, ISyncAdvancedSessionOperation
-    {
-        /// <summary>
-        /// Initializes a new instance of the <see cref="ShardedDocumentSession"/> class.
-        /// </summary>
-        /// <param name="shardStrategy">The shard strategy.</param>
-        /// <param name="shardDbCommands">The shard IDatabaseCommands.</param>
-        /// <param name="id"></param>
-        /// <param name="documentStore"></param>
-        /// <param name="listeners"></param>
-        public ShardedDocumentSession(string dbName, ShardedDocumentStore documentStore, DocumentSessionListeners listeners, Guid id,
-                                      ShardStrategy shardStrategy, IDictionary<string, IDatabaseCommands> shardDbCommands)
-            : base(dbName, documentStore, listeners, id, shardStrategy, shardDbCommands) { }
-
-        protected override JsonDocument GetJsonDocument(string documentKey)
-        {
-            var shardRequestData = new ShardRequestData
-            {
-                EntityType = typeof(object),
-                Keys = { documentKey }
-            };
-            var dbCommands = GetCommandsToOperateOn(shardRequestData);
-
-            var documents = shardStrategy.ShardAccessStrategy.Apply(dbCommands,
-                                                                    shardRequestData,
-                                                                    (commands, i) => commands.Get(documentKey));
-
-            var document = documents.FirstOrDefault(x => x != null);
-            if (document != null)
-                return document;
-
-            throw new InvalidOperationException("Document '" + documentKey + "' no longer exists and was probably deleted");
-        }
-
-        protected override string GenerateKey(object entity)
-        {
-            var shardId = shardStrategy.ShardResolutionStrategy.MetadataShardIdFor(entity);
-            IDatabaseCommands value;
-            if (shardDbCommands.TryGetValue(shardId, out value) == false)
-                throw new InvalidOperationException("Could not find shard: " + shardId);
-            return Conventions.GenerateDocumentKey(dbName, value, entity);
-        }
-
-        protected override Task<string> GenerateKeyAsync(object entity)
-        {
-            throw new NotSupportedException("Cannot generate key asynchronously using synchronous session");
-        }
-
-        #region Properties to access different interfacess
-
-        ISyncAdvancedSessionOperation IDocumentSession.Advanced
-        {
-            get { return this; }
-        }
-
-        /// <summary>
-        /// Access the lazy operations
-        /// </summary>
-        public ILazySessionOperations Lazily
-        {
-            get { return this; }
-        }
-
-        /// <summary>
-        /// Access the eager operations
-        /// </summary>
-        IEagerSessionOperations ISyncAdvancedSessionOperation.Eagerly
-        {
-            get { return this; }
-        }
-
-        #endregion
-
-        #region Load and Include
-
-        #region Synchronous
-
-        public TResult Load<TTransformer, TResult>(string id) where TTransformer : AbstractTransformerCreationTask, new()
-        {
-            var transformer = new TTransformer().TransformerName;
-            return LoadInternal<TResult>(new[] { id }, null, transformer).FirstOrDefault();
-        }
-
-        public TResult Load<TTransformer, TResult>(string id, Action<ILoadConfiguration> configure) where TTransformer : AbstractTransformerCreationTask, new()
-        {
-            var transformer = new TTransformer().TransformerName;
-            var configuration = new RavenLoadConfiguration();
-            if (configure != null)
-            configure(configuration);
-            return LoadInternal<TResult>(new[] { id }, null, transformer, configuration.TransformerParameters).FirstOrDefault();
-        }
-
-        public T Load<T>(string id)
-        {
-            object existingEntity;
-            if (entitiesByKey.TryGetValue(id, out existingEntity))
-            {
-                return (T)existingEntity;
-            }
-
-            IncrementRequestCount();
-            var shardRequestData = new ShardRequestData
-            {
-                EntityType = typeof(T),
-                Keys = { id }
-            };
-            var dbCommands = GetCommandsToOperateOn(shardRequestData);
-            var results = shardStrategy.ShardAccessStrategy.Apply(dbCommands, shardRequestData, (commands, i) =>
-            {
-                var loadOperation = new LoadOperation(this, commands.DisableAllCaching, id);
-                bool retry;
-                do
-                {
-                    loadOperation.LogOperation();
-                    using (loadOperation.EnterLoadContext())
-                    {
-                        retry = loadOperation.SetResult(commands.Get(id));
-                    }
-                } while (retry);
-                return loadOperation.Complete<T>();
-            });
-
-            var shardsContainThisDocument = results.Where(x => !Equals(x, default(T))).ToArray();
-            if (shardsContainThisDocument.Count() > 1)
-            {
-                throw new InvalidOperationException("Found document with id: " + id +
-                                                    " on more than a single shard, which is not allowed. Document keys have to be unique cluster-wide.");
-            }
-
-            return shardsContainThisDocument.FirstOrDefault();
-        }
-
-        public T[] Load<T>(IEnumerable<string> ids)
-        {
-            return LoadInternal<T>(ids.ToArray());
-        }
-
-        public T Load<T>(ValueType id)
-        {
-            var documentKey = Conventions.FindFullDocumentKeyFromNonStringIdentifier(id, typeof(T), false);
-            return Load<T>(documentKey);
-        }
-
-        public T[] Load<T>(params ValueType[] ids)
-        {
-            var documentKeys = ids.Select(id => Conventions.FindFullDocumentKeyFromNonStringIdentifier(id, typeof(T), false));
-            return Load<T>(documentKeys);
-        }
-
-        public T[] Load<T>(IEnumerable<ValueType> ids)
-        {
-            var documentKeys = ids.Select(id => Conventions.FindFullDocumentKeyFromNonStringIdentifier(id, typeof(T), false));
-            return Load<T>(documentKeys);
-        }
-
-        public TResult[] Load<TTransformer, TResult>(IEnumerable<string> ids, Action<ILoadConfiguration> configure = null) where TTransformer : AbstractTransformerCreationTask, new()
-        {
-            var configuration = new RavenLoadConfiguration();
-            if (configure != null)
-                configure(configuration);
-
-            return LoadInternal<TResult>(ids.ToArray(), null, new TTransformer().TransformerName, configuration.TransformerParameters);
-        }
-
-        public TResult Load<TResult>(string id, string transformer, Action<ILoadConfiguration> configure = null)
-        {
-            var configuration = new RavenLoadConfiguration();
-            if (configure != null)
-                configure(configuration);
-
-            return LoadInternal<TResult>(new[] { id }, null, transformer, configuration.TransformerParameters).FirstOrDefault();
-        }
-
-        public TResult[] Load<TResult>(IEnumerable<string> ids, string transformer, Action<ILoadConfiguration> configure = null)
-        {
-            var configuration = new RavenLoadConfiguration();
-            if (configure != null)
-                configure(configuration);
-
-            return LoadInternal<TResult>(ids.ToArray(), null, transformer, configuration.TransformerParameters);
-        }
-
-        public TResult Load<TResult>(string id, Type transformerType, Action<ILoadConfiguration> configure = null)
-        {
-            var configuration = new RavenLoadConfiguration();
-            if (configure != null)
-                configure(configuration);
-
-            var transformer = ((AbstractTransformerCreationTask)Activator.CreateInstance(transformerType)).TransformerName;
-
-            return LoadInternal<TResult>(new[] { id }, null, transformer, configuration.TransformerParameters).FirstOrDefault();
-        }
-
-        public TResult[] Load<TResult>(IEnumerable<string> ids, Type transformerType, Action<ILoadConfiguration> configure = null)
-        {
-            var configuration = new RavenLoadConfiguration();
-            if (configure != null)
-                configure(configuration);
-
-            var transformer = ((AbstractTransformerCreationTask)Activator.CreateInstance(transformerType)).TransformerName;
-
-            return LoadInternal<TResult>(ids.ToArray(), null, transformer, configuration.TransformerParameters);
-        }
->>>>>>> b19bf61a
 
         public T[] LoadInternal<T>(string[] ids, string transformer, Dictionary<string, RavenJToken> transformerParameters = null)
         {
