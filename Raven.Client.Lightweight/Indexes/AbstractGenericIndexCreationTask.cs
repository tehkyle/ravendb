--- conflicted
+++ resolved
@@ -24,7 +24,6 @@
             IndexesStrings = new Dictionary<string, FieldIndexing>();
             IndexSortOptions = new Dictionary<Expression<Func<TReduceResult, object>>, SortOptions>();
             IndexSortOptionsStrings = new Dictionary<string, SortOptions>();
-<<<<<<< HEAD
 			Analyzers = new Dictionary<Expression<Func<TReduceResult, object>>, string>();
 			AnalyzersStrings = new Dictionary<string, string>();
 			IndexSuggestions = new HashSet<Expression<Func<TReduceResult, object>>>();
@@ -67,57 +66,12 @@
 		/// Index sort options
 		/// </summary>
 		protected IDictionary<Expression<Func<TReduceResult, object>>, SortOptions> IndexSortOptions { get; set; }
-=======
-            Analyzers = new Dictionary<Expression<Func<TReduceResult, object>>, string>();
-            AnalyzersStrings = new Dictionary<string, string>();
-            IndexSuggestions = new Dictionary<Expression<Func<TReduceResult, object>>, SuggestionOptions>();
-            TermVectors = new Dictionary<Expression<Func<TReduceResult, object>>, FieldTermVector>();
-            TermVectorsStrings = new Dictionary<string, FieldTermVector>();
-            SpatialIndexes = new Dictionary<Expression<Func<TReduceResult, object>>, SpatialOptions>(); 
-            SpatialIndexesStrings = new Dictionary<string, SpatialOptions>();
-        }
-
-        public override bool IsMapReduce
-        {
-            get { return Reduce != null; }
-        }
-
-        protected internal override IEnumerable<object> ApplyReduceFunctionIfExists(IndexQuery indexQuery, IEnumerable<object> enumerable)
-        {
-            if (Reduce == null)
-                return enumerable.Take(indexQuery.PageSize);
-
-            var compile = Reduce.Compile();
-            return compile(enumerable.Cast<TReduceResult>()).Cast<object>().Take(indexQuery.PageSize);
-        }
-
-        /// <summary>
-        /// The reduce definition
-        /// </summary>
-        protected Expression<Func<IEnumerable<TReduceResult>, IEnumerable>> Reduce { get; set; }
-
-        /// <summary>
-        /// Index storage options
-        /// </summary>
-        protected IDictionary<Expression<Func<TReduceResult, object>>, FieldStorage> Stores { get; set; }
-
-        /// <summary>
-        /// Index storage options
-        /// </summary>
-        protected IDictionary<string, FieldStorage> StoresStrings { get; set; }
-
-        /// <summary>
-        /// Index sort options
-        /// </summary>
-        protected IDictionary<Expression<Func<TReduceResult, object>>, SortOptions> IndexSortOptions { get; set; }
->>>>>>> b19bf61a
 
         /// <summary>
         /// Index sort options
         /// </summary>
         protected Dictionary<string, SortOptions> IndexSortOptionsStrings { get; set; }
 
-<<<<<<< HEAD
 		/// <summary>
 		/// Index suggest options
 		/// </summary>
@@ -263,153 +217,6 @@
 		{
 			IndexSortOptions.Add(field, sort);
 		}
-=======
-        /// <summary>
-        /// Index suggest options
-        /// </summary>
-        protected IDictionary<Expression<Func<TReduceResult, object>>, SuggestionOptions> IndexSuggestions { get; set; }
-
-        /// <summary>
-        /// Index sort options
-        /// </summary>
-        protected IDictionary<Expression<Func<TReduceResult, object>>, string> Analyzers { get; set; }
-
-        /// <summary>
-        /// Index sort options
-        /// </summary>
-        protected IDictionary<string, string> AnalyzersStrings { get; set; }
-
-        /// <summary>
-        /// Index term vector options
-        /// </summary>		
-        protected IDictionary<Expression<Func<TReduceResult, object>>, FieldTermVector> TermVectors { get; set; }
-
-        /// <summary>
-        /// Index term vector options
-        /// </summary>		
-        protected IDictionary<string, FieldTermVector> TermVectorsStrings { get; set; }
-
-        /// <summary>
-        /// Spatial index options
-        /// </summary>
-        protected IDictionary<Expression<Func<TReduceResult, object>>, SpatialOptions> SpatialIndexes { get; set; }
-
-        /// <summary>
-        /// Spatial index options
-        /// </summary>
-        protected IDictionary<string, SpatialOptions> SpatialIndexesStrings { get; set; }
-
-
-        /// <summary>
-        /// Indexing options
-        /// </summary>
-        protected IDictionary<Expression<Func<TReduceResult, object>>, FieldIndexing> Indexes { get; set; }
-
-        /// <summary>
-        /// Indexing options
-        /// </summary>
-        protected IDictionary<string, FieldIndexing> IndexesStrings { get; set; }
-
-        /// <summary>
-        /// Prevent index from being kept in memory. Default: false
-        /// </summary>
-        public bool DisableInMemoryIndexing { get; set; }
-
-
-    
-        /// <summary>
-        /// Register a field to be indexed
-        /// </summary>
-        protected void Index(Expression<Func<TReduceResult, object>> field, FieldIndexing indexing)
-        {
-            Indexes.Add(field, indexing);
-        }
-
-        /// <summary>
-        /// Register a field to be indexed
-        /// </summary>
-        protected void Index(string field, FieldIndexing indexing)
-        {
-            IndexesStrings.Add(field, indexing);
-        }
-
-        /// <summary>
-        /// Register a field to be spatially indexed
-        /// </summary>
-        protected void Spatial(Expression<Func<TReduceResult, object>> field, Func<SpatialOptionsFactory, SpatialOptions> indexing)
-        {
-            SpatialIndexes.Add(field, indexing(new SpatialOptionsFactory()));
-        }
-
-        /// <summary>
-        /// Register a field to be spatially indexed
-        /// </summary>
-        protected void Spatial(string field, Func<SpatialOptionsFactory, SpatialOptions> indexing)
-        {
-            SpatialIndexesStrings.Add(field, indexing(new SpatialOptionsFactory()));
-        }
-
-        /// <summary>
-        /// Register a field to be stored
-        /// </summary>
-        protected void Store(Expression<Func<TReduceResult, object>> field, FieldStorage storage)
-        {
-            Stores.Add(field, storage);
-        }
-
-        protected void StoreAllFields(FieldStorage storage)
-        {
-            StoresStrings.Add(Constants.AllFields, storage);
-        }
-
-        /// <summary>
-        /// Register a field to be stored
-        /// </summary>
-        protected void Store(string field, FieldStorage storage)
-        {
-            StoresStrings.Add(field, storage);
-        }
-
-        /// <summary>
-        /// Register a field to be analyzed
-        /// </summary>
-        protected void Analyze(Expression<Func<TReduceResult, object>> field, string analyzer)
-        {
-            Analyzers.Add(field, analyzer);
-        }
-
-        /// <summary>
-        /// Register a field to be analyzed
-        /// </summary>
-        protected void Analyze(string field, string analyzer)
-        {
-            AnalyzersStrings.Add(field, analyzer);
-        }
-
-        /// <summary>
-        /// Register a field to have term vectors
-        /// </summary>
-        protected void TermVector(Expression<Func<TReduceResult, object>> field, FieldTermVector termVector)
-        {
-            TermVectors.Add(field, termVector);
-        }
-
-        /// <summary>
-        /// Register a field to have term vectors
-        /// </summary>
-        protected void TermVector(string field, FieldTermVector termVector)
-        {
-            TermVectorsStrings.Add(field, termVector);
-        }
-
-        /// <summary>
-        /// Register a field to be sorted
-        /// </summary>
-        protected void Sort(Expression<Func<TReduceResult, object>> field, SortOptions sort)
-        {
-            IndexSortOptions.Add(field, sort);
-        }
->>>>>>> b19bf61a
 
         /// <summary>
         /// Register a field to be sorted
@@ -419,7 +226,6 @@
             IndexSortOptionsStrings.Add(field, sort);
         }
 
-<<<<<<< HEAD
 		/// <summary>
 		/// Register a field to be sorted
 		/// </summary>
@@ -428,18 +234,4 @@
 			IndexSuggestions.Add(field);
 		}
 	}
-=======
-        /// <summary>
-        /// Register a field to be sorted
-        /// </summary>
-        protected void Suggestion(Expression<Func<TReduceResult, object>> field, SuggestionOptions suggestion = null)
-        {
-            IndexSuggestions.Add(field, suggestion ?? new SuggestionOptions
-            {
-                Accuracy = 0.5f,
-                Distance = StringDistanceTypes.Levenshtein
-            });
-        }
-    }
->>>>>>> b19bf61a
 }