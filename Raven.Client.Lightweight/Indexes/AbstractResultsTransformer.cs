--- conflicted
+++ resolved
@@ -1,8 +1,5 @@
-<<<<<<< HEAD
 ﻿using System.Net.Http;
 
-=======
->>>>>>> b19bf61a
 using Raven.Abstractions.Indexing;
 using Raven.Abstractions.Util;
 using Raven.Client.Connection;
@@ -29,7 +26,6 @@
 #if !MONO
     [System.ComponentModel.Composition.InheritedExport]
 #endif
-<<<<<<< HEAD
 	public abstract class AbstractTransformerCreationTask : AbstractCommonApiForIndexesAndTransformers
 	{
 		/// <summary>
@@ -258,236 +254,6 @@
 		    if (prettify)
 		    {
 		        transformerDefinition.TransformResults = IndexPrettyPrinter.TryFormat(transformerDefinition.TransformResults);
-=======
-    public abstract class AbstractTransformerCreationTask : AbstractCommonApiForIndexesAndTransformers
-    {
-        /// <summary>
-        /// Generates transformer name from type name replacing all _ with /
-        /// <para>e.g.</para>
-        /// <para>if our type is <code>'Orders_Totals'</code> then index name would be <code>'Orders/Totals'</code></para>
-        /// </summary>
-        public virtual string TransformerName { get { return GetType().Name.Replace("_", "/"); } }
-
-        [Obsolete("Use Parameter instead.")]
-        protected RavenJToken Query(string key)
-        {
-            throw new NotSupportedException("This can only be run on the server side");
-        }
-
-        [Obsolete("Use ParameterOrDefault instead.")]
-        protected RavenJToken QueryOrDefault(string key, object defaultVal)
-        {
-            throw new NotSupportedException("This can only be run on the server side");
-        }
-
-        /// <summary>
-        /// Returns value of a transformer parameter for specified key
-        /// </summary>
-        protected RavenJToken Parameter(string key)
-        {
-            throw new NotSupportedException("This can only be run on the server side");
-        }
-
-        /// <summary>
-        /// Returns value of a transformer parameter for specified key or specified default value if there is no parameter under given key
-        /// </summary>
-        protected RavenJToken ParameterOrDefault(string key, object defaultVal)
-        {
-            throw new NotSupportedException("This can only be run on the server side");
-        }
-
-        /// <summary>
-        /// Applies transformer with given name on a specified items
-        /// </summary>
-        protected IEnumerable<object> TransformWith<T>(string transformer, IEnumerable<T> items)
-        {
-            throw new NotSupportedException("This can only be run on the server side");
-        }
-
-        /// <summary>
-        /// Applies transformer with given name on a specified items
-        /// </summary>
-        protected IEnumerable<TResult> TransformWith<T, TResult>(string transformer, IEnumerable<T> items)
-        {
-            throw new NotSupportedException("This can only be run on the server side");
-        }
-
-        /// <summary>
-        /// Applies transformer with given name on a specified item
-        /// </summary>
-        protected IEnumerable<object> TransformWith<T>(string transformer, T item)
-        {
-            throw new NotSupportedException("This can only be run on the server side");
-        }
-
-        /// <summary>
-        /// Applies transformer with given name on a specified item
-        /// </summary>
-        protected IEnumerable<TResult> TransformWith<T, TResult>(string transformer, T item)
-        {
-            throw new NotSupportedException("This can only be run on the server side");
-        }
-
-        /// <summary>
-        /// Applies transformers with given names on a specified items
-        /// </summary>
-        protected IEnumerable<object> TransformWith<T>(IEnumerable<string> transformers, IEnumerable<T> items)
-        {
-            throw new NotSupportedException("This can only be run on the server side");
-        }
-
-        /// <summary>
-        /// Applies transformers with given names on a specified items
-        /// </summary>
-        protected IEnumerable<TResult> TransformWith<T, TResult>(IEnumerable<string> transformers, IEnumerable<T> items)
-        {
-            throw new NotSupportedException("This can only be run on the server side");
-        }
-
-        /// <summary>
-        /// Applies transformers with given names on a specified item
-        /// </summary>
-        protected IEnumerable<object> TransformWith<T>(IEnumerable<string> transformers, T item)
-        {
-            throw new NotSupportedException("This can only be run on the server side");
-        }
-
-        /// <summary>
-        /// Applies transformers with given names on a specified item
-        /// </summary>
-        protected IEnumerable<TResult> TransformWith<T, TResult>(IEnumerable<string> transformers, T item)
-        {
-            throw new NotSupportedException("This can only be run on the server side");
-        }
-
-        /// <summary>
-        /// Gets or sets the conventions that should be used when index definition is created.
-        /// </summary>
-        public DocumentConvention Conventions { get; set; }
-
-        /// <summary>
-        /// Creates the transformer definition.
-        /// </summary>
-        public abstract TransformerDefinition CreateTransformerDefinition(bool prettify = true);
-
-        public void Execute(IDocumentStore store)
-        {
-            store.ExecuteTransformer(this);
-        }
-
-        public Task ExecuteAsync(IDocumentStore store)
-        {
-            return store.ExecuteTransformerAsync(this);
-        }
-
-        /// <summary>
-        /// Executes the index creation against the specified document database using the specified conventions
-        /// </summary>
-        public virtual void Execute(IDatabaseCommands databaseCommands, DocumentConvention documentConvention)
-        {
-            Conventions = documentConvention;
-            var transformerDefinition = CreateTransformerDefinition(documentConvention.PrettifyGeneratedLinqExpressions);
-            // This code take advantage on the fact that RavenDB will turn an index PUT
-            // to a noop of the index already exists and the stored definition matches
-            // the new definition.
-            databaseCommands.PutTransformer(TransformerName, transformerDefinition);
-
-            if (documentConvention.IndexAndTransformerReplicationMode.HasFlag(IndexAndTransformerReplicationMode.Transformers))
-                ReplicateTransformerIfNeeded(databaseCommands);
-        }
-
-        internal void ReplicateTransformerIfNeeded(IDatabaseCommands databaseCommands)
-        {
-            var serverClient = databaseCommands as ServerClient;
-            if (serverClient == null)
-                return;
-
-            var replicateTransformerUrl = String.Format("/replication/replicate-transformers?transformerName={0}", Uri.EscapeDataString(TransformerName));
-            using (var replicateTransformerRequest = serverClient.CreateRequest(replicateTransformerUrl, "POST"))
-            {
-                try
-                {
-                    replicateTransformerRequest.ExecuteRawResponseAsync().Wait();
-                }
-                catch (Exception)
-                {
-                    // ignoring errors
-                }
-            }
-        }
-
-        private async Task ReplicateTransformerIfNeededAsync(IAsyncDatabaseCommands databaseCommands)
-        {
-            var serverClient = databaseCommands as AsyncServerClient;
-            if (serverClient == null)
-                return;
-
-            var replicateTransformerUrl = String.Format("/replication/replicate-transformers?transformerName={0}", Uri.EscapeDataString(TransformerName));
-            using (var replicateTransformerRequest = serverClient.CreateRequest(replicateTransformerUrl, "POST"))
-            {
-                try
-                {
-                    await replicateTransformerRequest.ExecuteRawResponseAsync();
-                }
-                catch (Exception)
-                {
-                    // ignoring error
-                }
-            }
-        }
-
-        /// <summary>
-        /// Executes the index creation against the specified document store.
-        /// </summary>
-        public virtual async Task ExecuteAsync(IAsyncDatabaseCommands asyncDatabaseCommands, DocumentConvention documentConvention, CancellationToken token = default(CancellationToken))
-        {
-            Conventions = documentConvention;
-            var transformerDefinition = CreateTransformerDefinition(documentConvention.PrettifyGeneratedLinqExpressions);
-            // This code take advantage on the fact that RavenDB will turn an index PUT
-            // to a noop of the index already exists and the stored definition matches
-            // the new definition.
-            await asyncDatabaseCommands.PutTransformerAsync(TransformerName, transformerDefinition, token);
-            await ReplicateTransformerIfNeededAsync(asyncDatabaseCommands);
-        }
-    }
-
-    public class AbstractTransformerCreationTask<TFrom> : AbstractTransformerCreationTask
-    {
-        protected Expression<Func<IEnumerable<TFrom>, IEnumerable>> TransformResults { get; set; }
-
-        public object Include(string key)
-        {
-            throw new NotSupportedException("This can only be run on the server side");
-        }
-
-        public T Include<T>(string key)
-        {
-            throw new NotSupportedException("This can only be run on the server side");
-        }
-
-        public IEnumerable<T> Include<T>(IEnumerable<string> key)
-        {
-            throw new NotSupportedException("This can only be run on the server side");
-        }
-
-        public object Include(IEnumerable<string> key)
-        {
-            throw new NotSupportedException("This can only be run on the server side");
-        }
-
-        public override TransformerDefinition CreateTransformerDefinition(bool prettify = true)
-        {
-            var transformerDefinition = new TransformerDefinition
-            {
-                Name = TransformerName,
-                TransformResults = IndexDefinitionHelper.PruneToFailureLinqQueryAsStringToWorkableCode<TFrom, object>(
-                    TransformResults, Conventions, "results", translateIdentityProperty: false),
-            };
-
-            if (prettify)
-            {
-                transformerDefinition.TransformResults = IndexPrettyPrinter.TryFormat(transformerDefinition.TransformResults);
->>>>>>> b19bf61a
             }
 
             return transformerDefinition;
