--- conflicted
+++ resolved
@@ -11,7 +11,6 @@
 namespace Raven.Client
 {
     /// <summary>
-<<<<<<< HEAD
 	///     A query against a Raven index
 	/// </summary>
 	public interface IDocumentQueryBase<T, out TSelf>
@@ -58,54 +57,6 @@
 		/// <summary>
 		///     Callback to get the results of the stream
 		/// </summary>
-=======
-    ///     A query against a Raven index
-    /// </summary>
-    public interface IDocumentQueryBase<T, out TSelf>
-        where TSelf : IDocumentQueryBase<T, TSelf>
-    {
-        /// <summary>
-        ///     Gets the document convention from the query session
-        /// </summary>
-        DocumentConvention DocumentConvention { get; }
-
-        /// <summary>
-        ///     Negate the next operation
-        /// </summary>
-        TSelf Not { get; }
-
-        /// <summary>
-        ///     Adds an ordering for a specific field to the query
-        /// </summary>
-        /// <param name="fieldName">Name of the field.</param>
-        /// <param name="descending">if set to <c>true</c> [descending].</param>
-        TSelf AddOrder(string fieldName, bool descending);
-
-        /// <summary>
-        ///     Adds an ordering for a specific field to the query
-        /// </summary>
-        /// <param name="propertySelector">Property selector for the field.</param>
-        /// <param name="descending">if set to <c>true</c> [descending].</param>
-        TSelf AddOrder<TValue>(Expression<Func<T, TValue>> propertySelector, bool descending);
-
-        /// <summary>
-        ///     Adds an ordering for a specific field to the query and specifies the type of field for sorting purposes
-        /// </summary>
-        /// <param name="fieldName">Name of the field.</param>
-        /// <param name="descending">if set to <c>true</c> [descending].</param>
-        /// <param name="fieldType">the type of the field to be sorted.</param>
-        TSelf AddOrder(string fieldName, bool descending, Type fieldType);
-
-        /// <summary>
-        ///     Callback to get the results of the query
-        /// </summary>
-        void AfterQueryExecuted(Action<QueryResult> afterQueryExecuted);
-
-
-        /// <summary>
-        ///     Callback to get the results of the stream
-        /// </summary>
->>>>>>> b19bf61a
         void AfterStreamExecuted(AfterStreamExecutedDelegate afterStreamExecuted);
 
         /// <summary>
@@ -180,7 +131,6 @@
 Consider using session.Query<T>() instead of session.DocumentQuery<T>. The session.Query<T>() method fully supports Linq queries, while session.DocumentQuery<T>() is intended for lower level API access.
 If you really want to do in memory filtering on the data returned from the query, you can use: session.DocumentQuery<T>().ToList().Count()
 ", true)]
-<<<<<<< HEAD
 		int Count();
 
 		/// <summary>
@@ -653,466 +603,11 @@
 		///     that is nearly always a mistake.
 		/// </summary>
 		[Obsolete(@"
-=======
-        int Count();
-
-        /// <summary>
-        ///     Apply distinct operation to this query
-        /// </summary>
-        TSelf Distinct();
-
-        /// <summary>
-        ///     Adds explanations of scores calculated for queried documents to the query result
-        /// </summary>
-        TSelf ExplainScores();
-
-        /// <summary>
-        ///     Returns first element or throws if sequence is empty.
-        /// </summary>
-        T First();
-
-        /// <summary>
-        ///     Returns first element or default value for type if sequence is empty.
-        /// </summary>
-        T FirstOrDefault();
-
-        /// <summary>
-        ///     Specifies a fuzziness factor to the single word term in the last where clause
-        /// </summary>
-        /// <param name="fuzzy">0.0 to 1.0 where 1.0 means closer match</param>
-        /// <returns></returns>
-        /// <remarks>
-        ///     http://lucene.apache.org/java/2_4_0/queryparsersyntax.html#Fuzzy%20Searches
-        /// </remarks>
-        TSelf Fuzzy(decimal fuzzy);
-
-        /// <summary>
-        ///     Adds matches highlighting for the specified field.
-        /// </summary>
-        /// <remarks>
-        ///     The specified field should be analysed and stored for highlighter to work.
-        ///     For each match it creates a fragment that contains matched text surrounded by highlighter tags.
-        /// </remarks>
-        /// <param name="fieldName">The field name to highlight.</param>
-        /// <param name="fragmentLength">The fragment length.</param>
-        /// <param name="fragmentCount">The maximum number of fragments for the field.</param>
-        /// <param name="fragmentsField">The field in query results item to put highlightings into.</param>
-        TSelf Highlight(string fieldName, int fragmentLength, int fragmentCount, string fragmentsField);
-
-        /// <summary>
-        ///     Adds matches highlighting for the specified field.
-        /// </summary>
-        /// <remarks>
-        ///     The specified field should be analysed and stored for highlighter to work.
-        ///     For each match it creates a fragment that contains matched text surrounded by highlighter tags.
-        /// </remarks>
-        /// <param name="fieldName">The field name to highlight.</param>
-        /// <param name="fragmentLength">The fragment length.</param>
-        /// <param name="fragmentCount">The maximum number of fragments for the field.</param>
-        /// <param name="highlightings">Field highlightings for all results.</param>
-        TSelf Highlight(string fieldName, int fragmentLength, int fragmentCount, out FieldHighlightings highlightings);
-
-        /// <summary>
-        ///     Adds matches highlighting for the specified field on a Map/Reduce Index.
-        /// </summary>
-        /// <remarks>
-        ///     This is only valid for Map/Reduce Index querys.
-        ///     The specified field and key should be analysed and stored for highlighter to work.
-        ///     For each match it creates a fragment that contains matched text surrounded by highlighter tags.
-        /// </remarks>
-        /// <param name="fieldName">The field name to highlight.</param>
-        /// <param name="fieldKeyName">The field key name to associate highlights with.</param>
-        /// <param name="fragmentLength">The fragment length.</param>
-        /// <param name="fragmentCount">The maximum number of fragments for the field.</param>
-        /// <param name="highlightings">Field highlightings for all results.</param>
-        TSelf Highlight(string fieldName, string fieldKeyName, int fragmentLength, int fragmentCount, out FieldHighlightings highlightings);
-
-        /// <summary>
-        ///     Adds matches highlighting for the specified field.
-        /// </summary>
-        /// <remarks>
-        ///     The specified field should be analysed and stored for highlighter to work.
-        ///     For each match it creates a fragment that contains matched text surrounded by highlighter tags.
-        /// </remarks>
-        /// <param name="propertySelector">The property to highlight.</param>
-        /// <param name="fragmentLength">The fragment length.</param>
-        /// <param name="fragmentCount">The maximum number of fragments for the field.</param>
-        /// <param name="fragmentsPropertySelector">The property to put highlightings into.</param>
-        TSelf Highlight<TValue>(Expression<Func<T, TValue>> propertySelector, int fragmentLength, int fragmentCount, Expression<Func<T, IEnumerable>> fragmentsPropertySelector);
-
-        /// <summary>
-        ///     Adds matches highlighting for the specified field.
-        /// </summary>
-        /// <remarks>
-        ///     The specified field should be analysed and stored for highlighter to work.
-        ///     For each match it creates a fragment that contains matched text surrounded by highlighter tags.
-        /// </remarks>
-        /// <param name="propertySelector">The property to highlight.</param>
-        /// <param name="fragmentLength">The fragment length.</param>
-        /// <param name="fragmentCount">The maximum number of fragments for the field.</param>
-        /// <param name="highlightings">Field highlightings for all results.</param>
-        TSelf Highlight<TValue>(Expression<Func<T, TValue>> propertySelector, int fragmentLength, int fragmentCount, out FieldHighlightings highlightings);
-
-        /// <summary>
-        ///     Adds matches highlighting for the specified field on a Map/Reduce Index.
-        /// </summary>
-        /// <remarks>
-        ///     This is only valid for Map/Reduce Index querys.
-        ///     The specified fields should be analysed and stored for highlighter to work.
-        ///     For each match it creates a fragment that contains matched text surrounded by highlighter tags.
-        /// </remarks>
-        /// <param name="propertySelector">The property to highlight.</param>
-        /// <param name="keyPropertySelector">The key property to associate highlights with.</param>
-        /// <param name="fragmentLength">The fragment length.</param>
-        /// <param name="fragmentCount">The maximum number of fragments for the field.</param>
-        /// <param name="highlightings">Field highlightings for all results.</param>
-        TSelf Highlight<TValue>(Expression<Func<T, TValue>> propertySelector, Expression<Func<T, TValue>> keyPropertySelector, int fragmentLength, int fragmentCount, out FieldHighlightings highlightings);
-
-        /// <summary>
-        ///     Includes the specified path in the query, loading the document specified in that path
-        /// </summary>
-        TSelf Include(string path);
-
-        /// <summary>
-        ///     Includes the specified path in the query, loading the document specified in that path
-        /// </summary>
-        /// <param name="path">The path.</param>
-        TSelf Include(Expression<Func<T, object>> path);
-
-        /// <summary>
-        ///     Partition the query so we can intersect different parts of the query
-        ///     across different index entries.
-        /// </summary>
-        TSelf Intersect();
-
-        /// <summary>
-        ///     Called externally to raise the after query executed callback
-        /// </summary>
-        void InvokeAfterQueryExecuted(QueryResult result);
-
-        /// <summary>
-        ///     Called externally to raise the after query executed callback
-        /// </summary>
-        void InvokeAfterStreamExecuted(ref RavenJObject result);
-
-        /// <summary>
-        ///     Negate the next operation
-        /// </summary>
-        void NegateNext();
-
-        /// <summary>
-        ///     Disables caching for query results.
-        /// </summary>
-        TSelf NoCaching();
-
-        /// <summary>
-        ///     Disables tracking for queried entities by Raven's Unit of Work.
-        ///     Usage of this option will prevent holding query results in memory.
-        /// </summary>
-        TSelf NoTracking();
-
-        /// <summary>
-        ///     Simplified method for opening a new clause within the query
-        /// </summary>
-        /// <returns></returns>
-        TSelf OpenSubclause();
-
-        /// <summary>
-        ///     Add an OR to the query
-        /// </summary>
-        TSelf OrElse();
-
-        /// <summary>
-        ///     Order the results by the specified fields
-        ///     The fields are the names of the fields to sort, defaulting to sorting by ascending.
-        ///     You can prefix a field name with '-' to indicate sorting by descending or '+' to sort by ascending
-        /// </summary>
-        TSelf OrderBy(params string[] fields);
-
-        /// <summary>
-        ///     Order the results by the specified fields
-        ///     The fields are the names of the fields to sort, defaulting to sorting by ascending.
-        ///     You can prefix a field name with '-' to indicate sorting by descending or '+' to sort by ascending
-        /// </summary>
-        /// <param name="propertySelectors">Property selectors for the fields.</param>
-        TSelf OrderBy<TValue>(params Expression<Func<T, TValue>>[] propertySelectors);
-
-        /// <summary>
-        ///     Order the results by the specified fields
-        ///     The fields are the names of the fields to sort, defaulting to sorting by descending.
-        ///     You can prefix a field name with '-' to indicate sorting by descending or '+' to sort by ascending
-        /// </summary>
-        TSelf OrderByDescending(params string[] fields);
-
-        /// <summary>
-        ///     Order the results by the specified fields
-        ///     The fields are the names of the fields to sort, defaulting to sorting by descending.
-        ///     You can prefix a field name with '-' to indicate sorting by descending or '+' to sort by ascending
-        /// </summary>
-        /// <param name="propertySelectors">Property selectors for the fields.</param>
-        TSelf OrderByDescending<TValue>(params Expression<Func<T, TValue>>[] propertySelectors);
-
-        /// <summary>
-        ///     Adds an ordering by score for a specific field to the query
-        /// </summary>
-        TSelf OrderByScore();
-
-        /// <summary>
-        ///     Adds an ordering by score for a specific field to the query
-        /// </summary>
-        TSelf OrderByScoreDescending();
-
-        /// <summary>
-        ///     Specifies a proximity distance for the phrase in the last where clause
-        /// </summary>
-        /// <param name="proximity">number of words within</param>
-        /// <returns></returns>
-        /// <remarks>
-        ///     http://lucene.apache.org/java/2_4_0/queryparsersyntax.html#Proximity%20Searches
-        /// </remarks>
-        TSelf Proximity(int proximity);
-
-        /// <summary>
-        ///     Order the search results randomly
-        /// </summary>
-        TSelf RandomOrdering();
-
-        /// <summary>
-        ///     Order the search results randomly using the specified seed
-        ///     this is useful if you want to have repeatable random queries
-        /// </summary>
-        TSelf RandomOrdering(string seed);
-
-        /// <summary>
-        ///     Filter matches based on a given shape - only documents with the shape defined in fieldName that
-        ///     have a relation rel with the given shapeWKT will be returned
-        /// </summary>
-        /// <param name="fieldName">Spatial field name.</param>
-        /// <param name="shapeWKT">WKT formatted shape</param>
-        /// <param name="rel">Spatial relation to check (Within, Contains, Disjoint, Intersects, Nearby)</param>
-        /// <param name="distanceErrorPct">The allowed error percentage. By default: 0.025</param>
-        TSelf RelatesToShape(string fieldName, string shapeWKT, SpatialRelation rel, double distanceErrorPct = Constants.DefaultSpatialDistanceErrorPct);
-
-        /// <summary>
-        ///     Perform a search for documents which fields that match the searchTerms.
-        ///     If there is more than a single term, each of them will be checked independently.
-        /// </summary>
-        /// <param name="fieldName">Marks a field in which terms should be looked for</param>
-        /// <param name="searchTerms">
-        ///     Space separated terms e.g. 'John Adam' means that we will look in selected field for 'John'
-        ///     or 'Adam'.
-        /// </param>
-        /// <param name="escapeQueryOptions">
-        ///     Terms escaping strategy. One of the following: EscapeAll, AllowPostfixWildcard,
-        ///     AllowAllWildcards, RawQuery. Default: EscapeQueryOptions.RawQuery
-        /// </param>
-        TSelf Search(string fieldName, string searchTerms, EscapeQueryOptions escapeQueryOptions = EscapeQueryOptions.RawQuery);
-
-        /// <summary>
-        ///     Perform a search for documents which fields that match the searchTerms.
-        ///     If there is more than a single term, each of them will be checked independently.
-        /// </summary>
-        /// <param name="propertySelector">Expression marking a field in which terms should be looked for</param>
-        /// <param name="searchTerms">
-        ///     Space separated terms e.g. 'John Adam' means that we will look in selected field for 'John'
-        ///     or 'Adam'.
-        /// </param>
-        /// <param name="escapeQueryOptions">
-        ///     Terms escaping strategy. One of the following: EscapeAll, AllowPostfixWildcard,
-        ///     AllowAllWildcards, RawQuery. Default: EscapeQueryOptions.RawQuery
-        /// </param>
-        TSelf Search<TValue>(Expression<Func<T, TValue>> propertySelector, string searchTerms, EscapeQueryOptions escapeQueryOptions = EscapeQueryOptions.RawQuery);
-
-        /// <summary>
-        ///     If set to true, this property will send multiple index entries from the same document (assuming the index project
-        ///     them)
-        ///     to the result transformer function. Otherwise, those entries will be consolidate an the transformer will be
-        ///     called just once for each document in the result set
-        /// </summary>
-        TSelf SetAllowMultipleIndexEntriesForSameDocumentToResultTransformer(bool val);
-
-        /// <summary>
-        ///     Sets the tags to highlight matches with.
-        /// </summary>
-        /// <param name="preTag">Prefix tag.</param>
-        /// <param name="postTag">Postfix tag.</param>
-        TSelf SetHighlighterTags(string preTag, string postTag);
-
-        /// <summary>
-        ///     Sets the tags to highlight matches with.
-        /// </summary>
-        /// <param name="preTags">Prefix tags.</param>
-        /// <param name="postTags">Postfix tags.</param>
-        TSelf SetHighlighterTags(string[] preTags, string[] postTags);
-
-        /// <summary>
-        ///     Sets a transformer to use after executing a query
-        /// </summary>
-        /// <param name="resultsTransformer"></param>
-        TSelf SetResultTransformer(string resultsTransformer);
-
-        /// <summary>
-        ///     Enables calculation of timings for various parts of a query (Lucene search, loading documents, transforming
-        ///     results). Default: false
-        /// </summary>
-        TSelf ShowTimings();
-
-        /// <summary>
-        ///     Returns first element or throws if sequence is empty or contains more than one element.
-        /// </summary>
-        T Single();
-
-        /// <summary>
-        ///     Returns first element or default value for given type if sequence is empty. Throws if sequence contains more than
-        ///     one element.
-        /// </summary>
-        T SingleOrDefault();
-
-        /// <summary>
-        ///     Skips the specified count.
-        /// </summary>
-        /// <param name="count">Number of items to skip.</param>
-        TSelf Skip(int count);
-
-        /// <summary>
-        ///     Sorts the query results by distance.
-        /// </summary>
-        TSelf SortByDistance();
-
-        /// <summary>
-        ///     Provide statistics about the query, such as total count of matching records
-        /// </summary>
-        TSelf Statistics(out RavenQueryStatistics stats);
-
-        /// <summary>
-        ///     Takes the specified count.
-        /// </summary>
-        /// <param name="count">Maximum number of items to take.</param>
-        TSelf Take(int count);
-
-        /// <summary>
-        ///     Select the default field to use for this query
-        /// </summary>
-        TSelf UsingDefaultField(string field);
-
-        /// <summary>
-        ///     Select the default operator to use for this query
-        /// </summary>
-        TSelf UsingDefaultOperator(QueryOperator queryOperator);
-
-        /// <summary>
-        ///     EXPERT ONLY: Instructs the query to wait for non stale results.
-        ///     This shouldn't be used outside of unit tests unless you are well aware of the implications
-        /// </summary>
-        TSelf WaitForNonStaleResults();
-
-        /// <summary>
-        ///     EXPERT ONLY: Instructs the query to wait for non stale results for the specified wait timeout.
-        ///     This shouldn't be used outside of unit tests unless you are well aware of the implications
-        /// </summary>
-        /// <param name="waitTimeout">Maximum time to wait for index query results to become non-stale before exception is thrown.</param>
-        TSelf WaitForNonStaleResults(TimeSpan waitTimeout);
-
-        /// <summary>
-        ///     Instructs the query to wait for non stale results as of the cutoff date.
-        /// </summary>
-        /// <param name="cutOff">
-        ///     Index will be considered stale if modification date of last indexed document is greater than this
-        ///     value.
-        /// </param>
-        TSelf WaitForNonStaleResultsAsOf(DateTime cutOff);
-
-        /// <summary>
-        ///     Instructs the query to wait for non stale results as of the cutoff date for the specified timeout
-        /// </summary>
-        /// <param name="cutOff">
-        ///     Index will be considered stale if modification date of last indexed document is greater than this
-        ///     value.
-        /// </param>
-        /// <param name="waitTimeout">Maximum time to wait for index query results to become non-stale before exception is thrown.</param>
-        TSelf WaitForNonStaleResultsAsOf(DateTime cutOff, TimeSpan waitTimeout);
-
-        /// <summary>
-        ///     Instructs the query to wait for non stale results as of the cutoff etag.
-        /// </summary>
-        /// <param name="cutOffEtag">
-        ///     <para>Cutoff etag is used to check if the index has already process a document with the given</para>
-        ///     <para>etag. Unlike Cutoff, which uses dates and is susceptible to clock synchronization issues between</para>
-        ///     <para>machines, cutoff etag doesn't rely on both the server and client having a synchronized clock and </para>
-        ///     <para>can work without it.</para>
-        ///     <para>However, when used to query map/reduce indexes, it does NOT guarantee that the document that this</para>
-        ///     <para>etag belong to is actually considered for the results. </para>
-        ///     <para>What it does it guarantee that the document has been mapped, but not that the mapped values has been reduced. </para>
-        ///     <para>Since map/reduce queries, by their nature, tend to be far less susceptible to issues with staleness, this is </para>
-        ///     <para>considered to be an acceptable tradeoff.</para>
-        ///     <para>If you need absolute no staleness with a map/reduce index, you will need to ensure synchronized clocks and </para>
-        ///     <para>use the Cutoff date option, instead.</para>
-        /// </param>
-        TSelf WaitForNonStaleResultsAsOf(Etag cutOffEtag);
-
-        /// <summary>
-        ///     Instructs the query to wait for non stale results as of the cutoff etag for the specified timeout.
-        /// </summary>
-        /// <param name="cutOffEtag">
-        ///     <para>Cutoff etag is used to check if the index has already process a document with the given</para>
-        ///     <para>etag. Unlike Cutoff, which uses dates and is susceptible to clock synchronization issues between</para>
-        ///     <para>machines, cutoff etag doesn't rely on both the server and client having a synchronized clock and </para>
-        ///     <para>can work without it.</para>
-        ///     <para>However, when used to query map/reduce indexes, it does NOT guarantee that the document that this</para>
-        ///     <para>etag belong to is actually considered for the results. </para>
-        ///     <para>What it does it guarantee that the document has been mapped, but not that the mapped values has been reduced. </para>
-        ///     <para>Since map/reduce queries, by their nature,vtend to be far less susceptible to issues with staleness, this is </para>
-        ///     <para>considered to be an acceptable tradeoff.</para>
-        ///     <para>If you need absolute no staleness with a map/reduce index, you will need to ensure synchronized clocks and </para>
-        ///     <para>use the Cutoff date option, instead.</para>
-        /// </param>
-        /// <param name="waitTimeout">Maximum time to wait for index query results to become non-stale before exception is thrown.</param>
-        TSelf WaitForNonStaleResultsAsOf(Etag cutOffEtag, TimeSpan waitTimeout);
-
-        /// <summary>
-        ///     Instructs the query to wait for non stale results as of the last write made by any session belonging to the
-        ///     current document store.
-        ///     This ensures that you'll always get the most relevant results for your scenarios using simple indexes (map only or
-        ///     dynamic queries).
-        ///     However, when used to query map/reduce indexes, it does NOT guarantee that the document that this etag belong to is
-        ///     actually considered for the results.
-        /// </summary>
-        TSelf WaitForNonStaleResultsAsOfLastWrite();
-
-        /// <summary>
-        ///     Instructs the query to wait for non stale results as of the last write made by any session belonging to the
-        ///     current document store.
-        ///     This ensures that you'll always get the most relevant results for your scenarios using simple indexes (map only or
-        ///     dynamic queries).
-        ///     However, when used to query map/reduce indexes, it does NOT guarantee that the document that this etag belong to is
-        ///     actually considered for the results.
-        /// </summary>
-        TSelf WaitForNonStaleResultsAsOfLastWrite(TimeSpan waitTimeout);
-
-        /// <summary>
-        ///     Instructs the query to wait for non stale results as of now.
-        /// </summary>
-        /// <returns></returns>
-        TSelf WaitForNonStaleResultsAsOfNow();
-
-        /// <summary>
-        ///     Instructs the query to wait for non stale results as of now for the specified timeout.
-        /// </summary>
-        /// <param name="waitTimeout">Maximum time to wait for index query results to become non-stale before exception is thrown.</param>
-        TSelf WaitForNonStaleResultsAsOfNow(TimeSpan waitTimeout);
-
-        /// <summary>
-        ///     This function exists solely to forbid in memory where clause on IDocumentQuery, because
-        ///     that is nearly always a mistake.
-        /// </summary>
-        [Obsolete(@"
->>>>>>> b19bf61a
 You cannot issue an in memory filter - such as Where(x=>x.Name == ""Ayende"") - on IDocumentQuery. 
 This is likely a bug, because this will execute the filter in memory, rather than in RavenDB.
 Consider using session.Query<T>() instead of session.DocumentQuery<T>. The session.Query<T>() method fully supports LINQ queries, while session.DocumentQuery<T>() is intended for lower level API access.
 If you really want to do in memory filtering on the data returned from the query, you can use: session.DocumentQuery<T>().ToList().Where(x=>x.Name == ""Ayende"")
 ", true)]
-<<<<<<< HEAD
 		IEnumerable<T> Where(Func<T, bool> predicate);
 
 		/// <summary>
@@ -1306,215 +801,10 @@
 	    /// <summary>
 	    /// Sorts the query results by distance.
 	    /// </summary>
-=======
-        IEnumerable<T> Where(Func<T, bool> predicate);
-
-        /// <summary>
-        ///     Filter the results from the index using the specified where clause.
-        /// </summary>
-        /// <param name="whereClause">Lucene-syntax based query predicate.</param>
-        TSelf Where(string whereClause);
-
-        /// <summary>
-        ///     Matches fields where the value is between the specified start and end, exclusive
-        /// </summary>
-        /// <param name="fieldName">Name of the field.</param>
-        /// <param name="start">The start.</param>
-        /// <param name="end">The end.</param>
-        TSelf WhereBetween(string fieldName, object start, object end);
-
-        /// <summary>
-        ///     Matches fields where the value is between the specified start and end, exclusive
-        /// </summary>
-        /// <param name="propertySelector">Property selector for the field.</param>
-        /// <param name="start">The start.</param>
-        /// <param name="end">The end.</param>
-        TSelf WhereBetween<TValue>(Expression<Func<T, TValue>> propertySelector, TValue start, TValue end);
-
-        /// <summary>
-        ///     Matches fields where the value is between the specified start and end, inclusive
-        /// </summary>
-        /// <param name="fieldName">Name of the field.</param>
-        /// <param name="start">The start.</param>
-        /// <param name="end">The end.</param>
-        TSelf WhereBetweenOrEqual(string fieldName, object start, object end);
-
-        /// <summary>
-        ///     Matches fields where the value is between the specified start and end, inclusive
-        /// </summary>
-        /// <param name="propertySelector">Property selector for the field.</param>
-        /// <param name="start">The start.</param>
-        /// <param name="end">The end.</param>
-        TSelf WhereBetweenOrEqual<TValue>(Expression<Func<T, TValue>> propertySelector, TValue start, TValue end);
-
-        /// <summary>
-        ///     Matches fields which ends with the specified value.
-        /// </summary>
-        /// <param name="fieldName">Name of the field.</param>
-        /// <param name="value">The value.</param>
-        TSelf WhereEndsWith(string fieldName, object value);
-
-        /// <summary>
-        ///     Matches fields which ends with the specified value.
-        /// </summary>
-        /// <param name="propertySelector">Property selector for the field.</param>
-        /// <param name="value">The value.</param>
-        TSelf WhereEndsWith<TValue>(Expression<Func<T, TValue>> propertySelector, TValue value);
-
-        /// <summary>
-        ///     Matches exact value
-        /// </summary>
-        /// <remarks>
-        ///     Defaults to NotAnalyzed
-        /// </remarks>
-        TSelf WhereEquals(string fieldName, object value);
-
-        /// <summary>
-        ///     Matches exact value
-        /// </summary>
-        /// <remarks>
-        ///     Defaults to NotAnalyzed
-        /// </remarks>
-        TSelf WhereEquals<TValue>(Expression<Func<T, TValue>> propertySelector, TValue value);
-
-        /// <summary>
-        ///     Matches exact value
-        /// </summary>
-        /// <remarks>
-        ///     Defaults to allow wildcards only if analyzed
-        /// </remarks>
-        TSelf WhereEquals(string fieldName, object value, bool isAnalyzed);
-
-        /// <summary>
-        ///     Matches exact value
-        /// </summary>
-        /// <remarks>
-        ///     Defaults to allow wildcards only if analyzed
-        /// </remarks>
-        TSelf WhereEquals<TValue>(Expression<Func<T, TValue>> propertySelector, TValue value, bool isAnalyzed);
-
-        /// <summary>
-        ///     Matches exact value
-        /// </summary>
-        TSelf WhereEquals(WhereParams whereParams);
-
-        /// <summary>
-        ///     Matches fields where the value is greater than the specified value
-        /// </summary>
-        /// <param name="fieldName">Name of the field.</param>
-        /// <param name="value">The value.</param>
-        TSelf WhereGreaterThan(string fieldName, object value);
-
-        /// <summary>
-        ///     Matches fields where the value is greater than the specified value
-        /// </summary>
-        /// <param name="propertySelector">Property selector for the field.</param>
-        /// <param name="value">The value.</param>
-        TSelf WhereGreaterThan<TValue>(Expression<Func<T, TValue>> propertySelector, TValue value);
-
-        /// <summary>
-        ///     Matches fields where the value is greater than or equal to the specified value
-        /// </summary>
-        /// <param name="fieldName">Name of the field.</param>
-        /// <param name="value">The value.</param>
-        TSelf WhereGreaterThanOrEqual(string fieldName, object value);
-
-        /// <summary>
-        ///     Matches fields where the value is greater than or equal to the specified value
-        /// </summary>
-        /// <param name="propertySelector">Property selector for the field.</param>
-        /// <param name="value">The value.</param>
-        TSelf WhereGreaterThanOrEqual<TValue>(Expression<Func<T, TValue>> propertySelector, TValue value);
-
-        /// <summary>
-        ///     Check that the field has one of the specified values
-        /// </summary>
-        TSelf WhereIn(string fieldName, IEnumerable<object> values);
-
-        /// <summary>
-        ///     Check that the field has one of the specified values
-        /// </summary>
-        TSelf WhereIn<TValue>(Expression<Func<T, TValue>> propertySelector, IEnumerable<TValue> values);
-
-        /// <summary>
-        ///     Matches fields where the value is less than the specified value
-        /// </summary>
-        /// <param name="fieldName">Name of the field.</param>
-        /// <param name="value">The value.</param>
-        TSelf WhereLessThan(string fieldName, object value);
-
-        /// <summary>
-        ///     Matches fields where the value is less than the specified value
-        /// </summary>
-        /// <param name="propertySelector">Property selector for the field.</param>
-        /// <param name="value">The value.</param>
-        TSelf WhereLessThan<TValue>(Expression<Func<T, TValue>> propertySelector, TValue value);
-
-        /// <summary>
-        ///     Matches fields where the value is less than or equal to the specified value
-        /// </summary>
-        /// <param name="fieldName">Name of the field.</param>
-        /// <param name="value">The value.</param>
-        TSelf WhereLessThanOrEqual(string fieldName, object value);
-
-        /// <summary>
-        ///     Matches fields where the value is less than or equal to the specified value
-        /// </summary>
-        /// <param name="propertySelector">Property selector for the field.</param>
-        /// <param name="value">The value.</param>
-        TSelf WhereLessThanOrEqual<TValue>(Expression<Func<T, TValue>> propertySelector, TValue value);
-
-        /// <summary>
-        ///     Matches fields which starts with the specified value.
-        /// </summary>
-        /// <param name="fieldName">Name of the field.</param>
-        /// <param name="value">The value.</param>
-        TSelf WhereStartsWith(string fieldName, object value);
-
-        /// <summary>
-        ///     Matches fields which starts with the specified value.
-        /// </summary>
-        /// <param name="propertySelector">Property selector for the field.</param>
-        /// <param name="value">The value.</param>
-        TSelf WhereStartsWith<TValue>(Expression<Func<T, TValue>> propertySelector, TValue value);
-
-        /// <summary>
-        ///     Filter matches to be inside the specified radius
-        /// </summary>
-        /// <param name="radius">Radius (measured in units passed to radiusUnits parameter) in which matches should be found.</param>
-        /// <param name="latitude">Latitude poiting to a circle center.</param>
-        /// <param name="longitude">Longitude poiting to a circle center.</param>
-        /// <param name="radiusUnits">Units that will be used to measure distances (Kilometers, Miles).</param>
-        TSelf WithinRadiusOf(double radius, double latitude, double longitude, SpatialUnits radiusUnits = SpatialUnits.Kilometers);
-
-        /// <summary>
-        ///     Filter matches to be inside the specified radius
-        /// </summary>
-        /// <param name="fieldName">Spatial field name.</param>
-        /// <param name="radius">Radius (measured in units passed to radiusUnits parameter) in which matches should be found.</param>
-        /// <param name="latitude">Latitude poiting to a circle center.</param>
-        /// <param name="longitude">Longitude poiting to a circle center.</param>
-        /// <param name="radiusUnits">Units that will be used to measure distances (Kilometers, Miles).</param>
-        TSelf WithinRadiusOf(string fieldName, double radius, double latitude, double longitude, SpatialUnits radiusUnits = SpatialUnits.Kilometers);
-
-        /// <summary>
-        /// Order the search results randomly
-        /// </summary>
-        TSelf CustomSortUsing(string typeName, bool descending);
-
+        TSelf SortByDistance(double lat, double lng);
         /// <summary>
         /// Sorts the query results by distance.
         /// </summary>
->>>>>>> b19bf61a
-        TSelf SortByDistance(double lat, double lng);
-        /// <summary>
-        /// Sorts the query results by distance.
-        /// </summary>
         TSelf SortByDistance(double lat, double lng, string fieldName);
-<<<<<<< HEAD
 	}
-=======
-
-    }
->>>>>>> b19bf61a
 }