--- conflicted
+++ resolved
@@ -303,37 +303,22 @@
 		/// <param name="metadata">The metadata.</param>
 		public Task<PutResult> PutAsync(string key, Guid? etag, RavenJObject document, RavenJObject metadata)
 		{
-<<<<<<< HEAD
 			return ExecuteWithReplication("PUT", opUrl => DirectPutAsync(opUrl, key, etag, document, metadata));
 		}
-=======
-			return ExecuteWithReplication("PUT", operationUrl =>
+
+		private Task<PutResult> DirectPutAsync(string opUrl, string key, Guid? etag, RavenJObject document, RavenJObject metadata)
 			{
 				if (metadata == null)
 					metadata = new RavenJObject();
 				var method = String.IsNullOrEmpty(key) ? "POST" : "PUT";
 				if (etag != null)
 					metadata["ETag"] = new RavenJValue(etag.Value.ToString());
->>>>>>> 146edd08
-
-		private Task<PutResult> DirectPutAsync(string opUrl, string key, Guid? etag, RavenJObject document, RavenJObject metadata)
-		{
-			if (metadata == null)
-				metadata = new RavenJObject();
-			var method = String.IsNullOrEmpty(key) ? "POST" : "PUT";
-			if (etag != null)
-				metadata["ETag"] = new RavenJValue(etag.Value.ToString());
-
-<<<<<<< HEAD
-			if (key != null)
-				key = Uri.EscapeUriString(key);
-
-			var request = jsonRequestFactory.CreateHttpJsonRequest(
+
+				if (key != null)
+					key = Uri.EscapeUriString(key);
+
+				var request = jsonRequestFactory.CreateHttpJsonRequest(
 					new CreateHttpJsonRequestParams(this, opUrl + "/docs/" + key, method, metadata, credentials, convention)
-						.AddOperationHeaders(OperationsHeaders));
-=======
-				var request = jsonRequestFactory.CreateHttpJsonRequest(
-						new CreateHttpJsonRequestParams(this, operationUrl + "/docs/" + key, method, metadata, credentials, convention)
 							.AddOperationHeaders(OperationsHeaders));
 
 				request.AddReplicationStatusHeaders(url, operationUrl, replicationInformer.GetFailureLastCheck(url), convention.FailoverBehavior, HandleReplicationStatusChanges);
@@ -343,20 +328,107 @@
 				{
 					if (task.Exception != null)
 						throw new InvalidOperationException("Unable to write to server");
->>>>>>> 146edd08
-
-			return Task.Factory.FromAsync(request.BeginWrite, request.EndWrite, document.ToString(), null)
-			.ContinueWith(task =>
-			{
-				if (task.Exception != null)
-					throw new InvalidOperationException("Unable to write to server");
+
+					return request.ReadResponseJsonAsync()
+						.ContinueWith(task1 =>
+						{
+							try
+							{
+								return convention.CreateSerializer().Deserialize<PutResult>(new RavenJTokenReader(task1.Result));
+							}
+							catch (AggregateException e)
+							{
+								var we = e.ExtractSingleInnerException() as WebException;
+								if (we == null)
+									throw;
+								var httpWebResponse = we.Response as HttpWebResponse;
+								if (httpWebResponse == null ||
+									httpWebResponse.StatusCode != HttpStatusCode.Conflict)
+									throw;
+								throw ThrowConcurrencyException(we);
+							}
+						});
+				})
+				.Unwrap();
+		}
+
+		/// <summary>
+		/// Create a new instance of <see cref="IDatabaseCommands"/> that will interacts
+		/// with the specified database
+		/// </summary>
+		public IAsyncDatabaseCommands ForDatabase(string database)
+		{
+			var databaseUrl = MultiDatabase.GetRootDatabaseUrl(url);
+			databaseUrl = databaseUrl + "/databases/" + database + "/";
+			if (databaseUrl == url)
+				return this;
+			return new AsyncServerClient(databaseUrl, convention, credentials, jsonRequestFactory, sessionId, replicationInformerGetter, database, conflictListeners)
+			{
+				operationsHeaders = operationsHeaders
+			};
+		}
+
+		/// <summary>
+		/// Create a new instance of <see cref="IDatabaseCommands"/> that will interact
+		/// with the root database. Useful if the database has works against a tenant database.
+		/// </summary>
+		public IAsyncDatabaseCommands ForDefaultDatabase()
+		{
+			var databaseUrl = MultiDatabase.GetRootDatabaseUrl(url);
+			if (databaseUrl == url)
+				return this;
+			return new AsyncServerClient(databaseUrl, convention, credentials, jsonRequestFactory, sessionId, replicationInformerGetter, databaseName, conflictListeners)
+			{
+				operationsHeaders = operationsHeaders
+			};
+		}
+
+
+
+
+		/// <summary>
+		/// Gets or sets the operations headers.
+		/// </summary>
+		/// <value>The operations headers.</value>
+		public IDictionary<string, string> OperationsHeaders
+		{
+			get { return operationsHeaders; }
+		}
+
+		/// <summary>
+		/// Begins an async get operation
+		/// </summary>
+		/// <param name="key">The key.</param>
+		/// <returns></returns>
+		public Task<JsonDocument> GetAsync(string key)
+		{
+			EnsureIsNotNullOrEmpty(key, "key");
+
+			return ExecuteWithReplication("GET", url => DirectGetAsync(url, key));
+		}
+
+		private Task<JsonDocument> DirectGetAsync(string opUrl, string key)
+			{
+				var metadata = new RavenJObject();
+				AddTransactionInformation(metadata);
+			var request = jsonRequestFactory.CreateHttpJsonRequest(new CreateHttpJsonRequestParams(this, opUrl + "/docs/" + key, "GET", metadata, credentials, convention)
+					.AddOperationHeaders(OperationsHeaders));
+
+				request.AddReplicationStatusHeaders(url, operationUrl, replicationInformer.GetFailureLastCheck(url), convention.FailoverBehavior, HandleReplicationStatusChanges);
 
 				return request.ReadResponseJsonAsync()
-					.ContinueWith(task1 =>
+					.ContinueWith(task =>
 					{
 						try
 						{
-							return convention.CreateSerializer().Deserialize<PutResult>(new RavenJTokenReader(task1.Result));
+							var requestJson = task.Result;
+							var docKey = request.ResponseHeaders[Constants.DocumentIdFieldName] ?? key;
+							docKey = Uri.UnescapeDataString(docKey);
+							request.ResponseHeaders.Remove(Constants.DocumentIdFieldName);
+						var deserializeJsonDocument = SerializationHelper.DeserializeJsonDocument(docKey, requestJson,
+																								  request.ResponseHeaders,
+																								  request.ResponseStatusCode);
+						return (Task<JsonDocument>)new CompletedTask<JsonDocument>(deserializeJsonDocument);
 						}
 						catch (AggregateException e)
 						{
@@ -364,120 +436,14 @@
 							if (we == null)
 								throw;
 							var httpWebResponse = we.Response as HttpWebResponse;
-							if (httpWebResponse == null ||
-								httpWebResponse.StatusCode != HttpStatusCode.Conflict)
+							if (httpWebResponse == null)
 								throw;
-							throw ThrowConcurrencyException(we);
-						}
-					});
-			})
-			.Unwrap();
-		}
-
-		/// <summary>
-		/// Create a new instance of <see cref="IDatabaseCommands"/> that will interacts
-		/// with the specified database
-		/// </summary>
-		public IAsyncDatabaseCommands ForDatabase(string database)
-		{
-			var databaseUrl = MultiDatabase.GetRootDatabaseUrl(url);
-			databaseUrl = databaseUrl + "/databases/" + database + "/";
-			if (databaseUrl == url)
-				return this;
-			return new AsyncServerClient(databaseUrl, convention, credentials, jsonRequestFactory, sessionId, replicationInformerGetter, database, conflictListeners)
-			{
-				operationsHeaders = operationsHeaders
-			};
-		}
-
-		/// <summary>
-		/// Create a new instance of <see cref="IDatabaseCommands"/> that will interact
-		/// with the root database. Useful if the database has works against a tenant database.
-		/// </summary>
-		public IAsyncDatabaseCommands ForDefaultDatabase()
-		{
-			var databaseUrl = MultiDatabase.GetRootDatabaseUrl(url);
-			if (databaseUrl == url)
-				return this;
-			return new AsyncServerClient(databaseUrl, convention, credentials, jsonRequestFactory, sessionId, replicationInformerGetter, databaseName, conflictListeners)
-			{
-				operationsHeaders = operationsHeaders
-			};
-		}
-
-
-
-
-		/// <summary>
-		/// Gets or sets the operations headers.
-		/// </summary>
-		/// <value>The operations headers.</value>
-		public IDictionary<string, string> OperationsHeaders
-		{
-			get { return operationsHeaders; }
-		}
-
-		/// <summary>
-		/// Begins an async get operation
-		/// </summary>
-		/// <param name="key">The key.</param>
-		/// <returns></returns>
-		public Task<JsonDocument> GetAsync(string key)
-		{
-			EnsureIsNotNullOrEmpty(key, "key");
-
-<<<<<<< HEAD
-			return ExecuteWithReplication("GET", url => DirectGetAsync(url, key));
-		}
-
-		private Task<JsonDocument> DirectGetAsync(string opUrl, string key)
-		{
-			var metadata = new RavenJObject();
-			AddTransactionInformation(metadata);
-			var request = jsonRequestFactory.CreateHttpJsonRequest(new CreateHttpJsonRequestParams(this, opUrl + "/docs/" + key, "GET", metadata, credentials, convention)
-				.AddOperationHeaders(OperationsHeaders));
-
-			return request.ReadResponseJsonAsync()
-				.ContinueWith(task =>
-				{
-					try
-=======
-			return ExecuteWithReplication("GET", operationUrl =>
-			{
-				var metadata = new RavenJObject();
-				AddTransactionInformation(metadata);
-				var request = jsonRequestFactory.CreateHttpJsonRequest(new CreateHttpJsonRequestParams(this, operationUrl + "/docs/" + key, "GET", metadata, credentials, convention)
-					.AddOperationHeaders(OperationsHeaders));
-
-				request.AddReplicationStatusHeaders(url, operationUrl, replicationInformer.GetFailureLastCheck(url), convention.FailoverBehavior, HandleReplicationStatusChanges);
-
-				return request.ReadResponseJsonAsync()
-					.ContinueWith(task =>
->>>>>>> 146edd08
-					{
-						var requestJson = task.Result;
-						var docKey = request.ResponseHeaders[Constants.DocumentIdFieldName] ?? key;
-						docKey = Uri.UnescapeDataString(docKey);
-						request.ResponseHeaders.Remove(Constants.DocumentIdFieldName);
-						var deserializeJsonDocument = SerializationHelper.DeserializeJsonDocument(docKey, requestJson,
-																								  request.ResponseHeaders,
-																								  request.ResponseStatusCode);
-						return (Task<JsonDocument>)new CompletedTask<JsonDocument>(deserializeJsonDocument);
-					}
-					catch (AggregateException e)
-					{
-						var we = e.ExtractSingleInnerException() as WebException;
-						if (we == null)
-							throw;
-						var httpWebResponse = we.Response as HttpWebResponse;
-						if (httpWebResponse == null)
-							throw;
-						if (httpWebResponse.StatusCode == HttpStatusCode.NotFound)
+							if (httpWebResponse.StatusCode == HttpStatusCode.NotFound)
 							return new CompletedTask<JsonDocument>((JsonDocument)null);
-						if (httpWebResponse.StatusCode == HttpStatusCode.Conflict)
-						{
-							var conflicts = new StreamReader(httpWebResponse.GetResponseStreamWithHttpDecompression());
-							var conflictsDoc = RavenJObject.Load(new RavenJsonTextReader(conflicts));
+							if (httpWebResponse.StatusCode == HttpStatusCode.Conflict)
+							{
+								var conflicts = new StreamReader(httpWebResponse.GetResponseStreamWithHttpDecompression());
+								var conflictsDoc = RavenJObject.Load(new RavenJsonTextReader(conflicts));
 
 							return TryResolveConflictOrCreateConcurrencyException(opUrl, key, conflictsDoc, httpWebResponse.GetEtagHeader())
 								.ContinueWith(conflictTask =>
@@ -486,9 +452,9 @@
 										throw conflictTask.Result;
 									return DirectGetAsync(opUrl, key);
 								}).Unwrap();
+							}
+							throw;
 						}
-						throw;
-					}
 				}).Unwrap();
 		}
 
@@ -497,18 +463,12 @@
 		/// </summary>
 		public Task<MultiLoadResult> GetAsync(string[] keys, string[] includes, bool metadataOnly = false)
 		{
-<<<<<<< HEAD
 			return ExecuteWithReplication("GET", s => DirectGetAsync(s, keys, includes, metadataOnly));
 		}
 
 		private Task<MultiLoadResult> DirectGetAsync(string opUrl, string[] keys, string[] includes, bool metadataOnly)
 		{
 			var path = opUrl + "/queries/?";
-=======
-			return ExecuteWithReplication("GET", operationUrl =>
-		{
-			var path = operationUrl + "/queries/?";
->>>>>>> 146edd08
 			if (metadataOnly)
 				path += "metadata-only=true&";
 			if (includes != null && includes.Length > 0)
@@ -521,18 +481,13 @@
 			if (keys.Length < 128)
 			{
 				path += "&" + string.Join("&", keys.Select(x => "id=" + x).ToArray());
-<<<<<<< HEAD
 				request =
 					jsonRequestFactory.CreateHttpJsonRequest(new CreateHttpJsonRequestParams(this, path, "GET", credentials,
 					                                                                         convention)
-						                                         .AddOperationHeaders(OperationsHeaders));
-=======
-				request = jsonRequestFactory.CreateHttpJsonRequest(new CreateHttpJsonRequestParams(this, path, "GET", credentials, convention)
 					.AddOperationHeaders(OperationsHeaders));
 
 				request.AddReplicationStatusHeaders(url, operationUrl, replicationInformer.GetFailureLastCheck(url), convention.FailoverBehavior, HandleReplicationStatusChanges);
 
->>>>>>> 146edd08
 				return request.ReadResponseJsonAsync()
 					.ContinueWith(task => CompleteMultiGetAsync(opUrl, keys, includes, task))
 					.Unwrap();
@@ -540,7 +495,7 @@
 			request =
 				jsonRequestFactory.CreateHttpJsonRequest(new CreateHttpJsonRequestParams(this, path, "POST", credentials,
 				                                                                         convention)
-					                                         .AddOperationHeaders(OperationsHeaders));
+				.AddOperationHeaders(OperationsHeaders));
 			return Task.Factory.FromAsync(request.BeginWrite, request.EndWrite, new RavenJArray(keys).ToString(Formatting.None),
 			                              null)
 				.ContinueWith(writeTask => request.ReadResponseJsonAsync())
@@ -860,7 +815,6 @@
 		/// <param name="metadataOnly">Load just the document metadata</param>
 		public Task<QueryResult> QueryAsync(string index, IndexQuery query, string[] includes, bool metadataOnly = false)
 		{
-<<<<<<< HEAD
 			return ExecuteWithReplication("GET", url => DirectQueryAsync(url, index, query, includes, metadataOnly));
 		}
 
@@ -868,12 +822,6 @@
 		{
 			EnsureIsNotNullOrEmpty(index, "index");
 			var path = query.GetIndexQueryUrl(opUrl, index, "indexes");
-=======
-			return ExecuteWithReplication("GET", operationUrl =>
-		{
-			EnsureIsNotNullOrEmpty(index, "index");
-			var path = query.GetIndexQueryUrl(operationUrl, index, "indexes");
->>>>>>> 146edd08
 			if (metadataOnly)
 				path += "&metadata-only=true";
 			if (includes != null && includes.Length > 0)
@@ -1356,7 +1304,7 @@
 
 			}
 			return new CompletedTask<bool>(false);
-		}
+	}
 
 		private Task<ConflictException> TryResolveConflictOrCreateConcurrencyException(string opUrl, string key, RavenJObject conflictsDoc, Guid etag)
 		{
