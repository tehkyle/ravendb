//-----------------------------------------------------------------------
// <copyright file="ReplicationInformer.cs" company="Hibernating Rhinos LTD">
//     Copyright (c) Hibernating Rhinos LTD. All rights reserved.
// </copyright>
//-----------------------------------------------------------------------
using System.Net.Http;

using Raven.Abstractions.Data;
using Raven.Abstractions.Extensions;
using Raven.Abstractions.Logging;
using Raven.Abstractions.Replication;
using Raven.Abstractions.Util;
using Raven.Client.Connection.Request;
using Raven.Client.Metrics;
using Raven.Imports.Newtonsoft.Json.Linq;

using System;
using System.Collections.Generic;
using System.Linq;
using System.Net;
using System.Threading;
using System.Threading.Tasks;

namespace Raven.Client.Connection
{
    using Raven.Abstractions.Connection;

	/// <summary>
	/// Replication and failover management on the client side
	/// </summary>
	public abstract class ReplicationInformerBase<TClient> : IReplicationInformerBase<TClient>
	{
		protected readonly ILog Log = LogManager.GetCurrentClassLogger();

		protected readonly Convention Conventions;

	    private readonly HttpJsonRequestFactory requestFactory;

		private static readonly List<OperationMetadata> Empty = new List<OperationMetadata>();

		private static int readStripingBase;

		/// <summary>
		/// Notify when the failover status changed
		/// </summary>
		public event EventHandler<FailoverStatusChangedEventArgs> FailoverStatusChanged
		{
			add
			{
				FailureCounters.FailoverStatusChanged += value;
			}
			remove
			{
				FailureCounters.FailoverStatusChanged -= value;
			}
		}

        public int DelayTimeInMiliSec { get;  set; }

        public List<OperationMetadata> ReplicationDestinations { get; protected set; }

		/// <summary>
		/// Gets the replication destinations.
		/// </summary>
		/// <value>The replication destinations.</value>
		public List<OperationMetadata> ReplicationDestinationsUrls
		{
			get
			{
				if (Conventions.FailoverBehavior == FailoverBehavior.FailImmediately)
					return Empty;

				return ReplicationDestinations
					.Select(operationMetadata => new OperationMetadata(operationMetadata))
					.ToList();
			}
		}

		protected ReplicationInformerBase(Convention conventions, HttpJsonRequestFactory requestFactory, int delayTime = 1000)
		{
			Conventions = conventions;
			this.requestFactory = requestFactory;
			ReplicationDestinations = new List<OperationMetadata>();
			DelayTimeInMiliSec = delayTime;
			FailureCounters = new FailureCounters();
		}

		public FailureCounters FailureCounters { get; private set; }

		/// <summary>
        /// Refreshes the replication information.
        /// Expert use only.
        /// </summary>
        public abstract void RefreshReplicationInformation(TClient client);

		public abstract void ClearReplicationInformationLocalCache(TClient client);

		protected abstract void UpdateReplicationInformationFromDocument(JsonDocument document);

	    /// <summary>
	    /// Should execute the operation using the specified operation URL
	    /// </summary>
	    private bool ShouldExecuteUsing(OperationMetadata operationMetadata, OperationMetadata primaryOperation, HttpMethod method, bool primary, Exception error, CancellationToken token)
	    {
	        if (primary == false)
	            AssertValidOperation(method, error);

	        var failureCounter = FailureCounters.GetHolder(operationMetadata.Url);
	        if (failureCounter.Value == 0)
	            return true;

	        if (failureCounter.ForceCheck)
	            return true;

	        var currentTask = failureCounter.CheckDestination;
            if (currentTask.Status != TaskStatus.Running && DelayTimeInMiliSec > 0)
	        {
	            var checkDestination = new Task(async delegate
	            {
	                for (int i = 0; i < 3; i++)
	                {
						token.ThrowCancellationIfNotDefault();
	                    try
	                    {
	                        var r = await TryOperationAsync<object>(async metadata =>
	                        {
								var requestParams = new CreateHttpJsonRequestParams(null, GetServerCheckUrl(metadata.Url), HttpMethods.Get, metadata.Credentials, Conventions);
		                        using (var request = requestFactory.CreateHttpJsonRequest(requestParams))
		                        {
			                        await request.ReadResponseJsonAsync().WithCancellation(token).ConfigureAwait(false);
		                        }
		                        return null;
	                        }, operationMetadata, primaryOperation, true, token).ConfigureAwait(false);
	                        if (r.Success)
	                        {
	                            FailureCounters.ResetFailureCount(operationMetadata.Url);
	                            return;
	                        }
	                    }
	                    catch (ObjectDisposedException)
	                    {
	                        return; // disposed, nothing to do here
	                    }
                        await Task.Delay(DelayTimeInMiliSec, token).ConfigureAwait(false);
	                }
	            });

	            var old = Interlocked.CompareExchange(ref failureCounter.CheckDestination, checkDestination, currentTask);
	            if (old == currentTask)
	            {
	                  checkDestination.Start(TaskScheduler.Default);
	            }
	        }

	        return false;
	    }

	    protected abstract string GetServerCheckUrl(string baseUrl);

	    protected void AssertValidOperation(HttpMethod method, Exception e)
		{
			switch (Conventions.FailoverBehaviorWithoutFlags)
			{
				case FailoverBehavior.AllowReadsFromSecondaries:
				case FailoverBehavior.AllowReadFromSecondariesWhenRequestTimeThresholdIsSurpassed:
					if (method == HttpMethods.Get)
						return;
					break;
				case FailoverBehavior.AllowReadsFromSecondariesAndWritesToSecondaries:
					return;
				case FailoverBehavior.FailImmediately:
					var allowReadFromAllServers = Conventions.FailoverBehavior.HasFlag(FailoverBehavior.ReadFromAllServers);
					if (allowReadFromAllServers && method == HttpMethods.Get)
						return;
					break;
			}
			throw new InvalidOperationException("Could not replicate " + method +
												" operation to secondary node, failover behavior is: " +
												Conventions.FailoverBehavior, e);
		}

        protected static bool IsInvalidDestinationsDocument(JsonDocument document)
		{
			return document == null ||
				   document.DataAsJson.ContainsKey("Destinations") == false ||
				   document.DataAsJson["Destinations"] == null ||
				   document.DataAsJson["Destinations"].Type == JTokenType.Null;
		}

		public virtual int GetReadStripingBase(bool increment)
		{
            return increment ? Interlocked.Increment(ref readStripingBase) : readStripingBase;
		}

		public async Task<T> ExecuteWithReplicationAsync<T>(HttpMethod method,
			string primaryUrl,
			OperationCredentials primaryCredentials,
			RequestTimeMetric primaryRequestTimeMetric,
			int currentRequest,
			int currentReadStripingBase,
			Func<OperationMetadata, Task<T>> operation,
			CancellationToken token = default (CancellationToken))
		{
			var localReplicationDestinations = ReplicationDestinationsUrls; // thread safe copy
			var primaryOperation = new OperationMetadata(primaryUrl, primaryCredentials, null);

			var operationResult = new AsyncOperationResult<T>();
			var shouldReadFromAllServers = Conventions.FailoverBehavior.HasFlag(FailoverBehavior.ReadFromAllServers);

			var allowReadFromSecondariesWhenRequestTimeThresholdIsPassed = Conventions.FailoverBehavior.HasFlag(FailoverBehavior.AllowReadFromSecondariesWhenRequestTimeThresholdIsSurpassed);
			if (allowReadFromSecondariesWhenRequestTimeThresholdIsPassed && method == HttpMethods.Get && primaryRequestTimeMetric != null)
			{
				shouldReadFromAllServers = primaryRequestTimeMetric.RateSurpassed(Conventions);
			}
           
            if (shouldReadFromAllServers && method == HttpMethods.Get)
            {
                var replicationIndex = currentReadStripingBase%(localReplicationDestinations.Count + 1);
                // if replicationIndex == destinations count, then we want to use the master
                // if replicationIndex < 0, then we were explicitly instructed to use the master
                if (replicationIndex < localReplicationDestinations.Count && replicationIndex >= 0)
                {
                    // if it is failing, ignore that, and move to the master or any of the replicas
                    if (ShouldExecuteUsing(localReplicationDestinations[replicationIndex], primaryOperation, method, false, null,token))
                    {
                        operationResult = await TryOperationAsync(operation, localReplicationDestinations[replicationIndex], primaryOperation, true, token).ConfigureAwait(false);
                        if (operationResult.Success)
                            return operationResult.Result;
                    }
                }
            }

            if (ShouldExecuteUsing(primaryOperation,primaryOperation, method, true, null,token))
            {
                operationResult = await TryOperationAsync(operation, primaryOperation, null, !operationResult.WasTimeout && localReplicationDestinations.Count > 0, token)
												.ConfigureAwait(false);
				
                if (operationResult.Success)
                    return operationResult.Result;

				FailureCounters.IncrementFailureCount(primaryOperation.Url);
				if (!operationResult.WasTimeout && FailureCounters.IsFirstFailure(primaryOperation.Url))
                {
                    operationResult = await TryOperationAsync(operation, primaryOperation, null, localReplicationDestinations.Count > 0, token).ConfigureAwait(false);

                    if (operationResult.Success)
                        return operationResult.Result;
					FailureCounters.IncrementFailureCount(primaryOperation.Url);
                }
            }

            for (var i = 0; i < localReplicationDestinations.Count; i++)
            {
				token.ThrowCancellationIfNotDefault();

                var replicationDestination = localReplicationDestinations[i];
                if (ShouldExecuteUsing(replicationDestination, primaryOperation, method, false, operationResult.Error,token) == false)
                    continue;

                var hasMoreReplicationDestinations = localReplicationDestinations.Count > i + 1;
                operationResult = await TryOperationAsync(operation, replicationDestination, primaryOperation, !operationResult.WasTimeout && hasMoreReplicationDestinations, token).ConfigureAwait(false);

                if (operationResult.Success)
                    return operationResult.Result;

				FailureCounters.IncrementFailureCount(replicationDestination.Url);
				if (!operationResult.WasTimeout && FailureCounters.IsFirstFailure(replicationDestination.Url))
                {
                    operationResult = await TryOperationAsync(operation, replicationDestination, primaryOperation, hasMoreReplicationDestinations, token).ConfigureAwait(false);

                    // tuple = await TryOperationAsync(operation, replicationDestination, primaryOperation, localReplicationDestinations.Count > i + 1).ConfigureAwait(false);
                    if (operationResult.Success)
                        return operationResult.Result;
					FailureCounters.IncrementFailureCount(replicationDestination.Url);
                }
            }

            // this should not be thrown, but since I know the value of should...
            throw new InvalidOperationException(@"Attempted to connect to master and all replicas have failed, giving up.
There is a high probability of a network problem preventing access to all the replicas.
Failed to get in touch with any of the " + (1 + localReplicationDestinations.Count) + " Raven instances.");
        }

		protected async virtual Task<AsyncOperationResult<T>> TryOperationAsync<T>(Func<OperationMetadata, Task<T>> operation, OperationMetadata operationMetadata,
			OperationMetadata primaryOperationMetadata, bool avoidThrowing)
		{
 			return await TryOperationAsync(operation, operationMetadata, primaryOperationMetadata, avoidThrowing, default(CancellationToken));
		}

        protected async virtual Task<AsyncOperationResult<T>> TryOperationAsync<T>(Func<OperationMetadata, Task<T>> operation, OperationMetadata operationMetadata,
            OperationMetadata primaryOperationMetadata, bool avoidThrowing, CancellationToken cancellationToken)
        {
			var tryWithPrimaryCredentials = FailureCounters.IsFirstFailure(operationMetadata.Url) && primaryOperationMetadata != null;
            bool shouldTryAgain = false;

            try
            {
				cancellationToken.ThrowCancellationIfNotDefault(); //canceling the task here potentially will stop the recursion
                var result = await operation(tryWithPrimaryCredentials ? new OperationMetadata(operationMetadata.Url, primaryOperationMetadata.Credentials, primaryOperationMetadata.ClusterInformation) : operationMetadata).ConfigureAwait(false);
				FailureCounters.ResetFailureCount(operationMetadata.Url);
                return new AsyncOperationResult<T>
                {
                    Result = result,
                    Success = true
                };
            }
            catch (Exception e)
            {
                var ae = e as AggregateException;
                ErrorResponseException errorResponseException;
                if (ae != null)
                {
                    errorResponseException = ae.ExtractSingleInnerException() as ErrorResponseException;
                }
                else
                {
                    errorResponseException = e as ErrorResponseException;
                }
                if (tryWithPrimaryCredentials && operationMetadata.Credentials.HasCredentials() && errorResponseException != null)
                {
					FailureCounters.IncrementFailureCount(operationMetadata.Url);

                    if (errorResponseException.StatusCode == HttpStatusCode.Unauthorized)
                    {
                        shouldTryAgain = true;
                    }
                }

				if (shouldTryAgain == false)
				{
					if (avoidThrowing == false)
						throw;

					bool wasTimeout;
<<<<<<< HEAD
					var isServerDown = HttpConnectionHelper.IsServerDown(e, out wasTimeout);
=======
	                var isServerDown = HttpConnectionHelper.IsServerDown(e, out wasTimeout);
	                
                    if (avoidThrowing == false)
                        throw;

>>>>>>> 749b1b16
					if (e.Data.Contains(Constants.RequestFailedExceptionMarker) && isServerDown)
					{
						return new AsyncOperationResult<T>
						{
							Success = false,
							WasTimeout = wasTimeout,
							Error = e
						};
					}
<<<<<<< HEAD
					
					if (HttpConnectionHelper.IsServerDown(e, out wasTimeout))
					{
						return new AsyncOperationResult<T>
						{
							Success = false,
							WasTimeout = wasTimeout,
							Error = e
						};
					}
					throw;
				}
=======

                    if (isServerDown)
                    {
                        return new AsyncOperationResult<T>
                        {
                            Success = false,
                            WasTimeout = wasTimeout,
                            Error = e
                        };
                    }
                    throw;
                }
>>>>>>> 749b1b16
            }
            return await TryOperationAsync(operation, operationMetadata, primaryOperationMetadata, avoidThrowing, cancellationToken);
        }

	    public virtual void Dispose()
		{
		}
	}

    /// <summary>
	/// The event arguments for when the failover status changed
	/// </summary>
	public class FailoverStatusChangedEventArgs : EventArgs
	{
		/// <summary>
		/// Whatever that url is now failing
		/// </summary>
		public bool Failing { get; set; }
		/// <summary>
		/// The url whose failover status changed
		/// </summary>
		public string Url { get; set; }
	}
}<|MERGE_RESOLUTION|>--- conflicted
+++ resolved
@@ -332,15 +332,11 @@
 						throw;
 
 					bool wasTimeout;
-<<<<<<< HEAD
 					var isServerDown = HttpConnectionHelper.IsServerDown(e, out wasTimeout);
-=======
-	                var isServerDown = HttpConnectionHelper.IsServerDown(e, out wasTimeout);
 	                
                     if (avoidThrowing == false)
                         throw;
 
->>>>>>> 749b1b16
 					if (e.Data.Contains(Constants.RequestFailedExceptionMarker) && isServerDown)
 					{
 						return new AsyncOperationResult<T>
@@ -350,10 +346,9 @@
 							Error = e
 						};
 					}
-<<<<<<< HEAD
-					
-					if (HttpConnectionHelper.IsServerDown(e, out wasTimeout))
-					{
+
+                    if (isServerDown)
+                    {
 						return new AsyncOperationResult<T>
 						{
 							Success = false,
@@ -363,20 +358,6 @@
 					}
 					throw;
 				}
-=======
-
-                    if (isServerDown)
-                    {
-                        return new AsyncOperationResult<T>
-                        {
-                            Success = false,
-                            WasTimeout = wasTimeout,
-                            Error = e
-                        };
-                    }
-                    throw;
-                }
->>>>>>> 749b1b16
             }
             return await TryOperationAsync(operation, operationMetadata, primaryOperationMetadata, avoidThrowing, cancellationToken);
         }
