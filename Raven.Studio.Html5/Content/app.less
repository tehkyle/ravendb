﻿@selectionColor: #ffc;

html, body {
    height: 100%;
}

.page-host {
    padding: 20px 20px 50px 20px;
    position: relative;
    top: 40px;
}

.splash {
    text-align: center;
    margin: 10% 0 0 0;

    .message {
        font-size: 5em;
        line-height: 1.5em;
        -webkit-text-shadow: rgba(0, 0, 0, 0.5) 0px 0px 15px;
        text-shadow: rgba(0, 0, 0, 0.5) 0px 0px 15px;
        text-transform: uppercase;
    }
}

.navbar-fixed-top {
    .navbar-inner {
        padding-left: 1em;
        padding-right: 1em;
    }

    .icon-home {
        font-size: 18px;
    }
}

.loader {
    margin: 6px 8px 4px 8px;
    visibility: hidden;

    &.active {
        visibility: visible;
    }
}

/*@media (max-width: 979px) {
    .page-host {
        top: 0;
    }

    .navbar-fixed-top {
        margin-bottom: 0;
    }

    #shellHeader {
        > .container-fluid {
            padding-left: 0;
            padding-right: 0;
        }
    }
}

@media(max-device-height:1024px) {
    span {
        font-size: 14px !important;
    }

    a {
        font-size: 90% !important;
        overflow: hidden;
        text-overflow: ellipsis;
        white-space: nowrap;
    }

    i {
        font-size: 90% !important;
        display: inline-block !important;
    }

    button {
        max-height: 5% !important;
        font-size: 90% !important;
    }

    .tooltip-inner {
        font-size: 10px !important;
    }
}

.control-label {
    @media(max-device-height:1024px) {
        max-width:400px!important;
    }
}

.query-results {
    @media(max-device-height:1024px) {
        width:86%!important;
    }
}*/


.side-panel {
    li {
        max-width: 20%;
        margin-top: 5%;
        margin-bottom: 5%;
        padding-top: 5%;
        padding-bottom: 5%;
        overflow: hidden;
        white-space: nowrap;
        -ms-text-overflow: ellipsis;
        -o-text-overflow: ellipsis;
        text-overflow: ellipsis;
    }

    /*@media(max-device-height:1024px) {

        h4 {
            font-size: 90% !important;
        }

        label {
            font-size: 90% !important;
        }

        span {
            font-size: 80% !important;
            overflow: hidden;
            white-space: nowrap;
            text-overflow: ellipsis;
        }
    }*/
}




/*.container-fluid {
    @media(max-device-height:1024px) {
        a {
            padding: 5px !important;
            max-height: 30px !important;
            font-size: 13px !important;
        }
    }
}*/



.panel span {
    overflow: hidden;
    -ms-text-overflow: ellipsis;
    -o-text-overflow: ellipsis;
    text-overflow: ellipsis;
    white-space: nowrap;
    width: auto;
}

.page {
    padding: 0 10px 20px 10px;
    width: 98%;
}

.navbar-splitbutton {

    > a {
        padding-right: 5px !important;
    }

    + .dropdown {
        cursor: pointer;

        > a {
            padding-left: 6px;
            padding-right: 8px;
        }
    }
}

.database-page {

    .btn-toolbar {
        margin-bottom: 20px;
    }

    .databases-container {
        margin-top: 10px;

        .database {
            cursor: pointer;
            border-radius: 10px;
            -webkit-box-shadow: 0 0 5px 1px silver;
            box-shadow: 0 0 5px 1px silver;
            min-width: 140px;
            min-height: 60px;
            display: inline-block;
            padding: 8px;
            margin: 0 10px 14px 0;

            @selectColor: rgb(66, 139, 202);
            @hoverColor: lighten(@selectColor, 10%);

            &:hover {
                background-color: white;
                -webkit-box-shadow: 0 0 5px 0 @hoverColor;
                box-shadow: 0 0 5px 0 @hoverColor;
            }

            &.selected {
                -webkit-box-shadow: 0 0 6px 0 @selectColor;
                box-shadow: 0 0 6px 0 @selectColor;
                background-color: @selectColor;

                a, .text-muted {
                    color: white;
                }
            }

            &.system-database {
                @systemDbColor: rgba(192, 192, 192, 0.21);
                background-color: @systemDbColor;

                &.selected {
                    background-color: darken(@systemDbColor, 70%);

                    a, .text-muted {
                        color: darken(@selectColor, 10%);
                    }
                }
            }
        }
    }
}

.document-collections {

    li {
        outline: none;
    }

        li:not(:first-child) {
            // All collections except the first one ("All Documents") are indented.
            padding-left: 15px;
        }
}

.indexes-container {
    margin-top: 10px;

    .index {

        .index-actions-container {
            display: none;
        }

        &:hover {
            .index-actions-container {
                display: inline-block;
            }
        }
    }

    .index-group .panel-heading {
        padding-top: 0;
    }

        .index-group .panel-heading .panel-title {
            padding-top: 15px;
        }

    .index-group .panel-heading {
        .indexGroup-actions-container {
            display: none;
            padding-top: 5px;
        }

        &:hover {
            .indexGroup-actions-container {
                display: inline-block;
            }
        }
    }
}


#logsContainer .logRecord {
    .logName .logName-actions-container {
        display: none;
    }

    &:hover {
        .logName-actions-container {
            display: inline-block;
        }
    }
}


.settings-container {
    margin-top: 10px;

    .api-key-card, .win-auth-card {
        display: inline-block;
        width: 500px;
        margin-right: 20px;
    }

    .replication-destination-card {
        display: inline-table;
        width: 500px;
        margin-right: 20px;
    }

    .win-auth-tabs {
        padding: 15px;

        .win-auth-panels-container {
            margin-top: 15px;
        }
    }

    .database-table {
        margin-bottom: 0px;

        td {
            padding: 3px;
        }
    }

    .table-sql-replication-tables {
        margin-bottom: 0px;
    }

    .database-header, .sql-replication-tables-header {
        .narrow-column {
            width: 75px;
        }

        .narrowest-column {
            width: 1px;
        }
    }

    .database-row {
        .form-control {
            border-radius: 3px;
            height: 26px;
            font-size: 12px;
        }
    }

    .sql-replication-panel-body {
        padding-bottom: 0px;
    }

    .sql-replication-script-container {
        .editor {
            height: 100px;
        }
    }
}

.collection-style-0 {
    background-color: rgb(0, 199, 0);
}

.collection-style-1 {
    background-color: rgb(199, 0, 154);
}

.collection-style-2 {
    background-color: red;
}

.collection-style-3 {
    background-color: rgb(0, 149, 239);
}

.collection-style-4 {
    background-color: rgb(167, 0, 104);
}

.collection-style-5 {
    background-color: rgb(0, 100, 100);
}

.collection-style-6 {
    background-color: rgb(120, 50, 199);
}

.collection-style-7 {
    background-color: rgb(199, 40, 40);
}

.collection-style-8 {
    background-color: rgb(199,199,0);
}

.collection-style-9 {
    background-color: rgb(199, 0, 199);
}

.collection-style-10 {
    background-color: rgb(254, 128, 0);
}

.collection-style-11 {
    background-color: rgb(0, 149, 254);
}

.collection-style-12 {
    background-color: rgb(149, 254, 199);
}

.collection-style-13 {
    background-color: rgb(149, 0, 254);
}

.collection-style-14 {
    background-color: rgb(149, 0, 0);
}

.collection-style-15 {
    background-color: rgb(149, 254, 0);
}

.system-documents-collection {
    background-color: rgb(18, 60, 101);
}

.all-documents-collection {
    background: rgb(255,2,2); /* Old browsers */
    background: -moz-linear-gradient(top, rgba(255,2,2,1) 0%, rgba(255,242,2,1) 27%, rgba(2,255,27,1) 54%, rgba(2,6,255,1) 79%, rgba(246,2,255,1) 100%); /* FF3.6+ */
    background: -webkit-gradient(linear, left top, left bottom, color-stop(0%,rgba(255,2,2,1)), color-stop(27%,rgba(255,242,2,1)), color-stop(54%,rgba(2,255,27,1)), color-stop(79%,rgba(2,6,255,1)), color-stop(100%,rgba(246,2,255,1))); /* Chrome,Safari4+ */
    background: -webkit-linear-gradient(top, rgba(255,2,2,1) 0%,rgba(255,242,2,1) 27%,rgba(2,255,27,1) 54%,rgba(2,6,255,1) 79%,rgba(246,2,255,1) 100%); /* Chrome10+,Safari5.1+ */
    background: -o-linear-gradient(top, rgba(255,2,2,1) 0%,rgba(255,242,2,1) 27%,rgba(2,255,27,1) 54%,rgba(2,6,255,1) 79%,rgba(246,2,255,1) 100%); /* Opera 11.10+ */
    background: -ms-linear-gradient(top, rgba(255,2,2,1) 0%,rgba(255,242,2,1) 27%,rgba(2,255,27,1) 54%,rgba(2,6,255,1) 79%,rgba(246,2,255,1) 100%); /* IE10+ */
    background: linear-gradient(to bottom, rgba(255,2,2,1) 0%,rgba(255,242,2,1) 27%,rgba(2,255,27,1) 54%,rgba(2,6,255,1) 79%,rgba(246,2,255,1) 100%); /* W3C */
    filter: progid:DXImageTransform.Microsoft.gradient( startColorstr='#ff0202', endColorstr='#f602ff',GradientType=0 ); /* IE6-9 */
}

#nprogress {
    position: absolute;
    z-index: 9999;
}

.documents-page {
    margin-top: 10px;

    @media(max-device-height:1024px) {
        a {
            font-size: 12px !important;
            overflow: hidden;
            text-overflow: ellipsis;
            white-space: nowrap;
        }
    }
}

.collection-color-strip {
    height: 20px;
    width: 4px;
    display: inline-block;
    vertical-align: middle;
}

#editIndex {
    .map {
        height: 120px;
    }
}

#queryContainer {
    #indexQueryLabelContainer {
        @media(max-device-height:1024px) {
            display:inline-block!important; i {
                display: none !important;
            }

            a {
                display: none !important;
            }
        }
    }

    .editor {
        height: 60px;
    }

    .popover {
        max-width: 450px;
        width: 450px;
    }

    .form-horizontal {
        overflow: hidden auto;
    }

    .side-panel {

        li {
            max-width: 100% !important;
            margin-top: 5%;
            margin-bottom: 5%;
            padding-top: 5%;
            padding-bottom: 5%;
            overflow: hidden;
            white-space: nowrap;
            text-overflow: ellipsis;
        }

        @media(max-device-height:1024px) {
            margin-left: 100px !important; width:30%;
        }
    }
}

.ko-grid {
    /*position: absolute;
    right: 0;
    left: 0;*/
    &:focus {
        outline: 0;
    }

    .ko-grid-column-container {
        white-space: nowrap;
        overflow: hidden;

        .ko-grid-column-header {
            display: inline-block;
            font-weight: bold;
            padding: 8px;
            overflow: hidden;
            white-space: nowrap;
            -ms-text-overflow: ellipsis;
            -o-text-overflow: ellipsis;
            text-overflow: ellipsis;
        }
    }

    .ko-grid-viewport-container {
        position: relative;
        overflow-y: auto;
    }

    .ko-grid-viewport {
    }

    .ko-grid-row {
        position: absolute;
        background-color: rgb(249, 249, 249);
        border-top: 1px solid rgb(221, 221, 221);
        -moz-box-sizing: border-box;
        -webkit-box-sizing: border-box;
        box-sizing: border-box;
        overflow: hidden;

        &.even {
            background-color: white;
        }

        &.checked {
            background-color: @selectionColor;
        }
    }

    .ko-grid-cell {
        -ms-text-overflow: ellipsis;
        -o-text-overflow: ellipsis;
        text-overflow: ellipsis;
        white-space: nowrap;
        overflow: hidden;
        display: inline-block;
        padding: 8px;
        font-family: 'Helvetica Neue', Helvetica, Arial, sans-serif;
        font-size: 14px;
        font-weight: normal;
    }
}

.code-keyword {
    color: blue;
}

.help-cursor {
    cursor: help;
}

.breadcrumb {

    @media(max-device-height:1024px) {

        h3 {
            font-size: 16px !important;
            display: inline-block !important;
        }

        a {
            font-size: 14px !important;
            display: inline-block !important;
        }

        span {
            font-size: 14px !important;
            display: inline-block !important;
        }

        i {
            font-size: 15px !important;
            display: inline-block !important;
        }
    }
}

.studio-alerts {
    position: fixed;
    top: 60px;
    left: 40%;
    z-index: 2000;
    width: 400px;
}

#editDocumentContainer {

    &:focus {
        outline: 0;
    }

    #docEditor {
        height: 500px;
    }

    .document-addition-data {
        margin-top: 95px;
        padding-top: 10px;
        padding-bottom: 40px;
    }

    hr {
        border-color: red;
        margin-top: 5px;
    }

    .query-metadata {
        padding-top: 20px;

        /*@media(max-device-height:1024px) {
            padding-top: 25px !important;
        }*/
    }
}

.keyboard-shortcut {
    margin-left: 20px;
}

.single-line-row-table {
    table-layout: fixed;
    width: 100%;
    overflow-x: hidden;
    -ms-word-break: break-all;
    word-break: break-all;
    cursor: pointer;

    tbody {
        td {
            overflow: hidden;
            white-space: nowrap;
            -ms-word-wrap: break-word;
            word-wrap: break-word;
            -ms-text-overflow: ellipsis;
            -o-text-overflow: ellipsis;
            text-overflow: ellipsis;
        }
    }
}

#shellHeader {
    .container-fluid {
        padding-right: 0;
        padding-left: 0;
    }

    #goToDocInput {
        width: 10em;
    } 

    /* When the screen width < 1070, shrink down the padding between the nav bar items. */ 
    @media (max-width: 1070px) {
        .nav {
            li {
                a {
                    padding-left: 10px;
                    padding-right: 10px;
                }
            }
        }

        .databases {
            padding-right: 0px;
        }
    }
}

#shellFooter {
    ul {
        width: 100% !important;
    }

    li {
        max-width: 20% !important;
        margin: 0;
        padding: 0;
        overflow: hidden;
        white-space: nowrap;
        text-overflow: ellipsis;

        a {
            padding-top: 0 !important;
            padding-bottom: 0 !important;
            padding-left: 5% !important;
            padding-right: 5% !important;
            font-size: 100% !important;
        }
    }

    span {
        overflow: hidden;
        white-space: nowrap;
        text-overflow: ellipsis;
    }
}

#editTransformerContainer .transformer {
    height: 600px;
}

.auto-complete {
    background-color: white;
}

#logsContainer, #alertsContainer, #indexErrorsContainer {
    @media(max-device-height:1024px) {
        button {
            max-height: 50% !important;
        }
    }


    table {
        outline: none;

        .selected {
            td {
                background-color: @selectionColor;
            }
        }
    }

    .log-details, .alerts-details, .index-errors-details {
        padding: 10px;
        overflow-y: auto;
        overflow-x: hidden;
    }

    .unread {
        td {
            font-weight: bold;
        }
    }
}

#databaseSettingsContainer {
    #dbDocEditor {
        height: 500px;
    }

    .btn-toolbar {
        margin-bottom: 10px;
    }
}

.text-ellipsis {
    overflow: hidden;
    -ms-text-overflow: ellipsis;
    -o-text-overflow: ellipsis;
    text-overflow: ellipsis;
    white-space: nowrap;
}

footer {
    position: fixed;
    bottom: 0;
    margin-top: 50px;
    background-color: silver;
    color: black;
    border-top: 2px solid black;
    width: 100%;

    ul {
        height: 32px;
    }
}

.splash .message {
    font-size: 5em;
    line-height: 1.5em;
    -webkit-text-shadow: rgba(0, 0, 0, 0.5) 0 0 15px;
    text-shadow: rgba(0, 0, 0, 0.5) 0 0 15px;
    text-transform: uppercase;
}

.splash .icon-spinner {
    text-align: center;
    display: inline-block;
    font-size: 5em;
    margin-top: 50px;
}

.navbar-fixed-top .navbar-inner {
    padding-left: 1em;
    padding-right: 1em;
}

.navbar-fixed-top .icon-home {
    font-size: 18px;
}

@media (max-width: 979px) {
    .page-host {
        top: 0;
    }

    .navbar-fixed-top {
        margin-bottom: 0;
    }
}

#recentErrorsDialog {
    height: 500px;
    width: 600px;

    .modal-body {
        height: 350px;
        overflow-y: auto;
    }

    .error-details, .http-status {
        width: 100%;
    }
}

#scriptedIndex {
    .map {
        height: 160px;
    }
}

<<<<<<< HEAD
// Start of Filesystems
// TODO: as this styles are apparently the same than .database-page, consider renaming the original ones to a generic name
.filesystem-page {

    .btn-toolbar {
        margin-bottom: 20px;
    }

    .filesystems-container {
        margin-top: 10px;

        .filesystem {
            cursor: pointer;
            border-radius: 10px;
            -webkit-box-shadow: 0 0 5px 1px silver;
            box-shadow: 0 0 5px 1px silver;
            min-width: 140px;
            min-height: 60px;
            display: inline-block;
            padding: 8px;
            margin: 0 10px 14px 0;

            @selectColor: rgb(66, 139, 202);
            @hoverColor: lighten(@selectColor, 10%);

            &:hover {
                background-color: white;
                -webkit-box-shadow: 0 0 5px 0 @hoverColor;
                box-shadow: 0 0 5px 0 @hoverColor;
            }

            &.selected {
                -webkit-box-shadow: 0 0 6px 0 @selectColor;
                box-shadow: 0 0 6px 0 @selectColor;
                background-color: @selectColor;
                
                a, .text-muted {
                    color: white;
                }
            }

            &.default-filesystem {
                @systemDbColor: rgba(192, 192, 192, 0.21);
                background-color: @systemDbColor;

                &.selected {
                    background-color: darken(@systemDbColor, 70%);

                    a, .text-muted {
                        color: darken(@selectColor, 10%);
                    }
                }
            }
        }
    }

    .systemButton {
        color:grey;
        margin-top:50px;        
        position:absolute;
        top:-40px;
        right:25px;
    }

}

// End of Filesystems
=======
.advanced-replication-settings {
    cursor: pointer;
}
>>>>>>> ead1a6c7
<|MERGE_RESOLUTION|>--- conflicted
+++ resolved
@@ -858,7 +858,10 @@
     }
 }
 
-<<<<<<< HEAD
+.advanced-replication-settings {
+    cursor: pointer;
+}
+
 // Start of Filesystems
 // TODO: as this styles are apparently the same than .database-page, consider renaming the original ones to a generic name
 .filesystem-page {
@@ -925,9 +928,4 @@
 
 }
 
-// End of Filesystems
-=======
-.advanced-replication-settings {
-    cursor: pointer;
-}
->>>>>>> ead1a6c7
+// End of Filesystems