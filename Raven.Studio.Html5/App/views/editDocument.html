﻿<div id="editDocumentContainer" tabindex="-1">
    <!-- We use a container with a tab index so that we can capture keyboard events, such as CTRL+S. -->
    <ul class="breadcrumb" style="display: inline-block">
        <li style="display: inline-block">
            <h3 style="display: inline-block">
                <i class="fa fa-file-text-o" style="display: inline-block"></i>
                <a href="#documents" data-bind="click: navigateToDocuments" style="display: inline-block">
                    Documents
                </a>
            </h3>
        </li>
        <!-- ko ifnot: isCreatingNewDocument -->
        <li data-bind="with: metadata" style="display: inline-block">
            <a style="display: inline-block" href="#" data-bind="text: ravenEntityName, attr: {title:ravenEntityName, href: '#documents?collection=' + ravenEntityName }, click: $root.navigateToCollection.bind($root, ravenEntityName)"></a>
        </li>
        <!-- /ko -->
        <li class="active" data-bind="text:isCreatingNewDocument()===true?'New Document': editedDocId, attr:{title:isCreatingNewDocument()===true?'New Document': editedDocId}" style="display: inline-block">
        </li>
    </ul>
    <form data-bind="submit: saveDocument">
        <div class="btn-toolbar">
            <div class="btn-group">
<<<<<<< HEAD
                <button type="submit" class="btn btn-primary use-bootstrap-tooltip" data-trigger="hover" data-toggle="tooltip" data-placement="bottom" data-bind="enable: isSaveEnabled" title="Save (Alt+S)" accesskey="S"><i class="fa fa-save"></i></button>
				<a class="btn btn-default use-bootstrap-tooltip" data-trigger="hover" data-toggle="tooltip" data-placement="bottom" data-bind="click: refreshDocument" title="Refresh (Alt+Shift+R)"><i class="fa fa-refresh"></i></a>
                <button type="button" class="btn btn-default use-bootstrap-tooltip" data-trigger="hover" data-toggle="tooltip" data-placement="bottom" data-bind="click: formatDocument" title="Format document (Alt+[)" accesskey="["><i class="fa fa-align-justify"></i></button>
                <button type="button" class="btn btn-danger use-bootstrap-tooltip" data-trigger="hover" data-toggle="tooltip" data-placement="bottom" data-bind="click: deleteDocument, visible: lodaedDocumentName" title="Delete (Alt+shift+Del)"><i class="fa fa-trash-o"></i></button>
=======
                <button type="submit" class="btn btn-primary"  data-bind="enable: isSaveEnabled" title="Save (Alt+S)" accesskey="S"><i class="fa fa-save"></i></button>
                <a class="btn btn-default"  data-bind="click: refreshDocument" title="Refresh (Alt+R)" accesskey="R"><i class="fa fa-refresh"></i></a>
                <button type="button" class="btn btn-default"  data-bind="click: formatDocument" title="Format document (Alt+[)" accesskey="["><i class="fa fa-align-justify"></i></button>
                <button type="button" class="btn btn-danger"  data-bind="click: deleteDocument, visible: lodaedDocumentName" title="Delete (Alt+shift+Del)"><i class="fa fa-trash-o"></i></button>

>>>>>>> 80b5b36e
            </div>

            <div class="btn-group" data-bind="with: docsList">
                <button type="button" class="btn btn-default"  data-bind="click: $root.firstDocument.bind($root)" title="Go to first document (Alt+Home)"><i class="fa fa-step-backward"></i></button>
                <button type="button" class="btn btn-default"  data-bind="click: $root.previousDocumentOrLast.bind($root)" title="Go to previous document (Alt+PageUp)"><i class="fa fa-caret-left"></i></button>
                <button type="button" class="btn btn-default"  data-bind="text: 'Doc ' + (currentItemIndex() + 1) + ' of ' + totalResultCount()"></button>
                <button type="button" class="btn btn-default"  data-bind="click: $root.nextDocumentOrFirst.bind($root)" title="Go to next document (Alt+PageDown)"><i class="fa fa-caret-right"></i></button>
                <button type="button" class="btn btn-default"  data-bind="click: $root.lastDocument.bind($root)" title="Go to last document (Alt+End)"><i class="fa fa-step-forward"></i></button>

            </div>
        </div>
        <br />
        <div class="row">
            <div class="col-md-7">
                <div class="row" data-bind="with: metadata">
                    <div class="col-md-12">
                        <input type="text" class="form-control" data-placement="top" accesskey="i" placeholder="document id" data-bind="value: $root.userSpecifiedId, valueUpdate: 'afterkeyup', attr: { disabled: $root.isBusy }" />
                    </div>
                </div>
                <br />
                <div class="row">
                    <div class="col-md-12">
                        <ul class="nav nav-tabs">
                            <li accesskey="d"   data-bind="click: activateDoc, css: { active: isEditingMetadata() === false }" title="Edit document data (Alt+Shift+D)"><a style="cursor: pointer;">Data</a></li>
                            <li accesskey="m"   data-bind="click: activateMeta, css: { active: isEditingMetadata }" title="Edit document metadata (Alt+Shift+M)"><a style="cursor: pointer;">Metadata</a></li>
                        </ul>
                        <pre id="docEditor" class="form-control" data-bind="aceEditor: { code: text, theme: 'ace/theme/github', fontSize:'16px', lang: 'ace/mode/json'}, attr: { disabled: isBusy }, dynamicHeight: { resizeTrigger: window.ravenStudioWindowHeight(), target: 'footer', bottomMargin: 20 }"></pre>
                    </div>
                </div>
            </div>
            <div class="form-group panel panel-default col-md-5 document-addition-data side-panel">
                <div class="col-md-12" data-bind="with: metadata">
                    <h4><strong>Metadata</strong></h4>
                    <hr />
                    <div class="row">
                        <label class="col-md-5">Raven-Clr-Type</label>
                        <span class="col-md-7" data-bind="text: ravenClrType, attr: {title:ravenClrType}"></span>
                    </div>
                    <div class="row">
                        <label class="col-md-5">Raven-Entity-Name</label>
                        <span class="col-md-7" data-bind="text: ravenEntityName, attr: {title:ravenEntityName}"></span>
                    </div>
                    <div class="row">
                        <label class="col-md-5">Etag</label>
                        <span class="col-md-7" data-bind="text: etag, attr: {title:etag}"></span>
                    </div>
                    <div class="row">
                        <label class="col-md-5">Last-Modified</label>
                        <span class="col-md-7" data-bind="text: lastModified, attr: {title:lastModified}"></span>
                    </div>
                    <div class="row">
                        <label class="col-md-5">Size in Kb</label>
                        <span class="col-md-7" data-bind="text: $root.documentSize() , attr: {title:$root.documentSize() }"></span>
                        
                    </div>
                </div>
                <div class="col-md-12 query-metadata" data-bind="visible:topRecentDocuments().length>0">
                    <h4><strong>Recent Documents</strong></h4>
                    <hr />
                    <div class="documents-links-container" data-bind="foreach: topRecentDocuments"><a class="btn btn-default document-link" data-bind="text:$data.docId, attr:{href:$data.docUrl}"></a></div>
                </div>
                <div class="col-md-12 query-metadata" data-bind="visible: relatedDocumentHrefs().length >0">
                    <h4><strong>Related Documents</strong></h4>
                    <hr />
                    <div class="documents-links-container" data-bind="foreach: relatedDocumentHrefs"><a class="btn btn-default document-link" data-bind="text:$data.id, attr:{href:$data.href}"></a></div>
                </div>
            </div>
        </div>
    </form>
</div><|MERGE_RESOLUTION|>--- conflicted
+++ resolved
@@ -20,18 +20,10 @@
     <form data-bind="submit: saveDocument">
         <div class="btn-toolbar">
             <div class="btn-group">
-<<<<<<< HEAD
-                <button type="submit" class="btn btn-primary use-bootstrap-tooltip" data-trigger="hover" data-toggle="tooltip" data-placement="bottom" data-bind="enable: isSaveEnabled" title="Save (Alt+S)" accesskey="S"><i class="fa fa-save"></i></button>
-				<a class="btn btn-default use-bootstrap-tooltip" data-trigger="hover" data-toggle="tooltip" data-placement="bottom" data-bind="click: refreshDocument" title="Refresh (Alt+Shift+R)"><i class="fa fa-refresh"></i></a>
-                <button type="button" class="btn btn-default use-bootstrap-tooltip" data-trigger="hover" data-toggle="tooltip" data-placement="bottom" data-bind="click: formatDocument" title="Format document (Alt+[)" accesskey="["><i class="fa fa-align-justify"></i></button>
-                <button type="button" class="btn btn-danger use-bootstrap-tooltip" data-trigger="hover" data-toggle="tooltip" data-placement="bottom" data-bind="click: deleteDocument, visible: lodaedDocumentName" title="Delete (Alt+shift+Del)"><i class="fa fa-trash-o"></i></button>
-=======
-                <button type="submit" class="btn btn-primary"  data-bind="enable: isSaveEnabled" title="Save (Alt+S)" accesskey="S"><i class="fa fa-save"></i></button>
-                <a class="btn btn-default"  data-bind="click: refreshDocument" title="Refresh (Alt+R)" accesskey="R"><i class="fa fa-refresh"></i></a>
-                <button type="button" class="btn btn-default"  data-bind="click: formatDocument" title="Format document (Alt+[)" accesskey="["><i class="fa fa-align-justify"></i></button>
-                <button type="button" class="btn btn-danger"  data-bind="click: deleteDocument, visible: lodaedDocumentName" title="Delete (Alt+shift+Del)"><i class="fa fa-trash-o"></i></button>
-
->>>>>>> 80b5b36e
+                <button type="submit" class="btn btn-primary "  data-bind="enable: isSaveEnabled" title="Save (Alt+S)" accesskey="S"><i class="fa fa-save"></i></button>
+				<a class="btn btn-default "  data-bind="click: refreshDocument" title="Refresh (Alt+R)" accesskey="R"><i class="fa fa-refresh"></i></a>
+                <button type="button" class="btn btn-default "  data-bind="click: formatDocument" title="Format document (Alt+[)" accesskey="["><i class="fa fa-align-justify"></i></button>
+                <button type="button" class="btn btn-danger "  data-bind="click: deleteDocument, visible: lodaedDocumentName" title="Delete (Alt+shift+Del)"><i class="fa fa-trash-o"></i></button>
             </div>
 
             <div class="btn-group" data-bind="with: docsList">
