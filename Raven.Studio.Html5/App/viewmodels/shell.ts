--- conflicted
+++ resolved
@@ -399,11 +399,7 @@
             appUrl.warnWhenUsingSystemDatabase = doc["WarnWhenUsingSystemDatabase"];
             if (hotSpare.ActivationMode === "Activated") {
                 // override environment colors with hot spare
-<<<<<<< HEAD
-                this.activateHotSpareEnvironment();
-=======
-                this.activateHotSpareEnviroment(hotSpare);
->>>>>>> b34803b5
+                this.activateHotSpareEnvironment(hotSpare);
             } else {
                 var envColor = doc["EnvironmentColor"];
                 if (envColor != null) {
@@ -424,11 +420,7 @@
             var doc = <documentClass>docResult[0];
             if (hotSpare.ActivationMode === "Activated") {
                 // override environment colors with hot spare
-<<<<<<< HEAD
-                shell.activateHotSpareEnvironment();
-=======
-                shell.activateHotSpareEnviroment(hotSpare);
->>>>>>> b34803b5
+                shell.activateHotSpareEnvironment(hotSpare);
             } else {
                 var envColor = doc["EnvironmentColor"];
                 if (envColor != null) {
@@ -932,11 +924,7 @@
         this.navigate(appUrl.forResources());
     }
 
-<<<<<<< HEAD
-    private static activateHotSpareEnvironment() {
-=======
-    private static activateHotSpareEnviroment(hotSpare: HotSpareDto) {
->>>>>>> b34803b5
+    private static activateHotSpareEnvironment(hotSpare: HotSpareDto) {
         var color = new environmentColor("Hot Spare", "#FF8585");
         license.hotSpare(hotSpare);
         shell.selectedEnvironmentColorStatic(color);
