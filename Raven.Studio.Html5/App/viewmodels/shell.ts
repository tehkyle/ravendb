--- conflicted
+++ resolved
@@ -85,13 +85,8 @@
         ko.postbox.subscribe("ActivateFilesystemWithName", (filesystemName: string) => this.activateFilesystemWithName(filesystemName));
         ko.postbox.subscribe("ActivateCounterStorageWithName", (filesystemName: string) => this.activateFilesystemWithName(filesystemName));
         ko.postbox.subscribe("SetRawJSONUrl", (jsonUrl: string) => this.currentRawUrl(jsonUrl));
-<<<<<<< HEAD
-        ko.postbox.subscribe("ActivateDatabase", (db: database) => { this.updateDbChangesApi(db); this.fetchDbStats(db, true); });
-        ko.postbox.subscribe("ActivateFilesystem", (fs: filesystem) => this.fetchFsStats(fs, true));
-=======
         ko.postbox.subscribe("ActivateDatabase", (db: database) => { this.updateChangesApi(db); this.fetchDbStats(db, true); });
-        ko.postbox.subscribe("ActivateFilesystem", (fs: filesystem) => { this.updateFsChangesApi(fs); this.fetchFSStats(fs, true); });
->>>>>>> e3e8ab8c
+        ko.postbox.subscribe("ActivateFilesystem", (fs: filesystem) => { this.updateFsChangesApi(fs); this.fetchFsStats(fs, true); });
         ko.postbox.subscribe("UploadFileStatusChanged", (uploadStatus: uploadItem) => this.uploadStatusChanged(uploadStatus));
 
         this.systemDb = appUrl.getSystemDatabase();
@@ -512,16 +507,7 @@
     }
 
     private fetchDbStats(db: database, forceFetch: boolean = false) {
-<<<<<<< HEAD
         if (db && !db.disabled() && (!db.isInStatsFetchCoolDown || forceFetch)) {
-=======
-        if (forceFetch)
-        {
-                if (db && !db.disabled()) {
-                    new getDatabaseStatsCommand(db).execute().done(result => {db.statistics(result);});}
-            
-        } else {
->>>>>>> e3e8ab8c
             if (!db.isInStatsFetchCoolDown) {
                 db.isInStatsFetchCoolDown = true;
                 setTimeout(() => db.isInStatsFetchCoolDown = false, 5000);
