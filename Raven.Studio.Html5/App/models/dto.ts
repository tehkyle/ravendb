--- conflicted
+++ resolved
@@ -872,13 +872,13 @@
   Metadata: string;
 }
 
-<<<<<<< HEAD
 interface visualizerExportDto {
     indexName: string;
     docKeys: string[];
     reduceKeys: string[];
     tree: visualizerDataObjectNodeDto;
-=======
+}
+
 interface operationIdDto {
     OperationId: number;
 }
@@ -891,5 +891,4 @@
 interface documentStateDto {
     Document: string;
     Deleted: boolean;
->>>>>>> b6457514
 }