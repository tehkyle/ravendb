--- conflicted
+++ resolved
@@ -323,12 +323,6 @@
 
         var idColumn = this.columns.first(x=> x.binding == "Id");
         var idColumnExists = idColumn ? 1 : 0;
-<<<<<<< HEAD
-        var idColumnWidth = idColumnExists ? ctor.idColumnWidth : 0;
-
-        var calculateWidth = ctor.idColumnWidth;
-        var colCount = Object.keys(columnsNeeded).length;
-=======
 
         var unneededColumns = new Array<string>();
         ko.utils.arrayForEach(this.columns(), col => {
@@ -340,22 +334,12 @@
         this.columns.remove(c => unneededColumns.contains(c.binding));
         this.columns.valueHasMutated();
         this.settings.customColumns().columns.remove(c => unneededColumns.contains(c.binding()));
->>>>>>> b88e36c8
 
         var columnsCurrentTotalWidth = 0;
         for (var i = 2; i < this.columns().length; i++) {
             columnsCurrentTotalWidth += this.columns()[i].width();
         }
 
-<<<<<<< HEAD
-        var scrollBarWidth = 18;
-
-        if (colCount * 200 + idColumnWidth + idCheckboxWidth < this.gridViewport.width()) {
-            // you can extend columns size
-            var totalColCount = colCount + idColumnExists + (idCheckboxColumn ? 1 : 0);
-            calculateWidth = Math.floor(((this.gridViewport.find(".ko-grid-viewport").width() - idColumnWidth - idCheckboxWidth - scrollBarWidth)) / colCount); 
-        }
-=======
         var availiableWidth = this.grid.width() - 200 * idColumnExists - columnsCurrentTotalWidth;
         var freeWidth = availiableWidth;
         var fontSize = parseInt(this.grid.css("font-size"));
@@ -369,7 +353,6 @@
             columnCount++;
         }
         var freeWidthPerColumn = (freeWidth / (columnCount + 1));
->>>>>>> b88e36c8
 
         var firstRow = this.recycleRows().length > 0 ? this.recycleRows()[0] : null;
         for (var binding in columnsNeeded) {
