--- conflicted
+++ resolved
@@ -14,12 +14,8 @@
 using System.IO;
 using System.Net;
 using System.Threading.Tasks;
-<<<<<<< HEAD
 
 using Raven.Abstractions.Database.Smuggler;
-=======
-using Raven.Abstractions.Exceptions;
->>>>>>> 054cdd0f
 using Raven.Abstractions.Util;
 //using Raven.Database.Smuggler;
 using Raven.Smuggler.Helpers;
@@ -352,7 +348,6 @@
 
 						switch (action)
 						{
-<<<<<<< HEAD
 							//case SmugglerAction.Export:
 							//	smugglerCounterApi.Options.Source.Url = url;
 							//	smugglerCounterApi.Options.Source.CounterStoreId = counterStorageName;
@@ -367,22 +362,6 @@
 							//	smugglerCounterApi.Options.Source.CounterStoreId = counterStorageName;
 							//	smugglerCounterApi.Options.Destination.CounterStoreId = counterStorageName2;
 							//	break;
-=======
-							case SmugglerAction.Export:
-								smugglerCounterApi.Options.Source.Url = url;
-								smugglerCounterApi.Options.Source.CounterStoreId = counterStorageName;
-								break;
-							case SmugglerAction.Import:
-								smugglerCounterApi.Options.Destination.Url = url;
-								smugglerCounterApi.Options.Destination.CounterStoreId = counterStorageName;
-                                break;
-							case SmugglerAction.Between:
-								smugglerCounterApi.Options.Source.Url = url;
-								smugglerCounterApi.Options.Destination.Url = url;
-								smugglerCounterApi.Options.Source.CounterStoreId = counterStorageName;
-								smugglerCounterApi.Options.Destination.CounterStoreId = counterStorageName2;
-								break;
->>>>>>> 054cdd0f
 						}
 
 						//smugglerCounterApi.Options.BackupPath = args[2];
@@ -403,14 +382,14 @@
 				{
 					Console.WriteLine("You are trying to import into database with versioning bundle enabled, use the flag: disable - versioning - during - import in the command line parameters\r\n");
 				}
-				else
+                else
 				{
 					var errorResponseException = e as ErrorResponseException;
-					Console.WriteLine(errorResponseException != null ?
+					Console.WriteLine(errorResponseException != null ? 
 						String.Format("{0} \n\r {1}", errorResponseException.SimplifyError(), errorResponseException.Response) : e.Message);
 				}
-
-	            Environment.Exit(-1);
+			
+                Environment.Exit(-1);
             }            
         }
 
