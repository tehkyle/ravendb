--- conflicted
+++ resolved
@@ -1,105 +1,101 @@
-﻿<?xml version="1.0" encoding="utf-8"?>
-<Project ToolsVersion="4.0" DefaultTargets="Build" xmlns="http://schemas.microsoft.com/developer/msbuild/2003">
-  <PropertyGroup>
-    <Configuration Condition=" '$(Configuration)' == '' ">Debug</Configuration>
-    <Platform Condition=" '$(Platform)' == '' ">x86</Platform>
-    <ProductVersion>8.0.30703</ProductVersion>
-    <SchemaVersion>2.0</SchemaVersion>
-    <ProjectGuid>{3E6401AC-3E33-4B61-A460-49953654A207}</ProjectGuid>
-    <OutputType>Exe</OutputType>
-    <AppDesignerFolder>Properties</AppDesignerFolder>
-    <RootNamespace>Raven.Smuggler</RootNamespace>
-    <AssemblyName>Raven.Smuggler</AssemblyName>
-    <TargetFrameworkVersion>v4.0</TargetFrameworkVersion>
-    <TargetFrameworkProfile>Client</TargetFrameworkProfile>
-    <FileAlignment>512</FileAlignment>
-  </PropertyGroup>
-  <PropertyGroup Condition=" '$(Configuration)|$(Platform)' == 'Debug|x86' ">
-    <PlatformTarget>AnyCPU</PlatformTarget>
-    <DebugSymbols>true</DebugSymbols>
-    <DebugType>full</DebugType>
-    <Optimize>false</Optimize>
-    <OutputPath>bin\Debug\</OutputPath>
-    <DefineConstants>DEBUG;TRACE</DefineConstants>
-    <ErrorReport>prompt</ErrorReport>
-    <WarningLevel>4</WarningLevel>
-  </PropertyGroup>
-  <PropertyGroup Condition=" '$(Configuration)|$(Platform)' == 'Release|x86' ">
-    <PlatformTarget>x86</PlatformTarget>
-    <DebugType>pdbonly</DebugType>
-    <Optimize>true</Optimize>
-    <OutputPath>bin\Release\</OutputPath>
-    <DefineConstants>TRACE</DefineConstants>
-    <ErrorReport>prompt</ErrorReport>
-    <WarningLevel>4</WarningLevel>
-    <StyleCopTreatErrorsAsWarnings>false</StyleCopTreatErrorsAsWarnings>
-  </PropertyGroup>
-  <PropertyGroup>
-    <ApplicationIcon>..\Raven.Server\favicon.ico</ApplicationIcon>
-  </PropertyGroup>
-  <PropertyGroup>
-    <SignAssembly>true</SignAssembly>
-  </PropertyGroup>
-  <PropertyGroup>
-    <AssemblyOriginatorKeyFile>..\Raven.Database\RavenDB.snk</AssemblyOriginatorKeyFile>
-  </PropertyGroup>
-  <ItemGroup>
-    <Reference Include="System" />
-    <Reference Include="System.Core" />
-    <Reference Include="System.Xml.Linq" />
-    <Reference Include="System.Data.DataSetExtensions" />
-    <Reference Include="System.Data" />
-    <Reference Include="System.Xml" />
-  </ItemGroup>
-  <ItemGroup>
-    <Compile Include="..\CommonAssemblyInfo.cs">
-      <Link>Properties\CommonAssemblyInfo.cs</Link>
-    </Compile>
-    <Compile Include="..\raven.client.lightweight\extensions\MultiDatabase.cs">
-      <Link>Imports\MultiDatabase.cs</Link>
-    </Compile>
-    <Compile Include="..\Raven.Server\FromMono\Options.cs">
-      <Link>FromMono\Options.cs</Link>
-    </Compile>
-    <Compile Include="Program.cs" />
-    <Compile Include="SmugglerApi.cs" />
-<<<<<<< HEAD
-    <Compile Include="SmugglerOptions.cs" />
-=======
->>>>>>> 2c018623
-  </ItemGroup>
-  <ItemGroup>
-    <Content Include="..\Raven.Server\favicon.ico">
-      <Link>favicon.ico</Link>
-    </Content>
-  </ItemGroup>
-  <ItemGroup>
-    <None Include="..\Raven.Database\RavenDB.snk">
-      <Link>RavenDB.snk</Link>
-    </None>
-    <None Include="app.config" />
-  </ItemGroup>
-  <ItemGroup>
-    <ProjectReference Include="..\Raven.Abstractions\Raven.Abstractions.csproj">
-      <Project>{41AC479E-1EB2-4D23-AAF2-E4C8DF1BC2BA}</Project>
-      <Name>Raven.Abstractions</Name>
-    </ProjectReference>
-  </ItemGroup>
-  <Import Project="$(MSBuildToolsPath)\Microsoft.CSharp.targets" />
-  <Import Project="$(MSBuildProjectDirectory)\..\Tools\StyleCop\StyleCop.Targets" />
-  <PropertyGroup>
-    <PreBuildEvent>
-    </PreBuildEvent>
-  </PropertyGroup>
-  <PropertyGroup>
-    <PostBuildEvent>
-    </PostBuildEvent>
-  </PropertyGroup>
-  <!-- To modify your build process, add your task inside one of the targets below and uncomment it. 
-       Other similar extension points exist, see Microsoft.Common.targets.
-  <Target Name="BeforeBuild">
-  </Target>
-  <Target Name="AfterBuild">
-  </Target>
-  -->
-</Project>+﻿<?xml version="1.0" encoding="utf-8"?>
+<Project ToolsVersion="4.0" DefaultTargets="Build" xmlns="http://schemas.microsoft.com/developer/msbuild/2003">
+  <PropertyGroup>
+    <Configuration Condition=" '$(Configuration)' == '' ">Debug</Configuration>
+    <Platform Condition=" '$(Platform)' == '' ">x86</Platform>
+    <ProductVersion>8.0.30703</ProductVersion>
+    <SchemaVersion>2.0</SchemaVersion>
+    <ProjectGuid>{3E6401AC-3E33-4B61-A460-49953654A207}</ProjectGuid>
+    <OutputType>Exe</OutputType>
+    <AppDesignerFolder>Properties</AppDesignerFolder>
+    <RootNamespace>Raven.Smuggler</RootNamespace>
+    <AssemblyName>Raven.Smuggler</AssemblyName>
+    <TargetFrameworkVersion>v4.0</TargetFrameworkVersion>
+    <TargetFrameworkProfile>Client</TargetFrameworkProfile>
+    <FileAlignment>512</FileAlignment>
+  </PropertyGroup>
+  <PropertyGroup Condition=" '$(Configuration)|$(Platform)' == 'Debug|x86' ">
+    <PlatformTarget>AnyCPU</PlatformTarget>
+    <DebugSymbols>true</DebugSymbols>
+    <DebugType>full</DebugType>
+    <Optimize>false</Optimize>
+    <OutputPath>bin\Debug\</OutputPath>
+    <DefineConstants>DEBUG;TRACE</DefineConstants>
+    <ErrorReport>prompt</ErrorReport>
+    <WarningLevel>4</WarningLevel>
+  </PropertyGroup>
+  <PropertyGroup Condition=" '$(Configuration)|$(Platform)' == 'Release|x86' ">
+    <PlatformTarget>x86</PlatformTarget>
+    <DebugType>pdbonly</DebugType>
+    <Optimize>true</Optimize>
+    <OutputPath>bin\Release\</OutputPath>
+    <DefineConstants>TRACE</DefineConstants>
+    <ErrorReport>prompt</ErrorReport>
+    <WarningLevel>4</WarningLevel>
+    <StyleCopTreatErrorsAsWarnings>false</StyleCopTreatErrorsAsWarnings>
+  </PropertyGroup>
+  <PropertyGroup>
+    <ApplicationIcon>..\Raven.Server\favicon.ico</ApplicationIcon>
+  </PropertyGroup>
+  <PropertyGroup>
+    <SignAssembly>true</SignAssembly>
+  </PropertyGroup>
+  <PropertyGroup>
+    <AssemblyOriginatorKeyFile>..\Raven.Database\RavenDB.snk</AssemblyOriginatorKeyFile>
+  </PropertyGroup>
+  <ItemGroup>
+    <Reference Include="System" />
+    <Reference Include="System.Core" />
+    <Reference Include="System.Xml.Linq" />
+    <Reference Include="System.Data.DataSetExtensions" />
+    <Reference Include="System.Data" />
+    <Reference Include="System.Xml" />
+  </ItemGroup>
+  <ItemGroup>
+    <Compile Include="..\CommonAssemblyInfo.cs">
+      <Link>Properties\CommonAssemblyInfo.cs</Link>
+    </Compile>
+    <Compile Include="..\raven.client.lightweight\extensions\MultiDatabase.cs">
+      <Link>Imports\MultiDatabase.cs</Link>
+    </Compile>
+    <Compile Include="..\Raven.Server\FromMono\Options.cs">
+      <Link>FromMono\Options.cs</Link>
+    </Compile>
+    <Compile Include="Program.cs" />
+    <Compile Include="SmugglerApi.cs" />
+  </ItemGroup>
+  <ItemGroup>
+    <Content Include="..\Raven.Server\favicon.ico">
+      <Link>favicon.ico</Link>
+    </Content>
+  </ItemGroup>
+  <ItemGroup>
+    <None Include="..\Raven.Database\RavenDB.snk">
+      <Link>RavenDB.snk</Link>
+    </None>
+    <None Include="app.config" />
+  </ItemGroup>
+  <ItemGroup>
+    <ProjectReference Include="..\Raven.Abstractions\Raven.Abstractions.csproj">
+      <Project>{41AC479E-1EB2-4D23-AAF2-E4C8DF1BC2BA}</Project>
+      <Name>Raven.Abstractions</Name>
+    </ProjectReference>
+  </ItemGroup>
+  <Import Project="$(MSBuildToolsPath)\Microsoft.CSharp.targets" />
+  <Import Project="$(MSBuildProjectDirectory)\..\Tools\StyleCop\StyleCop.Targets" />
+  <PropertyGroup>
+    <PreBuildEvent>
+    </PreBuildEvent>
+  </PropertyGroup>
+  <PropertyGroup>
+    <PostBuildEvent>
+    </PostBuildEvent>
+  </PropertyGroup>
+  <!-- To modify your build process, add your task inside one of the targets below and uncomment it. 
+       Other similar extension points exist, see Microsoft.Common.targets.
+  <Target Name="BeforeBuild">
+  </Target>
+  <Target Name="AfterBuild">
+  </Target>
+  -->
+</Project>