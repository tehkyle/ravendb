<<<<<<< HEAD
﻿namespace Voron.Impl
{
	using System;
	using System.ComponentModel;
	using System.Diagnostics;
	using System.IO;
	using System.IO.MemoryMappedFiles;
	using System.Threading;

	using Microsoft.Win32.SafeHandles;

	using Voron.Impl.Paging;
	using Voron.Trees;
	using Voron.Util;

	public unsafe class FilePager : AbstractPager
    {
        private readonly FileStream _fileStream;
        private readonly FileInfo _fileInfo;
	    private SafeFileHandle _safeFileHandle;

	    public FilePager(string file)
        {
            _fileInfo = new FileInfo(file);

            var noData = _fileInfo.Exists == false || _fileInfo.Length == 0;

            _safeFileHandle = NativeFileMethods.CreateFile(file,
	            NativeFileAccess.GenericRead | NativeFileAccess.GenericWrite,
	            NativeFileShare.Read, IntPtr.Zero,
	            NativeFileCreationDisposition.OpenAlways,
	            NativeFileAttributes.Write_Through | NativeFileAttributes.NoBuffering ,
	            IntPtr.Zero);

            if (_safeFileHandle.IsInvalid)
            {
                throw new Win32Exception();
            }

            _fileStream = new FileStream(_safeFileHandle, FileAccess.ReadWrite);

            if (noData)
            {
                NumberOfAllocatedPages = 0;
            }
            else
            {
				NumberOfAllocatedPages = _fileInfo.Length / PageSize;
	            PagerState.Release();
                PagerState = CreateNewPagerState();
            }
        }

        public FileStream FileStream { get { return _fileStream; }}

        public override byte* AcquirePagePointer(long pageNumber, PagerState pagerState = null)
        {
            return (pagerState ?? PagerState).MapBase + (pageNumber * PageSize);
        }

	    protected override unsafe string GetSourceName()
	    {
		    if (_fileInfo == null)
			    return "Unknown";
		    return "File: " + _fileInfo.Name;
	    }

	    public override Page GetWritable(long pageNumber)
        {
            throw new InvalidOperationException("File pager does not offer writing directly to a page");
        }

        public override void AllocateMorePages(Transaction tx, long newLength)
        {
            if (newLength < _fileStream.Length)
                throw new ArgumentException("Cannot set the legnth to less than the current length");

            if (newLength == _fileStream.Length)
                return;

            // need to allocate memory again
			NativeFileMethods.SetFileLength(_safeFileHandle, newLength);

			Debug.Assert(_fileStream.Length == newLength);

            PagerState.Release(); // when the last transaction using this is over, will dispose it
            PagerState newPager = CreateNewPagerState();

            if (tx != null) // we only pass null during startup, and we don't need it there
            {
                newPager.AddRef(); // one for the current transaction
                tx.AddPagerState(newPager);
            }

            PagerState = newPager;
            NumberOfAllocatedPages = newLength / PageSize;
        }

        private PagerState CreateNewPagerState()
        {
            var mmf = MemoryMappedFile.CreateFromFile(_fileStream, Guid.NewGuid().ToString(), _fileStream.Length,
                                                      MemoryMappedFileAccess.Read, null, HandleInheritability.None, true);

            MemoryMappedViewAccessor accessor;
            try
            {
                accessor = mmf.CreateViewAccessor(0, _fileStream.Length, MemoryMappedFileAccess.Read);
            }
            catch (Exception)
            {
                mmf.Dispose();
                throw;
            }
            byte* p = null;
            accessor.SafeMemoryMappedViewHandle.AcquirePointer(ref p);

            var newPager = new PagerState(this)
                 {
                     Accessor = accessor,
                     File = mmf,
                     MapBase = p
                 };
            newPager.AddRef(); // one for the pager
            return newPager;
        }

        public override void Sync()
        {
            _fileStream.Flush(true);
        }

        public override int Write(Page page, long? pageNumber)
        {
            var number = pageNumber ?? page.PageNumber;

            Debug.Assert(number <= NumberOfAllocatedPages);


            var toWrite = page.IsOverflow ? GetNumberOfOverflowPages(page.OverflowSize) : 1;

            return WriteDirect(page, number, toWrite);
        }

        public override string ToString()
        {
            return _fileInfo.Name;
        }

        public override int WriteDirect(Page start, long pagePosition, int pagesToWrite)
        {
            if (_fileInfo.Extension == ".voron" && pagePosition > 1)
            {
                
            }
            var position = pagePosition * PageSize;
            var toWrite = pagesToWrite * PageSize;

            var overlapped = new Overlapped()
            {
                OffsetLow = (int)(position & 0xffffffff),
                OffsetHigh = (int)(position >> 32),
            };

	        var nativeOverlapped = overlapped.Pack(null, null);
	        try
	        {
				var startWrite = start.Base;
				while (toWrite != 0)
				{
					int written;
					if (NativeFileMethods.WriteFile(_safeFileHandle, startWrite, toWrite, out written, nativeOverlapped) == false)
					{
						throw new Win32Exception();
					}
					toWrite -= written;
					startWrite += written;
				}

		        return toWrite;
	        }
	        finally
	        {
		        Overlapped.Unpack(nativeOverlapped);
				Overlapped.Free(nativeOverlapped);
	        }
        }

        public override void Dispose()
        {
            base.Dispose();
      
            _fileStream.Dispose();

            if (DeleteOnClose)
                _fileInfo.Delete();
        }
    }
}
=======
﻿using System;
using System.ComponentModel;
using System.Diagnostics;
using System.IO;
using System.IO.MemoryMappedFiles;
using System.Threading;
using Microsoft.Win32.SafeHandles;
using Voron.Trees;
using Voron.Util;

namespace Voron.Impl.Paging
{
    public unsafe class FilePager : AbstractPager
    {
        private readonly FileStream _fileStream;
        private readonly FileInfo _fileInfo;
	    private SafeFileHandle _safeFileHandle;

	    public FilePager(string file)
        {
            _fileInfo = new FileInfo(file);

            var noData = _fileInfo.Exists == false || _fileInfo.Length == 0;

            _safeFileHandle = NativeFileMethods.CreateFile(file,
	            NativeFileAccess.GenericRead | NativeFileAccess.GenericWrite,
	            NativeFileShare.Read, IntPtr.Zero,
	            NativeFileCreationDisposition.OpenAlways,
	            NativeFileAttributes.Write_Through | NativeFileAttributes.NoBuffering ,
	            IntPtr.Zero);

            if (_safeFileHandle.IsInvalid)
            {
                throw new Win32Exception();
            }

            _fileStream = new FileStream(_safeFileHandle, FileAccess.ReadWrite);

            if (noData)
            {
                NumberOfAllocatedPages = 0;
            }
            else
            {
				NumberOfAllocatedPages = _fileInfo.Length / PageSize;
	            PagerState.Release();
                PagerState = CreateNewPagerState();
            }
        }

        public FileStream FileStream { get { return _fileStream; }}

        public override byte* AcquirePagePointer(long pageNumber, PagerState pagerState = null)
        {
            return (pagerState ?? PagerState).MapBase + (pageNumber * PageSize);
        }

	    protected override unsafe string GetSourceName()
	    {
		    if (_fileInfo == null)
			    return "Unknown";
		    return "File: " + _fileInfo.Name;
	    }

	    public override Page GetWritable(long pageNumber)
        {
            throw new InvalidOperationException("File pager does not offer writing directly to a page");
        }

        public override void AllocateMorePages(Transaction tx, long newLength)
        {
            if (newLength < _fileStream.Length)
                throw new ArgumentException("Cannot set the legnth to less than the current length");

            if (newLength == _fileStream.Length)
                return;

            // need to allocate memory again
			NativeFileMethods.SetFileLength(_safeFileHandle, newLength);

			Debug.Assert(_fileStream.Length == newLength);

            PagerState.Release(); // when the last transaction using this is over, will dispose it
            PagerState newPager = CreateNewPagerState();

            if (tx != null) // we only pass null during startup, and we don't need it there
            {
                newPager.AddRef(); // one for the current transaction
                tx.AddPagerState(newPager);
            }

            PagerState = newPager;
            NumberOfAllocatedPages = newLength / PageSize;
        }

        private PagerState CreateNewPagerState()
        {
            var mmf = MemoryMappedFile.CreateFromFile(_fileStream, Guid.NewGuid().ToString(), _fileStream.Length,
                                                      MemoryMappedFileAccess.Read, null, HandleInheritability.None, true);

            MemoryMappedViewAccessor accessor;
            try
            {
                accessor = mmf.CreateViewAccessor(0, _fileStream.Length, MemoryMappedFileAccess.Read);
            }
            catch (Exception)
            {
                mmf.Dispose();
                throw;
            }
            byte* p = null;
            accessor.SafeMemoryMappedViewHandle.AcquirePointer(ref p);

            var newPager = new PagerState(this)
                 {
                     Accessor = accessor,
					 Files = new[] { mmf },
                     MapBase = p
                 };
            newPager.AddRef(); // one for the pager
            return newPager;
        }

        public override void Sync()
        {
            _fileStream.Flush(true);
        }

        public override int Write(Page page, long? pageNumber)
        {
            var number = pageNumber ?? page.PageNumber;

            Debug.Assert(number <= NumberOfAllocatedPages);


            var toWrite = page.IsOverflow ? GetNumberOfOverflowPages(page.OverflowSize) : 1;

            return WriteDirect(page, number, toWrite);
        }

        public override string ToString()
        {
            return _fileInfo.Name;
        }

        public override int WriteDirect(Page start, long pagePosition, int pagesToWrite)
        {
            if (_fileInfo.Extension == ".voron" && pagePosition > 1)
            {
                
            }
            var position = pagePosition * PageSize;
            var toWrite = pagesToWrite * PageSize;

            var overlapped = new Overlapped()
            {
                OffsetLow = (int)(position & 0xffffffff),
                OffsetHigh = (int)(position >> 32),
            };

	        var nativeOverlapped = overlapped.Pack(null, null);
	        try
	        {
				var startWrite = start.Base;
				while (toWrite != 0)
				{
					int written;
					if (NativeFileMethods.WriteFile(_safeFileHandle, startWrite, toWrite, out written, nativeOverlapped) == false)
					{
						throw new Win32Exception();
					}
					toWrite -= written;
					startWrite += written;
				}

		        return toWrite;
	        }
	        finally
	        {
		        Overlapped.Unpack(nativeOverlapped);
				Overlapped.Free(nativeOverlapped);
	        }
        }

        public override void Dispose()
        {
            base.Dispose();
      
            _fileStream.Dispose();

            if (DeleteOnClose)
                _fileInfo.Delete();
        }
    }
}
>>>>>>> 3d339254
<|MERGE_RESOLUTION|>--- conflicted
+++ resolved
@@ -1,203 +1,3 @@
-<<<<<<< HEAD
-﻿namespace Voron.Impl
-{
-	using System;
-	using System.ComponentModel;
-	using System.Diagnostics;
-	using System.IO;
-	using System.IO.MemoryMappedFiles;
-	using System.Threading;
-
-	using Microsoft.Win32.SafeHandles;
-
-	using Voron.Impl.Paging;
-	using Voron.Trees;
-	using Voron.Util;
-
-	public unsafe class FilePager : AbstractPager
-    {
-        private readonly FileStream _fileStream;
-        private readonly FileInfo _fileInfo;
-	    private SafeFileHandle _safeFileHandle;
-
-	    public FilePager(string file)
-        {
-            _fileInfo = new FileInfo(file);
-
-            var noData = _fileInfo.Exists == false || _fileInfo.Length == 0;
-
-            _safeFileHandle = NativeFileMethods.CreateFile(file,
-	            NativeFileAccess.GenericRead | NativeFileAccess.GenericWrite,
-	            NativeFileShare.Read, IntPtr.Zero,
-	            NativeFileCreationDisposition.OpenAlways,
-	            NativeFileAttributes.Write_Through | NativeFileAttributes.NoBuffering ,
-	            IntPtr.Zero);
-
-            if (_safeFileHandle.IsInvalid)
-            {
-                throw new Win32Exception();
-            }
-
-            _fileStream = new FileStream(_safeFileHandle, FileAccess.ReadWrite);
-
-            if (noData)
-            {
-                NumberOfAllocatedPages = 0;
-            }
-            else
-            {
-				NumberOfAllocatedPages = _fileInfo.Length / PageSize;
-	            PagerState.Release();
-                PagerState = CreateNewPagerState();
-            }
-        }
-
-        public FileStream FileStream { get { return _fileStream; }}
-
-        public override byte* AcquirePagePointer(long pageNumber, PagerState pagerState = null)
-        {
-            return (pagerState ?? PagerState).MapBase + (pageNumber * PageSize);
-        }
-
-	    protected override unsafe string GetSourceName()
-	    {
-		    if (_fileInfo == null)
-			    return "Unknown";
-		    return "File: " + _fileInfo.Name;
-	    }
-
-	    public override Page GetWritable(long pageNumber)
-        {
-            throw new InvalidOperationException("File pager does not offer writing directly to a page");
-        }
-
-        public override void AllocateMorePages(Transaction tx, long newLength)
-        {
-            if (newLength < _fileStream.Length)
-                throw new ArgumentException("Cannot set the legnth to less than the current length");
-
-            if (newLength == _fileStream.Length)
-                return;
-
-            // need to allocate memory again
-			NativeFileMethods.SetFileLength(_safeFileHandle, newLength);
-
-			Debug.Assert(_fileStream.Length == newLength);
-
-            PagerState.Release(); // when the last transaction using this is over, will dispose it
-            PagerState newPager = CreateNewPagerState();
-
-            if (tx != null) // we only pass null during startup, and we don't need it there
-            {
-                newPager.AddRef(); // one for the current transaction
-                tx.AddPagerState(newPager);
-            }
-
-            PagerState = newPager;
-            NumberOfAllocatedPages = newLength / PageSize;
-        }
-
-        private PagerState CreateNewPagerState()
-        {
-            var mmf = MemoryMappedFile.CreateFromFile(_fileStream, Guid.NewGuid().ToString(), _fileStream.Length,
-                                                      MemoryMappedFileAccess.Read, null, HandleInheritability.None, true);
-
-            MemoryMappedViewAccessor accessor;
-            try
-            {
-                accessor = mmf.CreateViewAccessor(0, _fileStream.Length, MemoryMappedFileAccess.Read);
-            }
-            catch (Exception)
-            {
-                mmf.Dispose();
-                throw;
-            }
-            byte* p = null;
-            accessor.SafeMemoryMappedViewHandle.AcquirePointer(ref p);
-
-            var newPager = new PagerState(this)
-                 {
-                     Accessor = accessor,
-                     File = mmf,
-                     MapBase = p
-                 };
-            newPager.AddRef(); // one for the pager
-            return newPager;
-        }
-
-        public override void Sync()
-        {
-            _fileStream.Flush(true);
-        }
-
-        public override int Write(Page page, long? pageNumber)
-        {
-            var number = pageNumber ?? page.PageNumber;
-
-            Debug.Assert(number <= NumberOfAllocatedPages);
-
-
-            var toWrite = page.IsOverflow ? GetNumberOfOverflowPages(page.OverflowSize) : 1;
-
-            return WriteDirect(page, number, toWrite);
-        }
-
-        public override string ToString()
-        {
-            return _fileInfo.Name;
-        }
-
-        public override int WriteDirect(Page start, long pagePosition, int pagesToWrite)
-        {
-            if (_fileInfo.Extension == ".voron" && pagePosition > 1)
-            {
-                
-            }
-            var position = pagePosition * PageSize;
-            var toWrite = pagesToWrite * PageSize;
-
-            var overlapped = new Overlapped()
-            {
-                OffsetLow = (int)(position & 0xffffffff),
-                OffsetHigh = (int)(position >> 32),
-            };
-
-	        var nativeOverlapped = overlapped.Pack(null, null);
-	        try
-	        {
-				var startWrite = start.Base;
-				while (toWrite != 0)
-				{
-					int written;
-					if (NativeFileMethods.WriteFile(_safeFileHandle, startWrite, toWrite, out written, nativeOverlapped) == false)
-					{
-						throw new Win32Exception();
-					}
-					toWrite -= written;
-					startWrite += written;
-				}
-
-		        return toWrite;
-	        }
-	        finally
-	        {
-		        Overlapped.Unpack(nativeOverlapped);
-				Overlapped.Free(nativeOverlapped);
-	        }
-        }
-
-        public override void Dispose()
-        {
-            base.Dispose();
-      
-            _fileStream.Dispose();
-
-            if (DeleteOnClose)
-                _fileInfo.Delete();
-        }
-    }
-}
-=======
 ﻿using System;
 using System.ComponentModel;
 using System.Diagnostics;
@@ -392,5 +192,4 @@
                 _fileInfo.Delete();
         }
     }
-}
->>>>>>> 3d339254
+}