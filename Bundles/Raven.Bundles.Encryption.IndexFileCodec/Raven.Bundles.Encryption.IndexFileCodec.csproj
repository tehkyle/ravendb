--- conflicted
+++ resolved
@@ -47,11 +47,8 @@
     <ErrorReport>prompt</ErrorReport>
     <CodeAnalysisRuleSet>MinimumRecommendedRules.ruleset</CodeAnalysisRuleSet>
     <Prefer32Bit>false</Prefer32Bit>
-<<<<<<< HEAD
     <WarningLevel>4</WarningLevel>
-=======
     <NoWarn>618</NoWarn>
->>>>>>> a9347902
   </PropertyGroup>
   <ItemGroup>
     <Reference Include="System" />
